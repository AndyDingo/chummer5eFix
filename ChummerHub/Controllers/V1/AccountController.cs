--- conflicted
+++ resolved
@@ -101,11 +101,8 @@
         [Swashbuckle.AspNetCore.Annotations.SwaggerResponse((int)HttpStatusCode.BadRequest)]
         [Swashbuckle.AspNetCore.Annotations.SwaggerOperation("GetAddSqlDbUser")]
         [Authorize(Roles = "Administrator")]
-<<<<<<< HEAD
+
         public async Task<ActionResult<string>> GetAddSqlDbUser(string username, string password, string start_ip_address, string end_ip_address)
-=======
-        public async Task<ActionResult<string>> GetAddSqlDbUser(string username, string password)
->>>>>>> ff7182cd
         {
             string result = "";
             try
@@ -114,7 +111,7 @@
                     throw new ArgumentNullException(nameof(username));
                 if (String.IsNullOrEmpty(password))
                     throw new ArgumentNullException(nameof(password));
-<<<<<<< HEAD
+
                 IPAddress startaddress = null;
                 if (!String.IsNullOrEmpty(start_ip_address))
                 {
@@ -125,9 +122,6 @@
                 {
                     endaddress = IPAddress.Parse(end_ip_address);
                 }
-
-=======
->>>>>>> ff7182cd
                 if (String.IsNullOrEmpty(Startup.ConnectionStringToMasterSqlDb))
                 {
                     throw new ArgumentNullException("Startup.ConnectionStringToMasterSqlDB");
@@ -225,7 +219,6 @@
                         result += e.Message + Environment.NewLine + Environment.NewLine;
                     }
                 }
-<<<<<<< HEAD
                 try
                 {
                     string cmd = "EXEC sp_set_database_firewall_rule N'Allow " +
@@ -246,9 +239,6 @@
                 {
                     result += e.Message + Environment.NewLine + Environment.NewLine;
                 }
-                
-=======
->>>>>>> ff7182cd
                 return Ok(result);
             }
             catch(Exception e)
