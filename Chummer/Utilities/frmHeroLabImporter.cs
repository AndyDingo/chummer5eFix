--- conflicted
+++ resolved
@@ -463,77 +463,18 @@
             if (!File.Exists(strFilePath)
                 && Program.MainForm.ShowMessageBox(this, LanguageManager.GetString("Message_CharacterOptions_OpenOptions"), LanguageManager.GetString("MessageTitle_CharacterOptions_OpenOptions"), MessageBoxButtons.YesNo, MessageBoxIcon.Question) == DialogResult.Yes)
             {
-<<<<<<< HEAD
-                int intIndex = Convert.ToInt32(objSelectedNode.Tag, GlobalOptions.InvariantCultureInfo);
-                if (intIndex >= 0 && intIndex < _lstCharacterCache.Count)
-                {
-                    string strFile = _lstCharacterCache[intIndex]?.FilePath;
-                    string strCharacterId = _lstCharacterCache[intIndex]?.CharacterId;
-                    if (!string.IsNullOrEmpty(strFile) && !string.IsNullOrEmpty(strCharacterId))
-                    {
-                        string strFilePath = Path.Combine(Application.StartupPath, "settings", "default.xml");
-                        if (!File.Exists(strFilePath)
-                            && Program.MainForm.ShowMessageBox(this, LanguageManager.GetString("Message_CharacterOptions_OpenOptions"), LanguageManager.GetString("MessageTitle_CharacterOptions_OpenOptions"), MessageBoxButtons.YesNo, MessageBoxIcon.Question) == DialogResult.Yes)
-                        {
-                            using (new CursorWait(this))
-                                using (frmOptions frmOptions = new frmOptions())
-                                    frmOptions.ShowDialog(this);
-                        }
-
-                        using (new CursorWait(this))
-                        {
-                            cmdImport.Enabled = false;
-                            cmdSelectFile.Enabled = false;
-                            
-                            Character objCharacter = new Character();
-
-                            Program.MainForm.OpenCharacters.Add(objCharacter);
-                            //Timekeeper.Start("load_file");
-                            bool blnLoaded = await objCharacter.LoadFromHeroLabFile(strFile, strCharacterId).ConfigureAwait(true);
-                            //Timekeeper.Finish("load_file");
-                            if (!blnLoaded)
-                            {
-                                Program.MainForm.OpenCharacters.Remove(objCharacter);
-                                cmdImport.Enabled = true;
-                                cmdSelectFile.Enabled = true;
-                                return;
-                            }
-=======
                 using (new CursorWait(this))
-                using (frmOptions frmOptions = new frmOptions())
-                    frmOptions.ShowDialog(this);
-            }
-
+                	using (frmOptions frmOptions = new frmOptions())
+                    	frmOptions.ShowDialog(this);
+            }
             using (new CursorWait(this))
             {
                 cmdImport.Enabled = false;
                 cmdSelectFile.Enabled = false;
                 Character objCharacter = new Character();
-                string settingsPath = Path.Combine(Application.StartupPath, "settings");
-                string[] settingsFiles = Directory.GetFiles(settingsPath, "*.xml");
-
-                if (settingsFiles.Length > 1)
-                {
-                    using (frmSelectSetting frmPickSetting = new frmSelectSetting())
-                    {
-                        frmPickSetting.ShowDialog(this);
->>>>>>> 6211a1ee
-
-                        if (frmPickSetting.DialogResult == DialogResult.Cancel)
-                            return;
-
-                        objCharacter.SettingsFile = frmPickSetting.SettingsFile;
-                    }
-                }
-                else
-                {
-                    string strSettingsFile = settingsFiles[0];
-                    objCharacter.SettingsFile = Path.GetFileName(strSettingsFile);
-                }
-
                 Program.MainForm.OpenCharacters.Add(objCharacter);
                 //Timekeeper.Start("load_file");
-                bool blnLoaded = await objCharacter.LoadFromHeroLabFile(strFile, strCharacterId, objCharacter.SettingsFile).ConfigureAwait(true);
+                bool blnLoaded = await objCharacter.LoadFromHeroLabFile(strFile, strCharacterId).ConfigureAwait(true);
                 //Timekeeper.Finish("load_file");
                 if (!blnLoaded)
                 {
