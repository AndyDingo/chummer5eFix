--- conflicted
+++ resolved
@@ -17,67 +17,45 @@
  *  https://github.com/chummer5a/chummer5a
  */
 ﻿using System;
-﻿using System.IO;
-﻿using System.Text;
-﻿using System.Windows.Documents;
 ﻿using System.Windows.Forms;
 
 namespace Chummer
 {
-<<<<<<< HEAD
 	public partial class frmNotes : Form
 	{
-		private static int _intWidth = 534;
-		private static int _intHeight = 278;
+		private static int s_IntWidth = 640;
+		private static int s_IntHeight = 360;
 	    private readonly bool _blnLoading;
-		private string _strNotes = "";
-		RichTextBoxExtended objExtended = new RichTextBoxExtended();
-		#region Control Events
+        private string _strNotes;
+        private string _strFormattedNotes;
+
+        #region Control Events
 		public frmNotes()
 		{
-			InitializeComponent();
-			LanguageManager.Instance.Load(GlobalOptions.Instance.Language, this);
+            InitializeComponent();
+			LanguageManager.TranslateWinForm(GlobalOptions.Language, this);
 			_blnLoading = true;
-			Width = _intWidth;
-			Height = _intHeight;
-            objExtended.Dock = DockStyle.Fill;
-            this.Controls.Add(objExtended);
-=======
-    public partial class frmNotes : Form
-    {
-        private static int s_IntWidth = 534;
-        private static int s_IntHeight = 278;
-        private readonly bool _blnLoading;
-
-        #region Control Events
-        public frmNotes()
-        {
-            InitializeComponent();
-            LanguageManager.TranslateWinForm(GlobalOptions.Language, this);
-            _blnLoading = true;
-            Width = s_IntWidth;
-            Height = s_IntHeight;
->>>>>>> c3279610
+			Width = s_IntWidth;
+			Height = s_IntHeight;
             _blnLoading = false;
 		}
 
 		private void frmNotes_FormClosing(object sender, FormClosingEventArgs e)
 		{
-            Notes = objExtended.RichTextBox.Text;
-            FormattedNotes = objExtended.RichTextBox.Rtf;
+            Notes = rtbNotes.Text;
+            FormattedNotes = rtbNotes.Rtf;
             DialogResult = DialogResult.OK;
 		}
 
-		private void txtNotes_KeyDown(object sender, KeyEventArgs e)
+		private void rtbNotes_KeyDown(object sender, KeyEventArgs e)
 		{
-            
-			if (e.KeyCode == Keys.Escape)
+            if (e.KeyCode == Keys.Escape)
 				DialogResult = DialogResult.OK;
 
             if (e.Control && e.KeyCode == Keys.A)
             {
                 e.SuppressKeyPress = true;
-                ((TextBox) sender)?.SelectAll();
+                ((RichTextBox) sender)?.SelectAll();
             }
         }
 
@@ -91,44 +69,39 @@
         }
         #endregion
 
-<<<<<<< HEAD
 		#region Properties
-		/// <summary>
-		/// Notes.
-		/// </summary>
-		public string Notes
-		{
-			get
-			{
-				return _strNotes;
-			}
-			set
-			{
-				_strNotes = value;
-			}
-		}
 
-		/// <summary>
-		/// RTF Formatted notes.
-		/// </summary>
-		public string FormattedNotes { get; set; }
-		#endregion
-	}
-=======
-        #region Properties
         /// <summary>
         /// Notes.
         /// </summary>
         public string Notes
         {
-            get => txtNotes.Text;
+            get => _strNotes;
             set
             {
-                txtNotes.Text = value;
-                txtNotes.Select(value?.Length ?? 0, 0);
+                if (_strNotes != value)
+                {
+                    _strNotes = value;
+                    rtbNotes.Text = value;
+                }
             }
         }
-        #endregion
-    }
->>>>>>> c3279610
+
+        /// <summary>
+        /// RTF Formatted notes.
+        /// </summary>
+        public string FormattedNotes
+        {
+            get => _strFormattedNotes;
+            set
+            {
+                if (_strFormattedNotes != value)
+                {
+                    _strFormattedNotes = value;
+                    rtbNotes.Rtf = value;
+                }
+            }
+        }
+		#endregion
+	}
 }