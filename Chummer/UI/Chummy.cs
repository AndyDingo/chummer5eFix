/*  This file is part of Chummer5a.
 *
 *  Chummer5a is free software: you can redistribute it and/or modify
 *  it under the terms of the GNU General Public License as published by
 *  the Free Software Foundation, either version 3 of the License, or
 *  (at your option) any later version.
 *
 *  Chummer5a is distributed in the hope that it will be useful,
 *  but WITHOUT ANY WARRANTY; without even the implied warranty of
 *  MERCHANTABILITY or FITNESS FOR A PARTICULAR PURPOSE.  See the
 *  GNU General Public License for more details.
 *
 *  You should have received a copy of the GNU General Public License
 *  along with Chummer5a.  If not, see <http://www.gnu.org/licenses/>.
 *
 *  You can obtain the full source code for Chummer5a at
 *  https://github.com/chummer5a/chummer5a
 */
using System;
using System.Collections.Generic;
using System.Drawing;
using System.Drawing.Drawing2D;
using System.Windows.Forms;
using System.Runtime.InteropServices;
using System.Xml.XPath;
using NLog;

namespace Chummer
{
    public partial class Chummy : Form
    {
        private static readonly Logger Log = LogManager.GetCurrentClassLogger();
        private const int EyeBallWidth = 20;
        private const int EyeBallHeight = 32;
        private const int DistanceBetweenEyes = 10;
<<<<<<< HEAD
        private readonly Point _eyeballCenter = new Point(95, 15);
        private readonly Point _mouthCenter = new Point(100, 50);
        private readonly Pen _thickPen = new Pen(Color.Black, 3);
        private readonly XPathNavigator _objXmlDocument;
=======
        private readonly Point _eyeballCenter;
        private readonly Point _mouthCenter;
        private readonly Pen _thickPen;
        readonly XPathNavigator _objXmlDocument = XmlManager.Load("tips.xml").GetFastNavigator().SelectSingleNode("/chummer/tips");
>>>>>>> 8e71db7f
        private readonly List<string> _usedTips = new List<string>();
        private Point _oldMousePos = new Point(-1, -1);
        private Character _characterObject;

        readonly ToolTip _myToolTip = new ToolTip
        {
            IsBalloon = true
        };

        public Chummy(Character objCharacter)
        {
            InitializeComponent();

            _eyeballCenter = new Point(LogicalToDeviceUnits(95), LogicalToDeviceUnits(15));
            _mouthCenter = new Point(LogicalToDeviceUnits(100), LogicalToDeviceUnits(50));
            _thickPen = new Pen(Color.Black, LogicalToDeviceUnits(3));

            Paint += panel1_Paint;

            using (var tmrDraw = new Timer {Interval = 100})
            {
                tmrDraw.Tick += tmr_DrawTick;
                tmrDraw.Start();
            }

            using (var tmrTip = new Timer {Interval = 300000})
            {
                tmrTip.Tick += tmr_TipTick;
                tmrTip.Start();
            }

            _myToolTip.Show(LanguageManager.GetString("Chummy_Intro").WordWrap(), this, _mouthCenter);
            _objXmlDocument = (objCharacter?.LoadDataXPath("tips.xml") ?? XmlManager.LoadXPath("tips.xml")).CreateNavigator().SelectSingleNode("/chummer/tips");
        }
        #region Event Handlers
        private void tmr_DrawTick(object sender, EventArgs e)
        {
            // See if the cursor has moved.
            Point newPos = MousePosition;
            if (newPos.Equals(_oldMousePos)) return;
            _oldMousePos = newPos;

            // Redraw.
            Invalidate();
        }

        private void tmr_TipTick(object sender, EventArgs e)
        {
            ShowBalloonTip();
        }

        private void panel1_Paint(object sender, PaintEventArgs e)
        {
            DrawEyes(e.Graphics);
        }

        private void Chummy_MouseDown(object sender, MouseEventArgs e)
        {
            switch (e.Button)
            {
                case MouseButtons.Left when e.Clicks == 1:
                    // drag the form without the caption bar
                    // present on left mouse button
                    HideBalloonTip();
                    ReleaseCapture();
                    SendMessage(Handle, 0xa1, 0x2, 0);
                    break;
                case MouseButtons.Left:
                    ShowBalloonTip();
                    break;
            }
        }
        #endregion
        #region Form Dragging API Support
        //The SendMessage function sends a message to a window or windows.

        [DllImport("user32.dll", CharSet = CharSet.Auto, SetLastError = false)]

        static extern IntPtr SendMessage(IntPtr hWnd, uint Msg, int wParam, int lParam);

        //ReleaseCapture releases a mouse capture

        [DllImportAttribute("user32.dll", CharSet = CharSet.Auto, SetLastError = false)]

        public static extern bool ReleaseCapture();

        #endregion
        #region Draw Eyes
        private void DrawEyes(Graphics gr)
        {
            // Convert the cursor position into form units.
            Point localPos = PointToClient(_oldMousePos);

            // Find the positions of the eyes.
            int x1 = _eyeballCenter.X - LogicalToDeviceUnits(DistanceBetweenEyes);
            int x2 = _eyeballCenter.X + LogicalToDeviceUnits(DistanceBetweenEyes);

            // Create a Bitmap on which to draw.
            gr.SmoothingMode = SmoothingMode.AntiAlias;
            //gr.Clear(this.BackColor);

            // Draw the eyes.
            DrawEye(gr, localPos, x1, _eyeballCenter.Y, LogicalToDeviceUnits(EyeBallWidth), LogicalToDeviceUnits(EyeBallHeight));
            DrawEye(gr, localPos, x2, _eyeballCenter.Y, LogicalToDeviceUnits(EyeBallWidth), LogicalToDeviceUnits(EyeBallHeight));
        }

        private void DrawEye(Graphics gr, Point local_pos,
            int x1, int y1, int wid, int hgt)
        {
            // Draw the outside.
            gr.FillEllipse(Brushes.White, x1, y1, wid, hgt);
            gr.DrawEllipse(_thickPen, x1, y1, wid, hgt);

            // Find the center of the eye.
            int cx = x1 + wid / 2;
            int cy = y1 + hgt / 2;

            // Get the unit vector pointing towards the mouse position.
            double dx = local_pos.X - cx;
            double dy = local_pos.Y - cy;
            double dist = Math.Sqrt(dx * dx + dy * dy);
            dx /= dist;
            dy /= dist;

            // This point is 1/4 of the way
            // from the center to the edge of the eye.
            double px = cx + dx * wid / 4;
            double py = cy + dy * hgt / 4;

            // Draw an ellipse 1/2 the size of the eye
            // centered at (px, py).
            int x = (int)(px - (double)wid / 4);
            int y = (int)(py - (double)hgt / 4);
            int width = wid / 2;
            int height = hgt / 2;
            try
            {
                gr.FillEllipse(Brushes.Blue, x, y, width, height);
            }
            catch (Exception e)
            {
                string msg = string.Format(GlobalOptions.InvariantCultureInfo, "Got an " + e.GetType() + " with these variables in Chummy.cs-DrawEye(): x={0},y={1},width={2},height={3}",
                    x, y, width, height);
                Log.Warn(e, msg);
            }
        }
        #endregion
        #region Chat Bubble

        private string HelpfulAdvice()
        {
            if (_usedTips.Count == _objXmlDocument.Select("tip").Count)
            {
                _usedTips.Clear();
            }
            foreach (XPathNavigator objXmlTip in _objXmlDocument.Select("tip"))
            {
                var strId = objXmlTip.SelectSingleNode("id")?.Value;
                if (string.IsNullOrEmpty(strId) || _usedTips.Contains(strId)) continue;
                if (!objXmlTip.RequirementsMet(CharacterObject)) continue;
                _usedTips.Add(strId);
                return objXmlTip.SelectSingleNode("translate")?.Value ?? objXmlTip.SelectSingleNode("text")?.Value ?? string.Empty;
            }
            return string.Empty;
        }
        private void ShowBalloonTip()
        {
            _myToolTip.Show(HelpfulAdvice().WordWrap(), this, _mouthCenter);
        }

        private void HideBalloonTip()
        {
            _myToolTip.Hide(this);
        }
        #endregion
        #region Properties

        public Character CharacterObject
        {
            get => _characterObject;
            set
            {
                _usedTips.Clear();
                _characterObject = value;
            }
        }

        #endregion
    }
}<|MERGE_RESOLUTION|>--- conflicted
+++ resolved
@@ -33,17 +33,10 @@
         private const int EyeBallWidth = 20;
         private const int EyeBallHeight = 32;
         private const int DistanceBetweenEyes = 10;
-<<<<<<< HEAD
-        private readonly Point _eyeballCenter = new Point(95, 15);
-        private readonly Point _mouthCenter = new Point(100, 50);
-        private readonly Pen _thickPen = new Pen(Color.Black, 3);
-        private readonly XPathNavigator _objXmlDocument;
-=======
         private readonly Point _eyeballCenter;
         private readonly Point _mouthCenter;
         private readonly Pen _thickPen;
-        readonly XPathNavigator _objXmlDocument = XmlManager.Load("tips.xml").GetFastNavigator().SelectSingleNode("/chummer/tips");
->>>>>>> 8e71db7f
+        private readonly XPathNavigator _objXmlDocument;
         private readonly List<string> _usedTips = new List<string>();
         private Point _oldMousePos = new Point(-1, -1);
         private Character _characterObject;
