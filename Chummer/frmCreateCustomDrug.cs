/*  This file is part of Chummer5a.
 *
 *  Chummer5a is free software: you can redistribute it and/or modify
 *  it under the terms of the GNU General Public License as published by
 *  the Free Software Foundation, either version 3 of the License, or
 *  (at your option) any later version.
 *
 *  Chummer5a is distributed in the hope that it will be useful,
 *  but WITHOUT ANY WARRANTY; without even the implied warranty of
 *  MERCHANTABILITY or FITNESS FOR A PARTICULAR PURPOSE.  See the
 *  GNU General Public License for more details.
 *
 *  You should have received a copy of the GNU General Public License
 *  along with Chummer5a.  If not, see <http://www.gnu.org/licenses/>.
 *
 *  You can obtain the full source code for Chummer5a at
 *  https://github.com/chummer5a/chummer5a
 */
using System;
using System.Collections.Generic;
using System.Linq;
using System.Text;
using System.Windows.Forms;
using System.Xml;
using Chummer.Backend.Equipment;
using NLog;

namespace Chummer
{
    public partial class frmCreateCustomDrug : Form
	{
        private static readonly Logger Log = LogManager.GetCurrentClassLogger();
		private readonly Dictionary<string, DrugComponent> _dicDrugComponents = new Dictionary<string, DrugComponent>();
        private readonly List<clsNodeData> _lstSelectedDrugComponents;
		private readonly List<ListItem> _lstGrade = new List<ListItem>();
		private readonly Character _objCharacter;
	    private Drug _objDrug;
	    private readonly XmlDocument _objXmlDocument;
		private double _dblCostMultiplier;
		private int _intAddictionThreshold;

		public frmCreateCustomDrug(Character objCharacter, Drug objDrug = null)
        {
	        if (objDrug == null)
	        {
	            objDrug = new Drug(objCharacter);
	        }
	        _objCharacter = objCharacter;
            InitializeComponent();
<<<<<<< HEAD
            LanguageManager.TranslateWinForm(GlobalOptions.Language, this);
            _objXmlDocument = objCharacter.LoadData("drugcomponents.xml");
=======
            this.TranslateWinForm();
>>>>>>> 1161a64b
            LoadData();

            _lstSelectedDrugComponents = new List<clsNodeData>();

            string strLevelString = LanguageManager.GetString("String_Level");
            string strSpaceString = LanguageManager.GetString("String_Space");
            foreach (KeyValuePair<string, DrugComponent> objItem in _dicDrugComponents)
            {
                string strCategory = objItem.Value.Category;
                TreeNode nodCategoryNode = treAvailableComponents.FindNode("Node_" + strCategory);
                if (nodCategoryNode == null)
                {
                    Log.Warn("Unknown category " + strCategory + " in component " + objItem.Key);
                    return;
                }
                TreeNode objNode = nodCategoryNode.Nodes.Add(objItem.Value.DisplayNameShort(GlobalOptions.Language));
                int intLevelCount = objItem.Value.DrugEffects.Count;
                if (intLevelCount == 1)
                {
                    objNode.Tag = new clsNodeData(objItem.Value, 0);
                }
                else
                {
                    objNode.Tag = new clsNodeData(objItem.Value);
                    for (int i = 0; i < intLevelCount; i++)
                    {
                        TreeNode objSubNode = objNode.Nodes.Add(strLevelString + strSpaceString + (i + 1).ToString(GlobalOptions.CultureInfo));
                        objSubNode.Tag = new clsNodeData(objItem.Value, i);
                    }
                }
            }
            treAvailableComponents.ExpandAll();
            treChosenComponents.ExpandAll();
	        PopulateGrades();
			UpdateCustomDrugStats();
            lblDrugDescription.Text = objDrug.Description;
        }

        private void LoadData()
        {
            XmlNodeList xmlComponentsNodeList = _objXmlDocument.SelectNodes("chummer/drugcomponents/drugcomponent");
            if (xmlComponentsNodeList?.Count > 0)
            {
                foreach (XmlNode objXmlComponent in xmlComponentsNodeList)
                {
                    DrugComponent objDrugComponent = new DrugComponent(_objCharacter);
                    objDrugComponent.Load(objXmlComponent);
                    _dicDrugComponents[objDrugComponent.Name] = objDrugComponent;
                }
            }
        }

		/// <summary>
		/// Populate the list of Drug Grades.
		/// </summary>
		private void PopulateGrades()
		{
		    IList<Grade>  objGradeList = _objCharacter.GetGradeList(Improvement.ImprovementSource.Drug);

			_lstGrade.Clear();
			foreach (Grade objGrade in objGradeList)
			{
			    _lstGrade.Add(new ListItem(objGrade.Name, objGrade.CurrentDisplayName));
			}
            cboGrade.BeginUpdate();
			cboGrade.DataSource = null;
			cboGrade.ValueMember = nameof(ListItem.Value);
			cboGrade.DisplayMember = nameof(ListItem.Name);
			cboGrade.DataSource = _lstGrade;
            cboGrade.EndUpdate();
		}

		private void UpdateCustomDrugStats()
        {
            _objDrug = new Drug(_objCharacter)
            {
                Name = txtDrugName.Text,
                Category = "Custom Drug",
            };
            if ((_objCharacter != null) && (!string.IsNullOrEmpty(cboGrade?.SelectedValue?.ToString())))
                _objDrug.Grade = Grade.ConvertToCyberwareGrade(cboGrade.SelectedValue.ToString(),
                    Improvement.ImprovementSource.Drug, _objCharacter);

            foreach (clsNodeData objNodeData in _lstSelectedDrugComponents)
            {
                DrugComponent objDrugComponent = objNodeData.DrugComponent;
                objDrugComponent.Level = objNodeData.Level;
                _objDrug.Components.Add(objDrugComponent);
            }
        }

		private void AcceptForm()
		{
		    // Make sure the suite and file name fields are populated.
		    if (string.IsNullOrEmpty(txtDrugName.Text))
		    {
		        Program.MainForm.ShowMessageBox(LanguageManager.GetString("Message_CustomDrug_Name"), LanguageManager.GetString("MessageTitle_CustomDrug_Name"), MessageBoxButtons.OK, MessageBoxIcon.Information);
                return;
		    }

		    if (_objDrug.Components.Count(o => o.Category == "Foundation") != 1)
		    {
		        Program.MainForm.ShowMessageBox(LanguageManager.GetString("Message_CustomDrug_MissingFoundation"), LanguageManager.GetString("MessageTitle_CustomDrug_Foundation"), MessageBoxButtons.OK, MessageBoxIcon.Information);
		        return;
            }

            _objDrug.Quantity = 1;
		    DialogResult = DialogResult.OK;
		    Close();
        }

		private void AddSelectedComponent()
        {
            if (!(treAvailableComponents.SelectedNode?.Tag is clsNodeData objNodeData) || objNodeData.Level == -1)
            {
                return;
            }

            string strCategory = objNodeData.DrugComponent.Category;
            TreeNode nodCategoryNode = treChosenComponents.FindNode("Node_" + strCategory);
            if (nodCategoryNode == null)
            {
                Log.Warn("Unknown category " + strCategory + " in component " + objNodeData.DrugComponent.Name);
                return;
            }

            //prevent adding same component multiple times.
            if (_lstSelectedDrugComponents.Count(c => c.DrugComponent.Name == objNodeData.DrugComponent.Name) >=
                objNodeData.DrugComponent.Limit && objNodeData.DrugComponent.Limit != 0)
            {
                Program.MainForm.ShowMessageBox(this,
                    LanguageManager.GetString("Message_DuplicateDrugComponentWarning")
                        .Replace("{0}", objNodeData.DrugComponent.Limit.ToString(GlobalOptions.CultureInfo)));
                return;
            }

            //drug can have only one foundation
            if (objNodeData.DrugComponent.Category == "Foundation")
            {
                if (_lstSelectedDrugComponents.Any(c => c.DrugComponent.Category == "Foundation"))
                {
                    Program.MainForm.ShowMessageBox(this, LanguageManager.GetString("Message_DuplicateDrugFoundationWarning"));
                    return;
                }
            }

            string strSpaceString = LanguageManager.GetString("String_Space");
            string strColonString = LanguageManager.GetString("String_Colon");
            //restriction for maximum level of block (CF 191)
            if (objNodeData.Level + 1 > 2)
            {
                foreach (clsNodeData objFoundationNodeData in _lstSelectedDrugComponents)
                {
                    if (objFoundationNodeData.DrugComponent.Category != "Foundation")
                        continue;
                    Dictionary<string, int> dctFoundationAttributes = objFoundationNodeData.DrugComponent.DrugEffects[0].Attributes;
                    Dictionary<string, int> dctBlockAttributes = objNodeData.DrugComponent.DrugEffects[objNodeData.Level].Attributes;
                    foreach (KeyValuePair<string, int> objItem in dctFoundationAttributes)
                    {
                        if (objItem.Value < 0 &&
                            dctBlockAttributes.TryGetValue(objItem.Key, out int intBlockAttrValue) &&
                            intBlockAttrValue > 0)
                        {
                            string message = new StringBuilder(LanguageManager.GetString("String_MaximumDrugBlockLevel")).
                                AppendLine().
                                Append(objFoundationNodeData.DrugComponent.CurrentDisplayName).Append(strColonString).Append(strSpaceString).Append(objItem.Key).Append(objItem.Value.ToString("+#;-#;", GlobalOptions.CultureInfo)).AppendLine().
                                Append(objNodeData.DrugComponent.CurrentDisplayName).Append(strColonString).Append(strSpaceString).Append(objItem.Key).Append(intBlockAttrValue.ToString("+#;-#;", GlobalOptions.CultureInfo)).
                                ToString();
                            Program.MainForm.ShowMessageBox(this, message);
                            return;
                        }
                    }
                }
            }


            string strNodeText = objNodeData.DrugComponent.CurrentDisplayName;
            if (objNodeData.DrugComponent.Level <= 0 && objNodeData.DrugComponent.DrugEffects.Count > 1)
                strNodeText += strSpaceString + '(' + LanguageManager.GetString("String_Level") + strSpaceString + (objNodeData.Level + 1).ToString(GlobalOptions.CultureInfo) + ")";
            TreeNode objNewNode = nodCategoryNode.Nodes.Add(strNodeText);
            objNewNode.Tag = objNodeData;
            objNewNode.EnsureVisible();

            _lstSelectedDrugComponents.Add(objNodeData);
            UpdateCustomDrugStats();
            lblDrugDescription.Text = _objDrug.GenerateDescription(0);
        }

        public Drug CustomDrug => _objDrug;

	    private void treAvailableComponents_AfterSelect(object sender, TreeViewEventArgs e)
        {
            if (treAvailableComponents.SelectedNode?.Tag is clsNodeData objNodeData)
            {
                lblBlockDescription.Text = objNodeData.DrugComponent.GenerateDescription(objNodeData.Level);
            }
        }

        private void treChoosenComponents_AfterSelect(object sender, TreeViewEventArgs e)
        {
            if (treChosenComponents.SelectedNode?.Tag is clsNodeData objNodeData)
            {
                lblBlockDescription.Text = objNodeData.DrugComponent.GenerateDescription(objNodeData.Level);
            }
        }

        private void btnAddComponent_Click(object sender, EventArgs e)
        {
            AddSelectedComponent();
        }

        private void treAvailableComponents_NodeMouseDoubleClick(object sender, TreeNodeMouseClickEventArgs e)
        {
            AddSelectedComponent();
        }

        private void btnRemoveComponent_Click(object sender, EventArgs e)
        {
            if (!(treChosenComponents.SelectedNode?.Tag is clsNodeData objNodeData)) return;
            treChosenComponents.Nodes.Remove(treChosenComponents.SelectedNode);

            _lstSelectedDrugComponents.Remove(objNodeData);

            UpdateCustomDrugStats();
            lblDrugDescription.Text = _objDrug.GenerateDescription(0);
        }

        private void txtDrugName_TextChanged(object sender, EventArgs e)
        {
            _objDrug.Name = txtDrugName.Text;
            lblDrugDescription.Text = _objDrug.GenerateDescription(0);
        }

        private void btnOk_Click(object sender, EventArgs e)
        {
	        AcceptForm();
        }

		private void btnCancel_Click(object sender, EventArgs e)
        {
            _objDrug = null;
            DialogResult = DialogResult.Cancel;
            Close();
        }

		private void cboGrade_SelectedIndexChanged(object sender, EventArgs e)
		{
			if (cboGrade.SelectedValue == null)
				return;

			// Update the Essence and Cost multipliers based on the Grade that has been selected.
			// Retrieve the information for the selected Grade.
			XmlNode objXmlGrade = _objXmlDocument.SelectSingleNode("/chummer/grades/grade[name = \"" + cboGrade.SelectedValue + "\"]");
		    if (!objXmlGrade.TryGetDoubleFieldQuickly("cost", ref _dblCostMultiplier))
		        _dblCostMultiplier = 1.0;
            if (!objXmlGrade.TryGetInt32FieldQuickly("addictionthreshold", ref _intAddictionThreshold))
		        _intAddictionThreshold = 0;
            UpdateCustomDrugStats();
			lblDrugDescription.Text = _objDrug.GenerateDescription(0);
		}
	}

	class clsNodeData : object
    {
        public DrugComponent DrugComponent { get; }
        public int Level { get; }
        public clsNodeData(DrugComponent objDrugComponent, int level = -1)
        {
            DrugComponent = objDrugComponent;
            Level = level;
        }
    }
}<|MERGE_RESOLUTION|>--- conflicted
+++ resolved
@@ -47,12 +47,8 @@
 	        }
 	        _objCharacter = objCharacter;
             InitializeComponent();
-<<<<<<< HEAD
-            LanguageManager.TranslateWinForm(GlobalOptions.Language, this);
+            this.TranslateWinForm();
             _objXmlDocument = objCharacter.LoadData("drugcomponents.xml");
-=======
-            this.TranslateWinForm();
->>>>>>> 1161a64b
             LoadData();
 
             _lstSelectedDrugComponents = new List<clsNodeData>();
