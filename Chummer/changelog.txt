--- conflicted
+++ resolved
@@ -52,12 +52,9 @@
 - Spider (Alt) now properly gives 2 levels of Spirit Claw instead of 1. (Yes, Spirit Claw does not have levels, so Forbidden Arcana will need to be errata'd, but Chummer5 can handle this sort of thing regardless)
 - Changed the name of "Great Mother" mentor spirit from SASS to "Great Mother (SASS)" to differentiate it from an identically named mentor spirit from Forbidden Arcana.
 - Improved Ability can no longer be taken for skills that have a rating of 0, as 0 x1.5 is still 0. This extends to Mentor Spirits that would give free levels of Improved Ability.
-<<<<<<< HEAD
+- Implemented content from Shadows in Focus: Metropole. Life Modules are untested because they're awful.
 - Reakt and Combat Sense now give dodge bonuses.
 - Barehanded Adept can now be taken by Mystic Adepts as well, and it will now properly provide free Touch-ranged spells that use Unarmed Combat in place of Spellcasting.
-=======
-- Implemented content from Shadows in Focus: Metropole. Life Modules are untested because they're awful.
->>>>>>> 650a4239
 
 New Strings:
 - Label_Options_SpellShapingFocus
