--- conflicted
+++ resolved
@@ -16,12 +16,9 @@
 - Amended the tooltip for Damage Resistance in Career Mode to display the correct values when not affected by a Damage Resistance Improvement. 
 - Fixed an issue with knowledge skills in Career Mode that prevented changing the skill's Type. Existing characters will have to be manually modified outside of Chummer or refund their expense history to resolve it.
 - Fixed a setting that prevented the SelectVehicleMod form from returning to the previously selected Category when adding items. 
-<<<<<<< HEAD
 - Fixed an issue that prevented Penetrating Strike from applying to Knucks with the optional rule for such enabled.
 - Added a workaround for AIs not being able to increase skills linked to physical attributes.
-=======
-- Added an option to allow Mystic Adepts to increase power points during career mode. Fixes #1121
->>>>>>> ac629ab4
+- Added an option to allow Mystic Adepts to increase power points during career mode. Fixes #1121.
 
 Data Changes: 
 - Fixed the LP cost for the Indoor Arboretum lifestyle quality.
