--- conflicted
+++ resolved
@@ -11,16 +11,11 @@
 - Fixed a crash caused by other applications querying Chummer's windows, such as narration tools. 
 - Fixed display of nuyen karma cost in the karma cost summary to not switch to the actual nuyen value. 
 - Fixed quirks with attribute point warnings when moving to career mode. 
-<<<<<<< HEAD
-- Fixed an issue when loading critters that caused them to have lower attribute values than intended. 
-- Fixed behaviour of the Enchanter priority choice. 
-- Fixed an issue that allowed priority choices that received a single skill or skill group to receive multiples.
-=======
 - Fixed an issue when loading critters that caused them to have lower attribute values than intended.
 - Added backend support for wireless bonuses to Gear, Armor, Armor Mods, Vehicle Mods, and Cyberware.
 - Fixed an issue where lifestyle qualities would not have closing square brackets for their costs.
 - Altered the Limit Spirit Selection bonus so that it also adds to its selection to the bonus' source. This also makes Apprentice indicate the chosen spirit instead of the chosen spell.
->>>>>>> 38829962
+- Fixed an issue that allowed priority choices that received a single skill or skill group to receive multiples.
 
 Data Changes:
 
