--- conflicted
+++ resolved
@@ -416,13 +416,9 @@
         {
             Mugshot?.Dispose();
             DownLoadRunning?.Dispose();
-<<<<<<< HEAD
             MyPluginDataDic.Dispose();
             LockObject?.Dispose();
-=======
-            MyPluginDataDic.Clear();
-            _rwlThis?.Dispose();
->>>>>>> 8d9d1c34
+          
         }
 
         public override string ToString()
