/*  This file is part of Chummer5a.
 *
 *  Chummer5a is free software: you can redistribute it and/or modify
 *  it under the terms of the GNU General Public License as published by
 *  the Free Software Foundation, either version 3 of the License, or
 *  (at your option) any later version.
 *
 *  Chummer5a is distributed in the hope that it will be useful,
 *  but WITHOUT ANY WARRANTY; without even the implied warranty of
 *  MERCHANTABILITY or FITNESS FOR A PARTICULAR PURPOSE.  See the
 *  GNU General Public License for more details.
 *
 *  You should have received a copy of the GNU General Public License
 *  along with Chummer5a.  If not, see <http://www.gnu.org/licenses/>.
 *
 *  You can obtain the full source code for Chummer5a at
 *  https://github.com/chummer5a/chummer5a
 */

using System;
using System.Collections.Generic;
using System.Collections.ObjectModel;
using System.Collections.Specialized;
using System.Diagnostics;
using System.Drawing;
using System.Globalization;
using System.Linq;
using System.Text;
using System.Windows.Forms;
using System.Xml;
using System.Xml.XPath;
using Chummer.Backend.Attributes;
using NLog;

namespace Chummer.Backend.Equipment
{
    /// <summary>
    /// A piece of Cyberware.
    /// </summary>
    [HubClassTag("SourceID", true, "Name", "Extra")]
    [DebuggerDisplay("{DisplayName(GlobalOptions.InvariantCultureInfo, GlobalOptions.DefaultLanguage)}")]
    public class Cyberware : ICanPaste, IHasChildren<Cyberware>, IHasGear, IHasName, IHasInternalId, IHasXmlNode,
        IHasMatrixAttributes, IHasNotes, ICanSell, IHasRating, IHasSource, ICanSort, IHasStolenProperty,
        IHasWirelessBonus
    {
        private static readonly Logger Log = LogManager.GetCurrentClassLogger();
        private Guid _guiSourceID = Guid.Empty;
        private Guid _guiID;
        private string _strName = string.Empty;
        private string _strCategory = string.Empty;
        private string _strLimbSlot = string.Empty;
        private string _strLimbSlotCount = "1";
        private bool _blnInheritAttributes;
        private string _strESS = string.Empty;
        private decimal _decExtraESSAdditiveMultiplier;
        private decimal _decExtraESSMultiplicativeMultiplier = 1.0m;
        private string _strCapacity = string.Empty;
        private string _strAvail = string.Empty;
        private string _strCost = string.Empty;
        private string _strSource = string.Empty;
        private string _strPage = string.Empty;
        private int _intMatrixCMFilled;
        private int _intRating;
        private string _strMinRating = string.Empty;
        private string _strMaxRating = string.Empty;
        private string _strRatingLabel = "String_Rating";
        private string _strAllowSubsystems = string.Empty;
        private bool _blnSuite;
        private bool _blnStolen;
        private string _strLocation = string.Empty;
        private string _strExtra = string.Empty;
        private Guid _guiWeaponID = Guid.Empty;
        private Guid _guiVehicleID = Guid.Empty;
        private Grade _objGrade;

        private readonly TaggedObservableCollection<Cyberware> _lstChildren =
            new TaggedObservableCollection<Cyberware>();

        private readonly TaggedObservableCollection<Gear> _lstGear = new TaggedObservableCollection<Gear>();
        private XmlNode _nodBonus;
        private XmlNode _nodPairBonus;
        private XmlNode _nodWirelessBonus;
        private XmlNode _nodWirelessPairBonus;
        private readonly HashSet<string> _lstIncludeInPairBonus = new HashSet<string>();
        private readonly HashSet<string> _lstIncludeInWirelessPairBonus = new HashSet<string>();
        private bool _blnWirelessOn;
        private XmlNode _nodAllowGear;
        private Improvement.ImprovementSource _objImprovementSource = Improvement.ImprovementSource.Cyberware;
        private string _strNotes = string.Empty;
        private int _intEssenceDiscount;
        private string _strForceGrade = string.Empty;
        private bool _blnDiscountCost;
        private Vehicle _objParentVehicle;
        private bool _blnPrototypeTranshuman;
        private Cyberware _objParent;
        private bool _blnAddToParentESS;
        private bool _blnAddToParentCapacity;
        private string _strParentID = string.Empty;
        private string _strHasModularMount = string.Empty;
        private string _strPlugsIntoModularMount = string.Empty;
        private string _strBlocksMounts = string.Empty;
        private string _strForced = string.Empty;

        private string _strDeviceRating = string.Empty;
        private string _strAttack = string.Empty;
        private string _strSleaze = string.Empty;
        private string _strDataProcessing = string.Empty;
        private string _strFirewall = string.Empty;
        private string _strAttributeArray = string.Empty;
        private string _strModAttack = string.Empty;
        private string _strModSleaze = string.Empty;
        private string _strModDataProcessing = string.Empty;
        private string _strModFirewall = string.Empty;
        private string _strModAttributeArray = string.Empty;
        private string _strProgramLimit = string.Empty;
        private string _strOverclocked = "None";
        private bool _blnCanSwapAttributes;
        private int _intSortOrder;

        private readonly Character _objCharacter;
        private static readonly char[] s_MathOperators = {'"', '*', '/', '+', '-'};

        // I don't like this, but it's easier than making it a specific property of the cyberware.
        private static readonly HashSet<string> s_AgilityCustomizationStrings = new HashSet<string>
            {"Customized Agility", "Cyberlimb Customization, Agility (2050)"};

        private static readonly HashSet<string> s_AgilityEnhancementStrings = new HashSet<string>
            {"Enhanced Agility", "Cyberlimb Augmentation, Agility (2050)"};

        private static readonly HashSet<string> s_AgilityCombinedStrings =
            new HashSet<string>(s_AgilityCustomizationStrings.Union(s_AgilityEnhancementStrings));

        private static readonly HashSet<string> s_StrengthCustomizationStrings = new HashSet<string>
            {"Customized Strength", "Cyberlimb Customization, Strength (2050)"};

        private static readonly HashSet<string> s_StrengthEnhancementStrings = new HashSet<string>
            {"Enhanced Strength", "Cyberlimb Augmentation, Strength (2050)"};

        private static readonly HashSet<string> s_StrengthCombinedStrings =
            new HashSet<string>(s_StrengthCustomizationStrings.Union(s_StrengthEnhancementStrings));

        #region Helper Methods

        /// <summary>
        /// Convert a string to a Grade.
        /// </summary>
        /// <param name="strValue">String value to convert.</param>
        /// <param name="objSource">Source representing whether this is a cyberware or bioware grade.</param>
        /// <param name="objCharacter">Character from which to fetch a grade list</param>
        public static Grade ConvertToCyberwareGrade(string strValue, Improvement.ImprovementSource objSource,
            Character objCharacter)
        {
            if (objCharacter == null)
                throw new ArgumentNullException(nameof(objCharacter));
            List<Grade> lstGrades = objCharacter.GetGradeList(objSource, true);
            foreach (Grade objGrade in lstGrades)
            {
                if (objGrade.Name == strValue)
                    return objGrade;
            }

            return lstGrades.FirstOrDefault(x => x.Name == "Standard");
        }

        #endregion

        #region Constructor, Create, Save, Load, and Print Methods

        public Cyberware(Character objCharacter)
        {
            // Create the GUID for the new piece of Cyberware.
            _guiID = Guid.NewGuid();
            _objCharacter = objCharacter;

            _lstChildren.CollectionChanged += CyberwareChildrenOnCollectionChanged;
            _lstGear.CollectionChanged += GearChildrenOnCollectionChanged;
        }

        private void CyberwareChildrenOnCollectionChanged(object sender, NotifyCollectionChangedEventArgs e)
        {
            bool blnDoCyberlimbAGIRefresh = false;
            bool blnDoCyberlimbSTRRefresh = false;
            bool blnDoEssenceImprovementsRefresh = false;
            bool blnDoRedlinerRefresh = false;
            switch (e.Action)
            {
                case NotifyCollectionChangedAction.Add:
                    foreach (Cyberware objNewItem in e.NewItems)
                    {
                        objNewItem.Parent = this;
                        if ((!blnDoCyberlimbAGIRefresh || !blnDoCyberlimbSTRRefresh) &&
                            Category == "Cyberlimb" && Parent?.InheritAttributes != false && ParentVehicle == null &&
                            !_objCharacter.Options.DontUseCyberlimbCalculation &&
                            !string.IsNullOrWhiteSpace(LimbSlot) &&
                            !_objCharacter.Options.ExcludeLimbSlot.Contains(LimbSlot))
                        {
                            if (InheritAttributes)
                            {
                                blnDoCyberlimbAGIRefresh = true;
                                blnDoCyberlimbSTRRefresh = true;
                            }
                            else
                            {
                                if (!blnDoCyberlimbAGIRefresh && s_AgilityCombinedStrings.Contains(objNewItem.Name))
                                {
                                    blnDoCyberlimbAGIRefresh = true;
                                }

                                if (!blnDoCyberlimbSTRRefresh && s_StrengthCombinedStrings.Contains(objNewItem.Name))
                                {
                                    blnDoCyberlimbSTRRefresh = true;
                                }
                            }
                        }

                        if (!blnDoEssenceImprovementsRefresh && (Parent == null || AddToParentESS) &&
                            string.IsNullOrEmpty(PlugsIntoModularMount) && ParentVehicle == null)
                            blnDoEssenceImprovementsRefresh = true;
                    }

                    this.RefreshMatrixAttributeArray();
                    blnDoRedlinerRefresh = true;
                    break;
                case NotifyCollectionChangedAction.Remove:
                    foreach (Cyberware objOldItem in e.OldItems)
                    {
                        objOldItem.Parent = null;
                        if ((!blnDoCyberlimbAGIRefresh || !blnDoCyberlimbSTRRefresh) &&
                            Category == "Cyberlimb" && Parent?.InheritAttributes != false && ParentVehicle == null &&
                            !_objCharacter.Options.DontUseCyberlimbCalculation &&
                            !string.IsNullOrWhiteSpace(LimbSlot) &&
                            !_objCharacter.Options.ExcludeLimbSlot.Contains(LimbSlot))
                        {
                            if (InheritAttributes)
                            {
                                blnDoCyberlimbAGIRefresh = true;
                                blnDoCyberlimbSTRRefresh = true;
                            }
                            else
                            {
                                if (!blnDoCyberlimbAGIRefresh && s_AgilityCombinedStrings.Contains(objOldItem.Name))
                                {
                                    blnDoCyberlimbAGIRefresh = true;
                                }

                                if (!blnDoCyberlimbSTRRefresh && s_StrengthCombinedStrings.Contains(objOldItem.Name))
                                {
                                    blnDoCyberlimbSTRRefresh = true;
                                }
                            }
                        }

                        if (!blnDoEssenceImprovementsRefresh && (Parent == null || AddToParentESS) &&
                            string.IsNullOrEmpty(PlugsIntoModularMount) && ParentVehicle == null)
                            blnDoEssenceImprovementsRefresh = true;
                    }

                    this.RefreshMatrixAttributeArray();
                    blnDoRedlinerRefresh = true;
                    break;
                case NotifyCollectionChangedAction.Replace:
                    foreach (Cyberware objOldItem in e.OldItems)
                    {
                        objOldItem.Parent = null;
                        if ((!blnDoCyberlimbAGIRefresh || !blnDoCyberlimbSTRRefresh) &&
                            Category == "Cyberlimb" && Parent?.InheritAttributes != false && ParentVehicle == null &&
                            !_objCharacter.Options.DontUseCyberlimbCalculation &&
                            !string.IsNullOrWhiteSpace(LimbSlot) &&
                            !_objCharacter.Options.ExcludeLimbSlot.Contains(LimbSlot))
                        {
                            if (InheritAttributes)
                            {
                                blnDoCyberlimbAGIRefresh = true;
                                blnDoCyberlimbSTRRefresh = true;
                            }
                            else
                            {
                                if (!blnDoCyberlimbAGIRefresh && s_AgilityCombinedStrings.Contains(objOldItem.Name))
                                {
                                    blnDoCyberlimbAGIRefresh = true;
                                }

                                if (!blnDoCyberlimbSTRRefresh && s_StrengthCombinedStrings.Contains(objOldItem.Name))
                                {
                                    blnDoCyberlimbSTRRefresh = true;
                                }
                            }
                        }

                        if (!blnDoEssenceImprovementsRefresh && (Parent == null || AddToParentESS) &&
                            string.IsNullOrEmpty(PlugsIntoModularMount) && ParentVehicle == null)
                            blnDoEssenceImprovementsRefresh = true;
                    }

                    foreach (Cyberware objNewItem in e.NewItems)
                    {
                        objNewItem.Parent = this;
                        if ((!blnDoCyberlimbAGIRefresh || !blnDoCyberlimbSTRRefresh) &&
                            Category == "Cyberlimb" && Parent?.InheritAttributes != false && ParentVehicle == null &&
                            !_objCharacter.Options.DontUseCyberlimbCalculation &&
                            !string.IsNullOrWhiteSpace(LimbSlot) &&
                            !_objCharacter.Options.ExcludeLimbSlot.Contains(LimbSlot))
                        {
                            if (InheritAttributes)
                            {
                                blnDoCyberlimbAGIRefresh = true;
                                blnDoCyberlimbSTRRefresh = true;
                            }
                            else
                            {
                                if (!blnDoCyberlimbAGIRefresh && s_AgilityCombinedStrings.Contains(objNewItem.Name))
                                {
                                    blnDoCyberlimbAGIRefresh = true;
                                }

                                if (!blnDoCyberlimbSTRRefresh && s_StrengthCombinedStrings.Contains(objNewItem.Name))
                                {
                                    blnDoCyberlimbSTRRefresh = true;
                                }
                            }
                        }

                        if (!blnDoEssenceImprovementsRefresh && (Parent == null || AddToParentESS) &&
                            string.IsNullOrEmpty(PlugsIntoModularMount) && ParentVehicle == null)
                            blnDoEssenceImprovementsRefresh = true;
                    }

                    this.RefreshMatrixAttributeArray();
                    blnDoRedlinerRefresh = true;
                    break;
                case NotifyCollectionChangedAction.Reset:
                    blnDoEssenceImprovementsRefresh = true;
                    if (Category == "Cyberlimb" && Parent?.InheritAttributes != false && ParentVehicle == null &&
                        !_objCharacter.Options.DontUseCyberlimbCalculation &&
                        !string.IsNullOrWhiteSpace(LimbSlot) &&
                        !_objCharacter.Options.ExcludeLimbSlot.Contains(LimbSlot))
                    {
                        blnDoCyberlimbAGIRefresh = true;
                        blnDoCyberlimbSTRRefresh = true;
                    }

                    this.RefreshMatrixAttributeArray();
                    blnDoRedlinerRefresh = true;
                    break;
            }

            bool blnDoMovementUpdate = false;
            if (blnDoCyberlimbAGIRefresh || blnDoCyberlimbSTRRefresh)
            {
                foreach (CharacterAttrib objCharacterAttrib in _objCharacter.AttributeSection.AttributeList.Concat(
                    _objCharacter.AttributeSection.SpecialAttributeList))
                {
                    if ((blnDoCyberlimbAGIRefresh && objCharacterAttrib.Abbrev == "AGI") ||
                        (blnDoCyberlimbSTRRefresh && objCharacterAttrib.Abbrev == "STR"))
                    {
                        objCharacterAttrib.OnPropertyChanged(nameof(CharacterAttrib.TotalValue));
                    }
                }

                blnDoMovementUpdate = _objCharacter.Options.CyberlegMovement && LimbSlot == "leg";
            }

            if (_objCharacter != null)
            {
                List<string> lstPropertiesToChange = new List<string>(3);
                if (blnDoRedlinerRefresh)
                    lstPropertiesToChange.Add(nameof(Character.RedlinerBonus));
                if (blnDoEssenceImprovementsRefresh)
                    lstPropertiesToChange.Add(EssencePropertyName);
                if (blnDoMovementUpdate)
                    lstPropertiesToChange.Add(nameof(Character.GetMovement));
                if (lstPropertiesToChange.Count > 0)
                    _objCharacter.OnMultiplePropertyChanged(lstPropertiesToChange.ToArray());
            }
        }

        private void GearChildrenOnCollectionChanged(object sender, NotifyCollectionChangedEventArgs e)
        {
            switch (e.Action)
            {
                case NotifyCollectionChangedAction.Add:
                    foreach (Gear objNewItem in e.NewItems)
                    {
                        objNewItem.Parent = this;
                        objNewItem.ChangeEquippedStatus(IsModularCurrentlyEquipped);
                    }

                    this.RefreshMatrixAttributeArray();
                    break;
                case NotifyCollectionChangedAction.Replace:
                    foreach (Gear objOldItem in e.OldItems)
                    {
                        objOldItem.Parent = null;
                    }
                    foreach (Gear objNewItem in e.NewItems)
                    {
                        objNewItem.Parent = this;
                        objNewItem.ChangeEquippedStatus(IsModularCurrentlyEquipped);
                    }

                    this.RefreshMatrixAttributeArray();
                    break;
                case NotifyCollectionChangedAction.Remove:
                    foreach (Gear objOldItem in e.OldItems)
                    {
                        objOldItem.Parent = null;
                    }

                    this.RefreshMatrixAttributeArray();
                    break;
                case NotifyCollectionChangedAction.Reset:
                    this.RefreshMatrixAttributeArray();
                    break;
            }
        }

        /// Create a Cyberware from an XmlNode.
        /// <param name="objXmlCyberware">XmlNode to create the object from.</param>
        /// <param name="objGrade">Grade of the selected piece.</param>
        /// <param name="objSource">Source of the piece.</param>
        /// <param name="intRating">Selected Rating of the piece of Cyberware.</param>
        /// <param name="lstWeapons">List of Weapons that should be added to the Character.</param>
        /// <param name="lstVehicles">List of Vehicles that should be added to the Character.</param>
        /// <param name="blnCreateImprovements">Whether or not Improvements should be created.</param>
        /// <param name="blnCreateChildren">Whether or not child items should be created.</param>
        /// <param name="strForced">Force a particular value to be selected by an Improvement prompts.</param>
        /// <param name="objParent">Cyberware to which this new cyberware should be added (needed in creation method for selecting a side).</param>
        /// <param name="objParentVehicle">Vehicle to which this new cyberware will be added (needed in creation method for selecting a side and improvements).</param>
        public void Create(XmlNode objXmlCyberware, Grade objGrade, Improvement.ImprovementSource objSource,
            int intRating, IList<Weapon> lstWeapons, IList<Vehicle> lstVehicles, bool blnCreateImprovements = true,
            bool blnCreateChildren = true, string strForced = "", Cyberware objParent = null,
            Vehicle objParentVehicle = null)
        {
            Parent = objParent;
            _strForced = strForced;
            _objParentVehicle = objParentVehicle;
            if (!objXmlCyberware.TryGetField("id", Guid.TryParse, out _guiSourceID))
            {
                Log.Warn(new object[] {"Missing id field for cyberware xmlnode", objXmlCyberware});
                Utils.BreakIfDebug();
            }
            else
                _objCachedMyXmlNode = null;

            objXmlCyberware.TryGetStringFieldQuickly("name", ref _strName);
            objXmlCyberware.TryGetStringFieldQuickly("category", ref _strCategory);
            objXmlCyberware.TryGetStringFieldQuickly("limbslot", ref _strLimbSlot);
            objXmlCyberware.TryGetStringFieldQuickly("limbslotcount", ref _strLimbSlotCount);
            if (!objXmlCyberware.TryGetStringFieldQuickly("altnotes", ref _strNotes))
                objXmlCyberware.TryGetStringFieldQuickly("notes", ref _strNotes);

            if (string.IsNullOrEmpty(Notes))
            {
                string strEnglishNameOnPage = Name;
                string strNameOnPage = string.Empty;
                // make sure we have something and not just an empty tag
                if (objXmlCyberware.TryGetStringFieldQuickly("nameonpage", ref strNameOnPage) &&
                    !string.IsNullOrEmpty(strNameOnPage))
                    strEnglishNameOnPage = strNameOnPage;

                string strGearNotes = CommonFunctions.GetTextFromPDF(Source + ' ' + Page, strEnglishNameOnPage, _objCharacter);

                if (string.IsNullOrEmpty(strGearNotes) && GlobalOptions.Language != GlobalOptions.DefaultLanguage)
                {
                    string strTranslatedNameOnPage = CurrentDisplayName;

                    // don't check again it is not translated
                    if (strTranslatedNameOnPage != _strName)
                    {
                        // if we found <altnameonpage>, and is not empty and not the same as english we must use that instead
                        if (objXmlCyberware.TryGetStringFieldQuickly("altnameonpage", ref strNameOnPage)
                            && !string.IsNullOrEmpty(strNameOnPage) && strNameOnPage != strEnglishNameOnPage)
                            strTranslatedNameOnPage = strNameOnPage;

                        Notes = CommonFunctions.GetTextFromPDF(Source + ' ' + DisplayPage(GlobalOptions.Language),
                            strTranslatedNameOnPage, _objCharacter);
                    }
                }
                else
                    Notes = strGearNotes;
            }

            _blnInheritAttributes = objXmlCyberware["inheritattributes"] != null;
            _objGrade = objGrade;
            objXmlCyberware.TryGetStringFieldQuickly("ess", ref _strESS);
            objXmlCyberware.TryGetStringFieldQuickly("capacity", ref _strCapacity);
            objXmlCyberware.TryGetStringFieldQuickly("avail", ref _strAvail);
            objXmlCyberware.TryGetStringFieldQuickly("source", ref _strSource);
            objXmlCyberware.TryGetStringFieldQuickly("page", ref _strPage);
            _blnAddToParentESS = objXmlCyberware["addtoparentess"] != null;
            _blnAddToParentCapacity = objXmlCyberware["addtoparentcapacity"] != null;
            _nodBonus = objXmlCyberware["bonus"];
            _nodPairBonus = objXmlCyberware["pairbonus"];
            _nodWirelessBonus = objXmlCyberware["wirelessbonus"];
            _nodWirelessPairBonus = objXmlCyberware["wirelesspairbonus"];
            _blnWirelessOn = _nodWirelessPairBonus != null;
            _nodAllowGear = objXmlCyberware["allowgear"];
            objXmlCyberware.TryGetStringFieldQuickly("mountsto", ref _strPlugsIntoModularMount);
            objXmlCyberware.TryGetStringFieldQuickly("modularmount", ref _strHasModularMount);
            objXmlCyberware.TryGetStringFieldQuickly("blocksmounts", ref _strBlocksMounts);

            _objImprovementSource = objSource;
            _objCachedMyXmlNode = null;
            objXmlCyberware.TryGetStringFieldQuickly("rating", ref _strMaxRating);
            objXmlCyberware.TryGetStringFieldQuickly("minrating", ref _strMinRating);
            objXmlCyberware.TryGetStringFieldQuickly("ratinglabel", ref _strRatingLabel);

            _intRating = Math.Min(Math.Max(intRating, MinRating), MaxRating);

            objXmlCyberware.TryGetStringFieldQuickly("devicerating", ref _strDeviceRating);
            if (!objXmlCyberware.TryGetStringFieldQuickly("attributearray", ref _strAttributeArray))
            {
                objXmlCyberware.TryGetStringFieldQuickly("attack", ref _strAttack);
                objXmlCyberware.TryGetStringFieldQuickly("sleaze", ref _strSleaze);
                objXmlCyberware.TryGetStringFieldQuickly("dataprocessing", ref _strDataProcessing);
                objXmlCyberware.TryGetStringFieldQuickly("firewall", ref _strFirewall);
            }
            else
            {
                _blnCanSwapAttributes = true;
                string[] strArray = _strAttributeArray.Split(',');
                _strAttack = strArray[0];
                _strSleaze = strArray[1];
                _strDataProcessing = strArray[2];
                _strFirewall = strArray[3];
            }

            objXmlCyberware.TryGetStringFieldQuickly("modattack", ref _strModAttack);
            objXmlCyberware.TryGetStringFieldQuickly("modsleaze", ref _strModSleaze);
            objXmlCyberware.TryGetStringFieldQuickly("moddataprocessing", ref _strModDataProcessing);
            objXmlCyberware.TryGetStringFieldQuickly("modfirewall", ref _strModFirewall);
            objXmlCyberware.TryGetStringFieldQuickly("modattributearray", ref _strModAttributeArray);

            objXmlCyberware.TryGetStringFieldQuickly("programs", ref _strProgramLimit);

            objXmlCyberware.TryGetStringFieldQuickly("forcegrade", ref _strForceGrade);

            // Add Subsytem information if applicable.
            if (objXmlCyberware.InnerXml.Contains("allowsubsystems"))
            {
                string strSubsystem = string.Empty;
                XmlNodeList lstSubSystems = objXmlCyberware.SelectNodes("allowsubsystems/category");
                for (int i = 0; i < lstSubSystems?.Count; i++)
                {
                    strSubsystem += lstSubSystems[i].InnerText;
                    if (i != lstSubSystems.Count - 1)
                    {
                        strSubsystem += ",";
                    }
                }

                _strAllowSubsystems = strSubsystem;
            }

            if (objXmlCyberware.SelectSingleNode("pairinclude")?.Attributes?["includeself"]?.InnerText !=
                bool.FalseString)
            {
                _lstIncludeInPairBonus.Add(Name);
            }
            foreach (XmlNode objPairNameNode in objXmlCyberware.SelectNodes("pairinclude/name"))
            {
                _lstIncludeInPairBonus.Add(objPairNameNode.InnerText);
            }

            if (objXmlCyberware.SelectSingleNode("wirelesspairinclude")?.Attributes?["includeself"]?.InnerText !=
                bool.FalseString)
            {
                _lstIncludeInWirelessPairBonus.Add(Name);
            }
            foreach (XmlNode objPairNameNode in objXmlCyberware.SelectNodes("wirelesspairinclude/name"))
            {
                _lstIncludeInWirelessPairBonus.Add(objPairNameNode.InnerText);
            }

            _strCost = objXmlCyberware["cost"]?.InnerText ?? "0";
            // Check for a Variable Cost.
            if (_strCost.StartsWith("Variable(", StringComparison.Ordinal))
            {
                decimal decMin;
                decimal decMax = decimal.MaxValue;
                string strCost = _strCost.TrimStartOnce("Variable(", true).TrimEndOnce(')');
                if (strCost.Contains('-'))
                {
                    string[] strValues = strCost.Split('-');
                    decMin = Convert.ToDecimal(strValues[0], GlobalOptions.InvariantCultureInfo);
                    decMax = Convert.ToDecimal(strValues[1], GlobalOptions.InvariantCultureInfo);
                }
                else
                    decMin = Convert.ToDecimal(strCost.FastEscape('+'), GlobalOptions.InvariantCultureInfo);

                if (decMin != 0 || decMax != decimal.MaxValue)
                {
                    if (decMax > 1000000)
                        decMax = 1000000;
                    using (frmSelectNumber frmPickNumber = new frmSelectNumber(_objCharacter.Options.MaxNuyenDecimals)
                    {
                        Minimum = decMin,
                        Maximum = decMax,
                        Description = string.Format(GlobalOptions.CultureInfo, LanguageManager.GetString("String_SelectVariableCost"),
                            DisplayNameShort(GlobalOptions.Language)),
                        AllowCancel = false
                    })
                    {
                        frmPickNumber.ShowDialog(Program.MainForm);
                        _strCost = frmPickNumber.SelectedValue.ToString(GlobalOptions.InvariantCultureInfo);
                    }
                }
            }

            // Add Cyberweapons if applicable.
            XmlDocument objXmlWeaponDocument = _objCharacter.LoadData("weapons.xml");

            // More than one Weapon can be added, so loop through all occurrences.
            foreach (XmlNode objXmlAddWeapon in objXmlCyberware.SelectNodes("addweapon"))
            {
                string strLoopID = objXmlAddWeapon.InnerText;
                XmlNode objXmlWeapon = strLoopID.IsGuid()
                    ? objXmlWeaponDocument.SelectSingleNode("/chummer/weapons/weapon[id = \"" + strLoopID + "\"]")
                    : objXmlWeaponDocument.SelectSingleNode("/chummer/weapons/weapon[name = \"" + strLoopID + "\"]");

                if (objXmlWeapon != null)
                {
                    Weapon objGearWeapon = new Weapon(_objCharacter)
                    {
                        ParentVehicle = ParentVehicle
                    };
                    int intAddWeaponRating = 0;
                    if (objXmlAddWeapon.Attributes["rating"]?.InnerText != null)
                    {
                        intAddWeaponRating = Convert.ToInt32(objXmlAddWeapon.Attributes["rating"]?.InnerText
                            .CheapReplace("{Rating}", () => Rating.ToString(GlobalOptions.InvariantCultureInfo)), GlobalOptions.InvariantCultureInfo);
                    }
                    objGearWeapon.Create(objXmlWeapon, lstWeapons, blnCreateChildren, blnCreateImprovements,false, intAddWeaponRating);
                    objGearWeapon.ParentID = InternalId;
                    objGearWeapon.Cost = "0";

                    if (Guid.TryParse(objGearWeapon.InternalId, out _guiWeaponID))
                        lstWeapons.Add(objGearWeapon);
                }
            }

            // Add Drone Bodyparts if applicable.
            XmlDocument objXmlVehicleDocument = _objCharacter.LoadData("vehicles.xml");

            // More than one Weapon can be added, so loop through all occurrences.
            foreach (XmlNode xmlAddVehicle in objXmlCyberware.SelectNodes("addvehicle"))
            {
                string strLoopID = xmlAddVehicle.InnerText;
                XmlNode xmlVehicle = strLoopID.IsGuid()
                    ? objXmlVehicleDocument.SelectSingleNode("/chummer/vehicles/vehicle[id = \"" + strLoopID + "\"]")
                    : objXmlVehicleDocument.SelectSingleNode("/chummer/vehicles/vehicle[name = \"" + strLoopID + "\"]");

                if (xmlVehicle != null)
                {
                    Vehicle objVehicle = new Vehicle(_objCharacter);
                    objVehicle.Create(xmlVehicle);
                    objVehicle.ParentID = InternalId;

                    if (Guid.TryParse(objVehicle.InternalId, out _guiVehicleID))
                        lstVehicles.Add(objVehicle);
                }
            }

            /*
             * This needs to be handled separately from usual bonus nodes because:
             * - Children must always inherit the side of their parent(s)
             * - In case of numerical limits, we must be able to apply them separately to each side
             * - Modular cyberlimbs need a constant side regardless of their equip status
             * - In cases where modular mounts might get blocked, we must force the 'ware to the unblocked side
             */
            if (objXmlCyberware["selectside"] != null)
            {
                string strParentSide = Parent?.Location;
                if (!string.IsNullOrEmpty(strParentSide))
                {
                    _strLocation = strParentSide;
                }
                else
                {
                    using (frmSelectSide frmPickSide = new frmSelectSide
                    {
                        Description =
                            string.Format(GlobalOptions.CultureInfo, LanguageManager.GetString("Label_SelectSide"),
                                DisplayNameShort(GlobalOptions.Language))
                    })
                    {
                        string strForcedSide = string.Empty;
                        if (_strForced == "Right" || _strForced == "Left")
                            strForcedSide = _strForced;
                        // TODO: Fix for modular mounts / banned mounts if someone has an amount of limbs different from the default amount
                        if (string.IsNullOrEmpty(strForcedSide) && ParentVehicle == null)
                        {
                            XPathNavigator xpnCyberware = objXmlCyberware.CreateNavigator();
                            ObservableCollection<Cyberware> lstCyberwareToCheck =
                                Parent == null ? _objCharacter.Cyberware : Parent.Children;
                            if (!xpnCyberware.RequirementsMet(_objCharacter, Parent, string.Empty, string.Empty,
                                    string.Empty, "Left") ||
                                (!string.IsNullOrEmpty(BlocksMounts) && lstCyberwareToCheck.Any(x =>
                                    !string.IsNullOrEmpty(x.HasModularMount) && x.Location == "Left" &&
                                    BlocksMounts.SplitNoAlloc(',', StringSplitOptions.RemoveEmptyEntries).Contains(x.HasModularMount))) ||
                                (!string.IsNullOrEmpty(HasModularMount) && lstCyberwareToCheck.Any(x =>
                                    !string.IsNullOrEmpty(x.BlocksMounts) && x.Location == "Left" &&
                                    x.BlocksMounts.SplitNoAlloc(',', StringSplitOptions.RemoveEmptyEntries).Contains(HasModularMount))))
                                strForcedSide = "Right";
                            else if (!xpnCyberware.RequirementsMet(_objCharacter, Parent, string.Empty, string.Empty,
                                         string.Empty, "Right") ||
                                     (!string.IsNullOrEmpty(BlocksMounts) && lstCyberwareToCheck.Any(x =>
                                         !string.IsNullOrEmpty(x.HasModularMount) && x.Location == "Right" &&
                                         BlocksMounts.SplitNoAlloc(',', StringSplitOptions.RemoveEmptyEntries).Contains(x.HasModularMount))) ||
                                     (!string.IsNullOrEmpty(HasModularMount) && lstCyberwareToCheck.Any(x =>
                                         !string.IsNullOrEmpty(x.BlocksMounts) && x.Location == "Right" &&
                                         x.BlocksMounts.SplitNoAlloc(',', StringSplitOptions.RemoveEmptyEntries).Contains(HasModularMount))))
                                strForcedSide = "Left";
                        }

                        if (!string.IsNullOrEmpty(strForcedSide))
                            frmPickSide.ForceValue(strForcedSide);
                        else
                            frmPickSide.ShowDialog(Program.MainForm);

                        // Make sure the dialogue window was not canceled.
                        if (frmPickSide.DialogResult == DialogResult.Cancel)
                        {
                            _guiID = Guid.Empty;
                            return;
                        }

                        _strLocation = frmPickSide.SelectedSide;
                    }
                }
            }

            // If the piece grants a bonus, pass the information to the Improvement Manager.
            // Modular cyberlimbs only get their bonuses applied when they are equipped onto a limb, so we're skipping those here
            if (blnCreateImprovements)
            {
                if (Bonus != null || PairBonus != null)
                {
                    if (!string.IsNullOrEmpty(_strForced) && _strForced != "Left" && _strForced != "Right")
                        ImprovementManager.ForcedValue = _strForced;

                    if (Bonus != null && !ImprovementManager.CreateImprovements(_objCharacter, objSource,
                        _guiID.ToString("D", GlobalOptions.InvariantCultureInfo), Bonus, Rating, DisplayNameShort(GlobalOptions.Language)))
                    {
                        _guiID = Guid.Empty;
                        return;
                    }

                    if (!string.IsNullOrEmpty(ImprovementManager.SelectedValue) && string.IsNullOrEmpty(_strExtra))
                        _strExtra = ImprovementManager.SelectedValue;

                    if (!string.IsNullOrEmpty(ImprovementManager.SelectedValue) && string.IsNullOrEmpty(_strExtra))
                        _strExtra = ImprovementManager.SelectedValue;

                    if (PairBonus != null)
                    {
                        // This cyberware should not be included in the count to make things easier.
                        List<Cyberware> lstPairableCyberwares = _objCharacter.Cyberware.DeepWhere(x => x.Children,
                            x => x != this && IncludePair.Contains(x.Name) && x.Extra == Extra &&
                                 x.IsModularCurrentlyEquipped).ToList();
                        int intCount = lstPairableCyberwares.Count;
                        // Need to use slightly different logic if this cyberware has a location (Left or Right) and only pairs with itself because Lefts can only be paired with Rights and Rights only with Lefts
                        if (!string.IsNullOrEmpty(Location) && IncludePair.All(x => x == Name))
                        {
                            intCount = 0;
                            foreach (Cyberware objPairableCyberware in lstPairableCyberwares)
                            {
                                if (objPairableCyberware.Location != Location)
                                    // We have found a cyberware with which this one could be paired, so increase count by 1
                                    intCount += 1;
                                else
                                    // We have found a cyberware that would serve as a pair to another cyberware instead of this one, so decrease count by 1
                                    intCount -= 1;
                            }

                            // If we have at least one cyberware with which we could pair, set count to 1 so that it passes the modulus to add the PairBonus. Otherwise, set to 0 so it doesn't pass.
                            intCount = intCount > 0 ? 1 : 0;
                        }

                        if ((intCount & 1) == 1 && !ImprovementManager.CreateImprovements(_objCharacter, objSource,
                            _guiID.ToString("D", GlobalOptions.InvariantCultureInfo) + "Pair", PairBonus, Rating, DisplayNameShort(GlobalOptions.Language)))
                        {
                            _guiID = Guid.Empty;
                            return;
                        }
                    }
                }

                if (WirelessBonus != null || WirelessPairBonus != null)
                {
                    ToggleWirelessBonuses(_blnWirelessOn);
                }
            }

            // Retrieve the Bioware or Cyberware ESS Cost Multiplier. Bioware Modifiers do not apply to Genetech.
            if (GetNode()?["forcegrade"]?.InnerText != "None")
            {
                // Apply the character's Cyberware Essence cost multiplier if applicable.
                if (_objImprovementSource == Improvement.ImprovementSource.Cyberware)
                {
                    if (ImprovementManager.ValueOf(_objCharacter,
                            Improvement.ImprovementType.CyberwareEssCostNonRetroactive) != 0)
                    {
                        decimal decMultiplier = 1;
                        decMultiplier = _objCharacter.Improvements
                            .Where(objImprovement =>
                                objImprovement.ImproveType ==
                                Improvement.ImprovementType.CyberwareEssCostNonRetroactive && objImprovement.Enabled)
                            .Aggregate(decMultiplier,
                                (current, objImprovement) =>
                                    current - (1m - objImprovement.Value / 100m));
                        _decExtraESSAdditiveMultiplier -= 1.0m - decMultiplier;
                    }

                    if (ImprovementManager.ValueOf(_objCharacter,
                            Improvement.ImprovementType.CyberwareTotalEssMultiplierNonRetroactive) != 0)
                    {
                        foreach (Improvement objImprovement in _objCharacter.Improvements.Where(x =>
                            x.Enabled && x.ImproveType ==
                            Improvement.ImprovementType.CyberwareTotalEssMultiplierNonRetroactive))
                        {
                            _decExtraESSMultiplicativeMultiplier *=
                                objImprovement.Value / 100m;
                        }
                    }
                }

                // Apply the character's Bioware Essence cost multiplier if applicable.
                else if (_objImprovementSource == Improvement.ImprovementSource.Bioware)
                {
                    if (ImprovementManager.ValueOf(_objCharacter,
                            Improvement.ImprovementType.BiowareEssCostNonRetroactive) != 0)
                    {
                        decimal decMultiplier = 1;
                        decMultiplier = _objCharacter.Improvements
                            .Where(objImprovement =>
                                objImprovement.ImproveType ==
                                Improvement.ImprovementType.BiowareEssCostNonRetroactive && objImprovement.Enabled)
                            .Aggregate(decMultiplier,
                                (current, objImprovement) =>
                                    current - (1m - objImprovement.Value / 100m));
                        _decExtraESSAdditiveMultiplier -= 1.0m - decMultiplier;
                    }

                    if (ImprovementManager.ValueOf(_objCharacter,
                            Improvement.ImprovementType.BiowareTotalEssMultiplierNonRetroactive) != 0)
                    {
                        foreach (Improvement objImprovement in _objCharacter.Improvements.Where(x =>
                            x.Enabled && x.ImproveType ==
                            Improvement.ImprovementType.BiowareTotalEssMultiplierNonRetroactive))
                        {
                            _decExtraESSMultiplicativeMultiplier *=
                                objImprovement.Value / 100m;
                        }
                    }
                }
            }

            if (blnCreateChildren)
                CreateChildren(objXmlCyberware, objGrade, lstWeapons, lstVehicles, blnCreateImprovements);

            if (!string.IsNullOrEmpty(_strPlugsIntoModularMount))
                ChangeModularEquip(false);
        }

        private void CreateChildren(XmlNode objParentNode, Grade objGrade, IList<Weapon> lstWeapons,
            IList<Vehicle> objVehicles, bool blnCreateImprovements = true)
        {
            // If we've just added a new base item, see if there are any subsystems that should automatically be added.
            XmlNode xmlSubsystemsNode = objParentNode["subsystems"];
            if (xmlSubsystemsNode != null)
            {
                // Load Cyberware subsystems first
                using (XmlNodeList objXmlSubSystemNameList = xmlSubsystemsNode.SelectNodes("cyberware"))
                    if (objXmlSubSystemNameList?.Count > 0)
                    {
                        XmlDocument objXmlDocument = _objCharacter.LoadData("cyberware.xml");
                        foreach (XmlNode objXmlSubsystemNode in objXmlSubSystemNameList)
                        {
                            XmlNode objXmlSubsystem = objXmlDocument.SelectSingleNode(
                                "/chummer/cyberwares/cyberware[name = \"" + objXmlSubsystemNode["name"]?.InnerText +
                                "\"]");

                            if (objXmlSubsystem != null)
                            {
                                Cyberware objSubsystem = new Cyberware(_objCharacter);
                                int intSubSystemRating = Convert.ToInt32(objXmlSubsystemNode["rating"]?.InnerText, GlobalOptions.InvariantCultureInfo);
                                objSubsystem.Create(objXmlSubsystem, objGrade, Improvement.ImprovementSource.Cyberware,
                                    intSubSystemRating, lstWeapons, objVehicles, blnCreateImprovements, true,
                                    objXmlSubsystemNode["forced"]?.InnerText ?? string.Empty, this);
                                objSubsystem.ParentID = InternalId;
                                objSubsystem.Cost = "0";
                                // If the <subsystem> tag itself contains extra children, add those, too
                                objSubsystem.CreateChildren(objXmlSubsystemNode, objGrade, lstWeapons, objVehicles,
                                    blnCreateImprovements);

                                _lstChildren.Add(objSubsystem);
                            }
                        }
                    }

                // Load bioware subsystems next
                using (XmlNodeList objXmlSubSystemNameList = xmlSubsystemsNode.SelectNodes("bioware"))
                    if (objXmlSubSystemNameList?.Count > 0)
                    {
                        XmlDocument objXmlDocument = _objCharacter.LoadData("bioware.xml");
                        foreach (XmlNode objXmlSubsystemNode in objXmlSubSystemNameList)
                        {
                            XmlNode objXmlSubsystem = objXmlDocument.SelectSingleNode(
                                "/chummer/biowares/bioware[name = \"" + objXmlSubsystemNode["name"]?.InnerText + "\"]");

                            if (objXmlSubsystem != null)
                            {
                                Cyberware objSubsystem = new Cyberware(_objCharacter);
                                int intSubSystemRating = Convert.ToInt32(objXmlSubsystemNode["rating"]?.InnerText, GlobalOptions.InvariantCultureInfo);
                                objSubsystem.Create(objXmlSubsystem, objGrade, Improvement.ImprovementSource.Bioware,
                                    intSubSystemRating, lstWeapons, objVehicles, blnCreateImprovements, true,
                                    objXmlSubsystemNode["forced"]?.InnerText ?? string.Empty, this);
                                objSubsystem.ParentID = InternalId;
                                objSubsystem.Cost = "0";
                                // If the <subsystem> tag itself contains extra children, add those, too
                                objSubsystem.CreateChildren(objXmlSubsystemNode, objGrade, lstWeapons, objVehicles,
                                    blnCreateImprovements);

                                _lstChildren.Add(objSubsystem);
                            }
                        }
                    }
            }

            // Check to see if there are any child elements.
            if (objParentNode["gears"] != null)
            {
                XmlDocument objXmlGearDocument = _objCharacter.LoadData("gear.xml");

                XmlNodeList objXmlGearList = objParentNode["gears"].SelectNodes("usegear");
                if (objXmlGearList?.Count > 0)
                {
                    List<Weapon> lstChildWeapons = new List<Weapon>(1);
                    foreach (XmlNode objXmlVehicleGear in objXmlGearList)
                    {
                        Gear objGear = new Gear(_objCharacter);
                        if (!objGear.CreateFromNode(objXmlGearDocument, objXmlVehicleGear, lstChildWeapons,
                            blnCreateImprovements))
                            continue;
                        foreach (Weapon objWeapon in lstChildWeapons)
                        {
                            objWeapon.ParentID = InternalId;
                        }

                        objGear.Parent = this;
                        objGear.ParentID = InternalId;
                        Gear.Add(objGear);
                        lstChildWeapons.AddRange(lstWeapons);
                    }

                    lstWeapons.AddRange(lstChildWeapons);
                }
            }
        }

        /// <summary>
        /// Save the object's XML to the XmlWriter.
        /// </summary>
        /// <param name="objWriter">XmlTextWriter to write with.</param>
        public void Save(XmlTextWriter objWriter)
        {
            if (objWriter == null)
                return;
            objWriter.WriteStartElement("cyberware");
            objWriter.WriteElementString("guid", InternalId);
            objWriter.WriteElementString("sourceid", SourceIDString);
            objWriter.WriteElementString("name", _strName);
            objWriter.WriteElementString("category", _strCategory);
            objWriter.WriteElementString("limbslot", _strLimbSlot);
            objWriter.WriteElementString("limbslotcount", _strLimbSlotCount);
            objWriter.WriteElementString("inheritattributes", _blnInheritAttributes.ToString(GlobalOptions.InvariantCultureInfo));
            objWriter.WriteElementString("ess", _strESS);
            objWriter.WriteElementString("capacity", _strCapacity);
            objWriter.WriteElementString("avail", _strAvail);
            objWriter.WriteElementString("cost", _strCost);
            objWriter.WriteElementString("source", _strSource);
            objWriter.WriteElementString("page", _strPage);
            objWriter.WriteElementString("parentid", _strParentID);
            objWriter.WriteElementString("hasmodularmount", _strHasModularMount);
            objWriter.WriteElementString("plugsintomodularmount", _strPlugsIntoModularMount);
            objWriter.WriteElementString("blocksmounts", _strBlocksMounts);
            objWriter.WriteElementString("forced", _strForced);
            objWriter.WriteElementString("rating", _intRating.ToString(GlobalOptions.InvariantCultureInfo));
            objWriter.WriteElementString("minrating", _strMinRating);
            objWriter.WriteElementString("maxrating", _strMaxRating);
            objWriter.WriteElementString("ratinglabel", _strRatingLabel);
            objWriter.WriteElementString("subsystems", _strAllowSubsystems);
            objWriter.WriteElementString("wirelesson", WirelessOn.ToString(GlobalOptions.InvariantCultureInfo));
            objWriter.WriteElementString("grade", _objGrade.Name);
            objWriter.WriteElementString("location", _strLocation);
            objWriter.WriteElementString("extra", _strExtra);
            objWriter.WriteElementString("suite", _blnSuite.ToString(GlobalOptions.InvariantCultureInfo));
            objWriter.WriteElementString("stolen", _blnStolen.ToString(GlobalOptions.InvariantCultureInfo));
            objWriter.WriteElementString("essdiscount",
                _intEssenceDiscount.ToString(GlobalOptions.InvariantCultureInfo));
            objWriter.WriteElementString("extraessadditivemultiplier",
                _decExtraESSAdditiveMultiplier.ToString(GlobalOptions.InvariantCultureInfo));
            objWriter.WriteElementString("extraessmultiplicativemultiplier",
                _decExtraESSMultiplicativeMultiplier.ToString(GlobalOptions.InvariantCultureInfo));
            objWriter.WriteElementString("forcegrade", _strForceGrade);
            objWriter.WriteElementString("matrixcmfilled",
                _intMatrixCMFilled.ToString(GlobalOptions.InvariantCultureInfo));
            objWriter.WriteElementString("prototypetranshuman", _blnPrototypeTranshuman.ToString(GlobalOptions.InvariantCultureInfo));
            if (_nodBonus != null)
                objWriter.WriteRaw(_nodBonus.OuterXml);
            else
                objWriter.WriteElementString("bonus", string.Empty);
            if (_nodPairBonus != null)
                objWriter.WriteRaw(_nodPairBonus.OuterXml);
            else
                objWriter.WriteElementString("pairbonus", string.Empty);
            if (_nodWirelessBonus != null)
                objWriter.WriteRaw(_nodWirelessBonus.OuterXml);
            else
                objWriter.WriteElementString("wirelessbonus", string.Empty);
            if (_nodWirelessPairBonus != null)
                objWriter.WriteRaw(_nodWirelessPairBonus.OuterXml);
            else
                objWriter.WriteElementString("wirelesspairbonus", string.Empty);
            if (_nodAllowGear != null)
                objWriter.WriteRaw(_nodAllowGear.OuterXml);
            objWriter.WriteElementString("improvementsource", _objImprovementSource.ToString());
            if (_guiWeaponID != Guid.Empty)
                objWriter.WriteElementString("weaponguid", _guiWeaponID.ToString("D", GlobalOptions.InvariantCultureInfo));
            if (_guiVehicleID != Guid.Empty)
                objWriter.WriteElementString("vehicleguid", _guiVehicleID.ToString("D", GlobalOptions.InvariantCultureInfo));

            #region PairInclude

            objWriter.WriteStartElement("pairinclude");
            foreach (string strName in _lstIncludeInPairBonus)
                objWriter.WriteElementString("name", strName);
            objWriter.WriteEndElement();

            #endregion

            #region WirelessPairInclude

            objWriter.WriteStartElement("wirelesspairinclude");
            foreach (string strName in _lstIncludeInWirelessPairBonus)
                objWriter.WriteElementString("name", strName);
            objWriter.WriteEndElement();

            #endregion

            #region Children

            objWriter.WriteStartElement("children");
            foreach (Cyberware objChild in _lstChildren)
            {
                objChild.Save(objWriter);
            }

            objWriter.WriteEndElement();

            #endregion

            #region Gear

            if (_lstGear.Count > 0)
            {
                objWriter.WriteStartElement("gears");
                foreach (Gear objGear in _lstGear)
                {
                    objGear.Save(objWriter);
                }

                objWriter.WriteEndElement();
            }

            #endregion

            objWriter.WriteElementString("notes", _strNotes);
            objWriter.WriteElementString("discountedcost", _blnDiscountCost.ToString(GlobalOptions.InvariantCultureInfo));
            objWriter.WriteElementString("addtoparentess", _blnAddToParentESS.ToString(GlobalOptions.InvariantCultureInfo));
            objWriter.WriteElementString("addtoparentcapacity", _blnAddToParentCapacity.ToString(GlobalOptions.InvariantCultureInfo));

            objWriter.WriteElementString("active", this.IsActiveCommlink(_objCharacter).ToString(GlobalOptions.InvariantCultureInfo));
            objWriter.WriteElementString("homenode", this.IsHomeNode(_objCharacter).ToString(GlobalOptions.InvariantCultureInfo));
            objWriter.WriteElementString("devicerating", _strDeviceRating);
            objWriter.WriteElementString("programlimit", _strProgramLimit);
            objWriter.WriteElementString("overclocked", _strOverclocked);
            objWriter.WriteElementString("attack", _strAttack);
            objWriter.WriteElementString("sleaze", _strSleaze);
            objWriter.WriteElementString("dataprocessing", _strDataProcessing);
            objWriter.WriteElementString("firewall", _strFirewall);
            objWriter.WriteElementString("attributearray", _strAttributeArray);
            objWriter.WriteElementString("modattack", _strModAttack);
            objWriter.WriteElementString("modsleaze", _strModSleaze);
            objWriter.WriteElementString("moddataprocessing", _strModDataProcessing);
            objWriter.WriteElementString("modfirewall", _strModFirewall);
            objWriter.WriteElementString("modattributearray", _strModAttributeArray);
            objWriter.WriteElementString("canswapattributes", _blnCanSwapAttributes.ToString(GlobalOptions.InvariantCultureInfo));
            objWriter.WriteElementString("sortorder", _intSortOrder.ToString(GlobalOptions.InvariantCultureInfo));
            objWriter.WriteEndElement();

            if (string.IsNullOrEmpty(ParentID))
                _objCharacter.SourceProcess(_strSource);
        }

        /// <summary>
        /// Load the CharacterAttribute from the XmlNode.
        /// </summary>
        /// <param name="objNode">XmlNode to load.</param>
        /// <param name="blnCopy">Whether this is a copy of an existing cyberware being loaded.</param>
        public void Load(XmlNode objNode, bool blnCopy = false)
        {
            objNode.TryGetStringFieldQuickly("name", ref _strName);
            if (!objNode.TryGetGuidFieldQuickly("sourceid", ref _guiSourceID))
            {
                XmlNode node = GetNode(GlobalOptions.Language);
                node?.TryGetGuidFieldQuickly("id", ref _guiSourceID);
            }

            if (blnCopy)
            {
                _guiID = Guid.NewGuid();
            }
            else
                objNode.TryGetField("guid", Guid.TryParse, out _guiID);

            objNode.TryGetStringFieldQuickly("category", ref _strCategory);
            if (objNode["improvementsource"] != null)
            {
                _objImprovementSource = Improvement.ConvertToImprovementSource(objNode["improvementsource"].InnerText);
                _objCachedMyXmlNode = null;
            }

            // Legacy shim for mis-formatted name of Reflex Recorder
            if (_strName == "Reflex Recorder (Skill)" && _objCharacter.LastSavedVersion <= new Version(5, 198, 31))
            {
                // This step is needed in case there's a custom data file that has the name "Reflex Recorder (Skill)", in which case we wouldn't want to rename the 'ware
                XmlNode xmlReflexRecorderNode = _objImprovementSource == Improvement.ImprovementSource.Bioware
                    ? _objCharacter.LoadData("bioware.xml").SelectSingleNode("/chummer/biowares/bioware[name = \"Reflex Recorder (Skill)\"]")
                    : _objCharacter.LoadData("cyberware.xml").SelectSingleNode("/chummer/cyberwares/cyberware[name = \"Reflex Recorder (Skill)\"]");
                if (xmlReflexRecorderNode == null)
                    _strName = "Reflex Recorder";
            }

            objNode.TryGetInt32FieldQuickly("matrixcmfilled", ref _intMatrixCMFilled);
            objNode.TryGetStringFieldQuickly("limbslot", ref _strLimbSlot);
            objNode.TryGetStringFieldQuickly("limbslotcount", ref _strLimbSlotCount);
            objNode.TryGetBoolFieldQuickly("inheritattributes", ref _blnInheritAttributes);
            objNode.TryGetStringFieldQuickly("ess", ref _strESS);
            objNode.TryGetStringFieldQuickly("capacity", ref _strCapacity);
            objNode.TryGetStringFieldQuickly("avail", ref _strAvail);
            objNode.TryGetStringFieldQuickly("cost", ref _strCost);
            objNode.TryGetStringFieldQuickly("source", ref _strSource);
            objNode.TryGetStringFieldQuickly("page", ref _strPage);
            objNode.TryGetStringFieldQuickly("parentid", ref _strParentID);
            if (!objNode.TryGetStringFieldQuickly("hasmodularmount", ref _strHasModularMount))
                _strHasModularMount = GetNode()?["hasmodularmount"]?.InnerText ?? string.Empty;
            if (!objNode.TryGetStringFieldQuickly("plugsintomodularmount", ref _strPlugsIntoModularMount))
                _strPlugsIntoModularMount = GetNode()?["plugsintomodularmount"]?.InnerText ?? string.Empty;
            if (!objNode.TryGetStringFieldQuickly("blocksmounts", ref _strBlocksMounts))
                _strBlocksMounts = GetNode()?["blocksmounts"]?.InnerText ?? string.Empty;
            objNode.TryGetStringFieldQuickly("forced", ref _strForced);
            objNode.TryGetInt32FieldQuickly("rating", ref _intRating);
            objNode.TryGetStringFieldQuickly("minrating", ref _strMinRating);
            objNode.TryGetStringFieldQuickly("maxrating", ref _strMaxRating);
            objNode.TryGetStringFieldQuickly("ratinglabel", ref _strRatingLabel);
            objNode.TryGetInt32FieldQuickly("sortorder", ref _intSortOrder);
            // Legacy shim for old-form customized attribute
            if ((s_StrengthCombinedStrings.Contains(Name) || s_AgilityCombinedStrings.Contains(Name)) &&
                int.TryParse(MaxRatingString, out int _))
            {
                XmlNode objMyXmlNode = GetNode();
                if (objMyXmlNode != null)
                {
                    objMyXmlNode.TryGetStringFieldQuickly("minrating", ref _strMinRating);
                    objMyXmlNode.TryGetStringFieldQuickly("rating", ref _strMaxRating);
                    objMyXmlNode.TryGetStringFieldQuickly("avail", ref _strAvail);
                    objMyXmlNode.TryGetStringFieldQuickly("cost", ref _strCost);
                }
            }

            objNode.TryGetStringFieldQuickly("subsystems", ref _strAllowSubsystems);
            if (objNode["grade"] != null)
                _objGrade = Grade.ConvertToCyberwareGrade(objNode["grade"].InnerText, _objImprovementSource, _objCharacter);
            objNode.TryGetStringFieldQuickly("location", ref _strLocation);
            if (!objNode.TryGetStringFieldQuickly("extra", ref _strExtra) && _strLocation != "Left" &&
                _strLocation != "Right")
            {
                _strExtra = _strLocation;
                _strLocation = string.Empty;
            }

            objNode.TryGetBoolFieldQuickly("suite", ref _blnSuite);
            objNode.TryGetBoolFieldQuickly("stolen", ref _blnStolen);
            objNode.TryGetInt32FieldQuickly("essdiscount", ref _intEssenceDiscount);
            objNode.TryGetDecFieldQuickly("extraessadditivemultiplier", ref _decExtraESSAdditiveMultiplier);
            objNode.TryGetDecFieldQuickly("extraessmultiplicativemultiplier", ref _decExtraESSMultiplicativeMultiplier);
            objNode.TryGetStringFieldQuickly("forcegrade", ref _strForceGrade);
            if (_objCharacter.PrototypeTranshuman > 0 &&  SourceType == Improvement.ImprovementSource.Bioware)
                objNode.TryGetBoolFieldQuickly("prototypetranshuman", ref _blnPrototypeTranshuman);
            _nodBonus = objNode["bonus"];
            _nodPairBonus = objNode["pairbonus"];
            XmlNode xmlPairIncludeNode = objNode["pairinclude"];
            if (xmlPairIncludeNode == null)
            {
                xmlPairIncludeNode = GetNode()?["pairinclude"];
                _lstIncludeInPairBonus.Add(Name);
            }

            if (xmlPairIncludeNode != null)
            {
                using (XmlNodeList xmlNameList = xmlPairIncludeNode.SelectNodes("name"))
                    if (xmlNameList != null)
                        foreach (XmlNode xmlNameNode in xmlNameList)
                            _lstIncludeInPairBonus.Add(xmlNameNode.InnerText);
            }

            _nodWirelessPairBonus = objNode["wirelesspairbonus"];
            xmlPairIncludeNode = objNode["wirelesspairinclude"];
            if (xmlPairIncludeNode == null)
            {
                xmlPairIncludeNode = GetNode()?["wirelesspairinclude"];
                _lstIncludeInWirelessPairBonus.Add(Name);
            }

            if (xmlPairIncludeNode != null)
            {
                using (XmlNodeList xmlNameList = xmlPairIncludeNode.SelectNodes("name"))
                    if (xmlNameList != null)
                        foreach (XmlNode xmlNameNode in xmlNameList)
                            _lstIncludeInWirelessPairBonus.Add(xmlNameNode.InnerText);
            }

            _nodWirelessBonus = objNode["wirelessbonus"];
            if (!objNode.TryGetBoolFieldQuickly("wirelesson", ref _blnWirelessOn))
            {
                _blnWirelessOn = false;
            }

            _nodAllowGear = objNode["allowgear"];
            // Legacy Sweep
            if (_strForceGrade != "None" && IsGeneware)
            {
                _strForceGrade = GetNode()?["forcegrade"]?.InnerText;
                if (!string.IsNullOrEmpty(_strForceGrade))
                    _objGrade = Grade.ConvertToCyberwareGrade(_strForceGrade, _objImprovementSource, _objCharacter);
            }

            if (objNode["weaponguid"] != null)
            {
                if (!Guid.TryParse(objNode["weaponguid"].InnerText, out _guiWeaponID))
                    _guiWeaponID = Guid.Empty;
            }

            if (objNode["vehicleguid"] != null)
            {
                if (!Guid.TryParse(objNode["vehicleguid"].InnerText, out _guiVehicleID))
                    _guiVehicleID = Guid.Empty;
            }

            if (objNode.InnerXml.Contains("<cyberware>"))
            {
                XmlNodeList nodChildren = objNode.SelectNodes("children/cyberware");
                foreach (XmlNode nodChild in nodChildren)
                {
                    Cyberware objChild = new Cyberware(_objCharacter);
                    objChild.Load(nodChild, blnCopy);
                    _lstChildren.Add(objChild);
                }
            }

            if (objNode.InnerXml.Contains("<gears>"))
            {
                XmlNodeList nodChildren = objNode.SelectNodes("gears/gear");
                foreach (XmlNode nodChild in nodChildren)
                {
                    Gear objGear = new Gear(_objCharacter);
                    objGear.Load(nodChild, blnCopy);
                    _lstGear.Add(objGear);
                }
            }

            objNode.TryGetStringFieldQuickly("notes", ref _strNotes);
            objNode.TryGetBoolFieldQuickly("discountedcost", ref _blnDiscountCost);
            if (objNode["addtoparentess"] != null)
            {
                if (bool.TryParse(objNode["addtoparentess"].InnerText, out bool blnTmp))
                {
                    _blnAddToParentESS = blnTmp;
                }
            }
            else
                _blnAddToParentESS = GetNode()?["addtoparentess"] != null;

            if (objNode["addtoparentcapacity"] != null)
            {
                if (bool.TryParse(objNode["addtoparentcapacity"].InnerText, out bool blnTmp))
                {
                    _blnAddToParentCapacity = blnTmp;
                }
            }
            else
                _blnAddToParentCapacity = GetNode()?["addtoparentcapacity"] != null;

            bool blnIsActive = false;
            if (objNode.TryGetBoolFieldQuickly("active", ref blnIsActive) && blnIsActive)
                this.SetActiveCommlink(_objCharacter, true);
            if (blnCopy)
            {
                this.SetHomeNode(_objCharacter, false);
            }
            else
            {
                bool blnIsHomeNode = false;
                if (objNode.TryGetBoolFieldQuickly("homenode", ref blnIsHomeNode) && blnIsHomeNode)
                {
                    this.SetHomeNode(_objCharacter, true);
                }
            }

            if (!objNode.TryGetStringFieldQuickly("devicerating", ref _strDeviceRating))
                GetNode()?.TryGetStringFieldQuickly("devicerating", ref _strDeviceRating);
            if (!objNode.TryGetStringFieldQuickly("programlimit", ref _strProgramLimit))
                GetNode()?.TryGetStringFieldQuickly("programs", ref _strProgramLimit);
            objNode.TryGetStringFieldQuickly("overclocked", ref _strOverclocked);
            if (!objNode.TryGetStringFieldQuickly("attack", ref _strAttack))
                GetNode()?.TryGetStringFieldQuickly("attack", ref _strAttack);
            if (!objNode.TryGetStringFieldQuickly("sleaze", ref _strSleaze))
                GetNode()?.TryGetStringFieldQuickly("sleaze", ref _strSleaze);
            if (!objNode.TryGetStringFieldQuickly("dataprocessing", ref _strDataProcessing))
                GetNode()?.TryGetStringFieldQuickly("dataprocessing", ref _strDataProcessing);
            if (!objNode.TryGetStringFieldQuickly("firewall", ref _strFirewall))
                GetNode()?.TryGetStringFieldQuickly("firewall", ref _strFirewall);
            if (!objNode.TryGetStringFieldQuickly("attributearray", ref _strAttributeArray))
                GetNode()?.TryGetStringFieldQuickly("attributearray", ref _strAttributeArray);
            if (!objNode.TryGetStringFieldQuickly("modattack", ref _strModAttack))
                GetNode()?.TryGetStringFieldQuickly("modattack", ref _strModAttack);
            if (!objNode.TryGetStringFieldQuickly("modsleaze", ref _strModSleaze))
                GetNode()?.TryGetStringFieldQuickly("modsleaze", ref _strModSleaze);
            if (!objNode.TryGetStringFieldQuickly("moddataprocessing", ref _strModDataProcessing))
                GetNode()?.TryGetStringFieldQuickly("moddataprocessing", ref _strModDataProcessing);
            if (!objNode.TryGetStringFieldQuickly("modfirewall", ref _strModFirewall))
                GetNode()?.TryGetStringFieldQuickly("modfirewall", ref _strModFirewall);
            if (!objNode.TryGetStringFieldQuickly("modattributearray", ref _strModAttributeArray))
                GetNode()?.TryGetStringFieldQuickly("modattributearray", ref _strModAttributeArray);

            if (blnCopy)
            {
                if (Bonus != null || WirelessBonus != null || PairBonus != null || WirelessPairBonus != null)
                {
                    if (!string.IsNullOrEmpty(_strForced) && _strForced != "Left" && _strForced != "Right")
                        ImprovementManager.ForcedValue = _strForced;

                    if (Bonus != null)
                    {
                        ImprovementManager.CreateImprovements(_objCharacter, _objImprovementSource,
                            _guiID.ToString("D", GlobalOptions.InvariantCultureInfo), Bonus, Rating, DisplayNameShort(GlobalOptions.Language));
                    }

                    if (!string.IsNullOrEmpty(ImprovementManager.SelectedValue) && string.IsNullOrEmpty(_strExtra))
                        _strExtra = ImprovementManager.SelectedValue;

                    if (WirelessBonus != null)
                    {
                        ImprovementManager.CreateImprovements(_objCharacter, _objImprovementSource,
                            _guiID.ToString("D", GlobalOptions.InvariantCultureInfo), WirelessBonus, Rating, DisplayNameShort(GlobalOptions.Language));
                    }

                    if (!string.IsNullOrEmpty(ImprovementManager.SelectedValue) && string.IsNullOrEmpty(_strExtra))
                        _strExtra = ImprovementManager.SelectedValue;

                    if (WirelessPairBonus != null && WirelessOn)
                    {
                        // This cyberware should not be included in the count to make things easier.
                        List<Cyberware> lstPairableCyberwares = _objCharacter.Cyberware.DeepWhere(x => x.Children,
                            x => x != this && IncludeWirelessPair.Contains(x.Name) && x.Extra == Extra &&
                                 x.IsModularCurrentlyEquipped).ToList();
                        int intCount = lstPairableCyberwares.Count;
                        // Need to use slightly different logic if this cyberware has a location (Left or Right) and only pairs with itself because Lefts can only be paired with Rights and Rights only with Lefts
                        if (!string.IsNullOrEmpty(Location) && IncludeWirelessPair.All(x => x == Name))
                        {
                            intCount = 0;
                            foreach (Cyberware objPairableCyberware in lstPairableCyberwares)
                            {
                                if (objPairableCyberware.Location != Location)
                                    // We have found a cyberware with which this one could be paired, so increase count by 1
                                    intCount += 1;
                                else
                                    // We have found a cyberware that would serve as a pair to another cyberware instead of this one, so decrease count by 1
                                    intCount -= 1;
                            }

                            // If we have at least one cyberware with which we could pair, set count to 1 so that it passes the modulus to add the PairBonus. Otherwise, set to 0 so it doesn't pass.
                            intCount = intCount > 0 ? 1 : 0;
                        }

                        if (intCount % 2 == 1)
                        {
                            ImprovementManager.CreateImprovements(_objCharacter, SourceType,
                                InternalId + "WirelessPair", WirelessPairBonus, Rating, DisplayNameShort(GlobalOptions.Language));
                        }
                    }
                    else if (PairBonus != null)
                    {
                        // This cyberware should not be included in the count to make things easier.
                        List<Cyberware> lstPairableCyberwares = _objCharacter.Cyberware.DeepWhere(x => x.Children,
                            x => x != this && IncludePair.Contains(x.Name) && x.Extra == Extra &&
                                 x.IsModularCurrentlyEquipped).ToList();
                        int intCount = lstPairableCyberwares.Count;
                        // Need to use slightly different logic if this cyberware has a location (Left or Right) and only pairs with itself because Lefts can only be paired with Rights and Rights only with Lefts
                        if (!string.IsNullOrEmpty(Location) && IncludePair.All(x => x == Name))
                        {
                            intCount = 0;
                            foreach (Cyberware objPairableCyberware in lstPairableCyberwares)
                            {
                                if (objPairableCyberware.Location != Location)
                                    // We have found a cyberware with which this one could be paired, so increase count by 1
                                    intCount += 1;
                                else
                                    // We have found a cyberware that would serve as a pair to another cyberware instead of this one, so decrease count by 1
                                    intCount -= 1;
                            }

                            // If we have at least one cyberware with which we could pair, set count to 1 so that it passes the modulus to add the PairBonus. Otherwise, set to 0 so it doesn't pass.
                            intCount = intCount > 0 ? 1 : 0;
                        }

                        if ((intCount & 1) == 1)
                        {
                            ImprovementManager.CreateImprovements(_objCharacter, SourceType, InternalId + "Pair",
                                PairBonus, Rating, DisplayNameShort(GlobalOptions.Language));
                        }
                    }
                }

                if (!IsModularCurrentlyEquipped)
                {
                    ChangeModularEquip(false);
                }
            }
        }

        /// <summary>
        /// Print the object's XML to the XmlWriter.
        /// </summary>obv
        /// <param name="objWriter">XmlTextWriter to write with.</param>
        /// <param name="objCulture">Culture in which to print.</param>
        /// <param name="strLanguageToPrint">Language in which to print</param>
        public void Print(XmlTextWriter objWriter, CultureInfo objCulture, string strLanguageToPrint)
        {
            if (objWriter == null)
                return;
            objWriter.WriteStartElement("cyberware");
            if (string.IsNullOrWhiteSpace(LimbSlot) && _strCategory != "Cyberlimb")
                objWriter.WriteElementString("name", DisplayNameShort(strLanguageToPrint));
            else
            {
                string strSpace = LanguageManager.GetString("String_Space", strLanguageToPrint);
                int intLimit = (TotalStrength * 2 + _objCharacter.BOD.TotalValue + _objCharacter.REA.TotalValue + 2) /
                               3;
                objWriter.WriteElementString("name",
                    new StringBuilder(DisplayNameShort(strLanguageToPrint))
                        .Append(strSpace).Append('(').Append(_objCharacter.AGI.GetDisplayAbbrev(strLanguageToPrint))
                        .Append(strSpace).Append(TotalAgility.ToString(objCulture)).Append(',')
                        .Append(strSpace).Append(_objCharacter.STR.GetDisplayAbbrev(strLanguageToPrint))
                        .Append(strSpace).Append(TotalStrength.ToString(objCulture)).Append(',')
                        .Append(strSpace).Append(LanguageManager.GetString("String_LimitPhysicalShort", strLanguageToPrint))
                        .Append(strSpace).Append(intLimit.ToString(objCulture)).Append(')').ToString());
            }

            objWriter.WriteElementString("category", DisplayCategory(strLanguageToPrint));

            objWriter.WriteElementString("ess",
                CalculatedESS.ToString(_objCharacter.Options.EssenceFormat, objCulture));
            objWriter.WriteElementString("capacity", Capacity);
            objWriter.WriteElementString("avail", TotalAvail(objCulture, strLanguageToPrint));
            objWriter.WriteElementString("cost", TotalCost.ToString(_objCharacter.Options.NuyenFormat, objCulture));
            objWriter.WriteElementString("owncost", OwnCost.ToString(_objCharacter.Options.NuyenFormat, objCulture));
            objWriter.WriteElementString("source", _objCharacter.LanguageBookShort(Source, strLanguageToPrint));
            objWriter.WriteElementString("page", DisplayPage(strLanguageToPrint));
            objWriter.WriteElementString("rating", Rating.ToString(objCulture));
            objWriter.WriteElementString("minrating", MinRating.ToString(objCulture));
            objWriter.WriteElementString("maxrating", MaxRating.ToString(objCulture));
            objWriter.WriteElementString("ratinglabel", RatingLabel);
            objWriter.WriteElementString("allowsubsystems", AllowedSubsystems);
            objWriter.WriteElementString("wirelesson", WirelessOn.ToString(GlobalOptions.InvariantCultureInfo));
            objWriter.WriteElementString("grade", Grade.DisplayName(strLanguageToPrint));
            objWriter.WriteElementString("location", Location);
            objWriter.WriteElementString("extra", _objCharacter.TranslateExtra(Extra, strLanguageToPrint));
            objWriter.WriteElementString("improvementsource", SourceType.ToString());
            if (Gear.Count > 0)
            {
                objWriter.WriteStartElement("gears");
                foreach (Gear objGear in Gear)
                {
                    objGear.Print(objWriter, objCulture, strLanguageToPrint);
                }

                objWriter.WriteEndElement();
            }

            objWriter.WriteStartElement("children");
            foreach (Cyberware objChild in Children)
            {
                objChild.Print(objWriter, objCulture, strLanguageToPrint);
            }

            objWriter.WriteEndElement();
            if (_objCharacter.Options.PrintNotes)
                objWriter.WriteElementString("notes", Notes);
            objWriter.WriteElementString("iscommlink", IsCommlink.ToString(GlobalOptions.InvariantCultureInfo));
            objWriter.WriteElementString("active", this.IsActiveCommlink(_objCharacter).ToString(GlobalOptions.InvariantCultureInfo));
            objWriter.WriteElementString("homenode", this.IsHomeNode(_objCharacter).ToString(GlobalOptions.InvariantCultureInfo));
            objWriter.WriteElementString("attack", this.GetTotalMatrixAttribute("Attack").ToString(objCulture));
            objWriter.WriteElementString("sleaze", this.GetTotalMatrixAttribute("Sleaze").ToString(objCulture));
            objWriter.WriteElementString("dataprocessing",
                this.GetTotalMatrixAttribute("Data Processing").ToString(objCulture));
            objWriter.WriteElementString("firewall", this.GetTotalMatrixAttribute("Firewall").ToString(objCulture));
            objWriter.WriteElementString("devicerating",
                this.GetTotalMatrixAttribute("Device Rating").ToString(objCulture));
            objWriter.WriteElementString("programlimit",
                this.GetTotalMatrixAttribute("Program Limit").ToString(objCulture));
            objWriter.WriteEndElement();
        }

        #endregion

        #region Properties

        /// <summary>
        /// Internal identifier which will be used to identify this piece of Cyberware in the Improvement system.
        /// </summary>
        public string InternalId => _guiID.ToString("D", GlobalOptions.InvariantCultureInfo);

        /// <summary>
        /// Guid of a Cyberware Weapon.
        /// </summary>
        public string WeaponID
        {
            get => _guiWeaponID.ToString("D", GlobalOptions.InvariantCultureInfo);
            set
            {
                if (Guid.TryParse(value, out Guid guiTemp))
                    _guiWeaponID = guiTemp;
            }
        }

        /// <summary>
        /// Guid of a Cyberware Drone/Vehicle.
        /// </summary>
        public string VehicleID
        {
            get => _guiVehicleID.ToString("D", GlobalOptions.InvariantCultureInfo);
            set
            {
                if (Guid.TryParse(value, out Guid guiTemp))
                    _guiVehicleID = guiTemp;
            }
        }

        /// <summary>
        /// Bonus node from the XML file.
        /// </summary>
        public XmlNode Bonus
        {
            get => _nodBonus;
            set => _nodBonus = value;
        }

        /// <summary>
        /// Bonus node from the XML file that only activates for each pair of 'ware.
        /// </summary>
        public XmlNode PairBonus
        {
            get => _nodPairBonus;
            set => _nodPairBonus = value;
        }

        /// <summary>
        /// Bonus node from the XML file that only activates for each pair of 'ware.
        /// </summary>
        public XmlNode WirelessPairBonus
        {
            get => _nodWirelessPairBonus;
            set => _nodWirelessPairBonus = value;
        }

        /// <summary>
        /// Wireless bonus node from the XML file.
        /// </summary>
        public XmlNode WirelessBonus
        {
            get => _nodWirelessBonus;
            set => _nodWirelessBonus = value;
        }

        /// <summary>
        /// Whether the Cyberware's Wireless is enabled
        /// </summary>
        public bool WirelessOn
        {
            get => _blnWirelessOn;
            set
            {
                if (_blnWirelessOn == value) return;
                _blnWirelessOn = value;
                ToggleWirelessBonuses(value);
            }
        }

        /// <summary>
        /// AllowGear node from the XML file.
        /// </summary>
        public XmlNode AllowGear
        {
            get => _nodAllowGear;
            set => _nodAllowGear = value;
        }

        /// <summary>
        /// ImprovementSource Type.
        /// </summary>
        public Improvement.ImprovementSource SourceType
        {
            get => _objImprovementSource;
            set
            {
                if (_objImprovementSource != value)
                    _objCachedMyXmlNode = null;
                _objImprovementSource = value;
            }
        }

        /// <summary>
        /// Cyberware name.
        /// </summary>
        public string Name
        {
            get => _strName;
            set
            {
                if (_strName == value) return;
                string strOldValue = _strName;
                _lstIncludeInPairBonus.Remove(_strName);
                _lstIncludeInPairBonus.Add(value);
                _lstIncludeInWirelessPairBonus.Remove(_strName);
                _lstIncludeInWirelessPairBonus.Add(value);
                _strName = value;
                if (_objParent?.Category != "Cyberlimb" || _objParent.Parent?.InheritAttributes == false ||
                    _objParent.ParentVehicle != null || _objCharacter.Options.DontUseCyberlimbCalculation ||
                    string.IsNullOrWhiteSpace(_objParent.LimbSlot) ||
                    _objCharacter.Options.ExcludeLimbSlot.Contains(_objParent.LimbSlot)) return;
                bool blnDoMovementUpdate = false;
                if (s_AgilityCombinedStrings.Contains(value) || s_AgilityCombinedStrings.Contains(strOldValue))
                {
                    blnDoMovementUpdate = true;
                    foreach (CharacterAttrib objCharacterAttrib in _objCharacter.AttributeSection.AttributeList
                        .Concat(_objCharacter.AttributeSection.SpecialAttributeList)
                        .Where(abbrev => abbrev.Abbrev == "AGI"))
                    {
                        objCharacterAttrib.OnPropertyChanged(nameof(CharacterAttrib.TotalValue));
                    }
                }

                if (s_StrengthCombinedStrings.Contains(value) || s_StrengthCombinedStrings.Contains(strOldValue))
                {
                    blnDoMovementUpdate = true;
                    foreach (CharacterAttrib objCharacterAttrib in _objCharacter.AttributeSection.AttributeList
                        .Concat(_objCharacter.AttributeSection.SpecialAttributeList)
                        .Where(abbrev => abbrev.Abbrev == "STR"))
                    {
                        objCharacterAttrib.OnPropertyChanged(nameof(CharacterAttrib.TotalValue));
                    }
                }

                if (blnDoMovementUpdate && _objCharacter.Options.CyberlegMovement && LimbSlot == "leg")
                    _objCharacter.OnPropertyChanged(nameof(Character.GetMovement));
            }
        }

        public bool InheritAttributes => _blnInheritAttributes;


        /// <summary>
        /// Identifier of the object within data files.
        /// </summary>
        public Guid SourceID => _guiSourceID;

        /// <summary>
        /// String-formatted identifier of the <inheritdoc cref="SourceID"/> from the data files.
        /// </summary>
        public string SourceIDString => _guiSourceID.ToString("D", GlobalOptions.InvariantCultureInfo);

        /// <summary>
        /// The name of the object as it should be displayed on printouts (translated name only).
        /// </summary>
        public string DisplayNameShort(string strLanguage)
        {
            if (strLanguage == GlobalOptions.DefaultLanguage)
                return Name;

            return GetNode(strLanguage)?["translate"]?.InnerText ?? Name;
        }

        public string CurrentDisplayNameShort => DisplayNameShort(GlobalOptions.Language);

        public static Guid EssenceHoleGUID { get; } = new Guid("b57eadaa-7c3b-4b80-8d79-cbbd922c1196");
        public static Guid EssenceAntiHoleGUID { get; } = new Guid("961eac53-0c43-4b19-8741-2872177a3a4c");

        /// <summary>
        /// The name of the object as it should be displayed in lists. Qty Name (Rating) (Extra).
        /// </summary>
        public string DisplayName(CultureInfo objCulture, string strLanguage)
        {
            StringBuilder sbdReturn = new StringBuilder(DisplayNameShort(strLanguage));
            string strSpace = LanguageManager.GetString("String_Space", strLanguage);
            if (Rating > 0 && SourceID != EssenceHoleGUID && SourceID != EssenceAntiHoleGUID)
            {
                sbdReturn.Append(strSpace).Append('(').Append(LanguageManager.GetString(RatingLabel, strLanguage))
                    .Append(strSpace).Append(Rating.ToString(objCulture)).Append(')');
            }

            if (!string.IsNullOrEmpty(Extra))
            {
                // Attempt to retrieve the CharacterAttribute name.
                sbdReturn.Append(strSpace).Append('(').Append(_objCharacter.TranslateExtra(Extra, strLanguage)).Append(')');
            }

            if (!string.IsNullOrEmpty(Location))
            {
                string strSide = string.Empty;
                if (Location == "Left")
                    strSide = LanguageManager.GetString("String_Improvement_SideLeft", strLanguage);
                else if (Location == "Right")
                    strSide = LanguageManager.GetString("String_Improvement_SideRight", strLanguage);
                if (!string.IsNullOrEmpty(strSide))
                    sbdReturn.Append(strSpace + '(' + strSide + ')');
            }

            return sbdReturn.ToString();
        }

        public string CurrentDisplayName => DisplayName(GlobalOptions.CultureInfo, GlobalOptions.Language);

        /// <summary>
        /// Translated Category.
        /// </summary>
        public string DisplayCategory(string strLanguage)
        {
            if (strLanguage == GlobalOptions.DefaultLanguage)
                return Category;

            return _objCharacter.LoadData(SourceType == Improvement.ImprovementSource.Cyberware ? "cyberware.xml" : "bioware.xml", strLanguage)
                .SelectSingleNode("/chummer/categories/category[. = \"" + Category + "\"]/@translate")?.InnerText ?? Category;
        }

        /// <summary>
        /// Cyberware category.
        /// </summary>
        public string Category
        {
            get => _strCategory;
            set
            {
                if (_strCategory != value)
                {
                    string strOldValue = _strCategory;
                    _strCategory = value;
                    if ((value == "Cyberlimb" || strOldValue == "Cyberlimb") && Parent?.InheritAttributes != false &&
                        ParentVehicle == null && !_objCharacter.Options.DontUseCyberlimbCalculation &&
                        !string.IsNullOrWhiteSpace(LimbSlot) &&
                        !_objCharacter.Options.ExcludeLimbSlot.Contains(LimbSlot))
                    {
                        foreach (CharacterAttrib objCharacterAttrib in _objCharacter.AttributeSection.AttributeList
                            .Concat(_objCharacter.AttributeSection.SpecialAttributeList))
                        {
                            if (objCharacterAttrib.Abbrev == "AGI" || objCharacterAttrib.Abbrev == "STR")
                            {
                                objCharacterAttrib.OnPropertyChanged(nameof(CharacterAttrib.TotalValue));
                            }
                        }

                        if (_objCharacter.Options.CyberlegMovement && LimbSlot == "leg")
                            _objCharacter.OnPropertyChanged(nameof(Character.GetMovement));
                    }
                }
            }
        }

        /// <summary>
        /// The type of body "slot" a Cyberlimb occupies.
        /// </summary>
        public string LimbSlot
        {
            get => _strLimbSlot;
            set
            {
                if (_strLimbSlot != value)
                {
                    string strOldValue = _strLimbSlot;
                    _strLimbSlot = value;
                    if (Category == "Cyberlimb" && Parent?.InheritAttributes != false && ParentVehicle == null &&
                        !_objCharacter.Options.DontUseCyberlimbCalculation &&
                        (!string.IsNullOrWhiteSpace(value) && !_objCharacter.Options.ExcludeLimbSlot.Contains(value)) ||
                        (!string.IsNullOrWhiteSpace(strOldValue) &&
                         !_objCharacter.Options.ExcludeLimbSlot.Contains(strOldValue)))
                    {
                        foreach (CharacterAttrib objCharacterAttrib in _objCharacter.AttributeSection.AttributeList
                            .Concat(_objCharacter.AttributeSection.SpecialAttributeList))
                        {
                            if (objCharacterAttrib.Abbrev == "AGI" || objCharacterAttrib.Abbrev == "STR")
                            {
                                objCharacterAttrib.OnPropertyChanged(nameof(CharacterAttrib.TotalValue));
                            }
                        }

                        if (_objCharacter.Options.CyberlegMovement && (value == "leg" || strOldValue == "leg"))
                            _objCharacter.OnPropertyChanged(nameof(Character.GetMovement));
                    }
                }
            }
        }

        /// <summary>
        /// The amount of body "slots" a Cyberlimb occupies.
        /// </summary>
        public int LimbSlotCount
        {
            get
            {
                if (_strLimbSlotCount == "all")
                {
                    return _objCharacter.LimbCount(LimbSlot);
                }

                int.TryParse(_strLimbSlotCount, NumberStyles.Any, GlobalOptions.InvariantCultureInfo, out int intReturn);
                return intReturn;
            }
            set
            {
                string strNewValue = value.ToString(GlobalOptions.InvariantCultureInfo);
                if (_strLimbSlotCount != strNewValue)
                {
                    _strLimbSlotCount = strNewValue;
                    if (Category == "Cyberlimb" && Parent?.InheritAttributes != false && ParentVehicle == null &&
                        !_objCharacter.Options.DontUseCyberlimbCalculation &&
                        !string.IsNullOrWhiteSpace(LimbSlot) &&
                        !_objCharacter.Options.ExcludeLimbSlot.Contains(LimbSlot))
                    {
                        foreach (CharacterAttrib objCharacterAttrib in _objCharacter.AttributeSection.AttributeList
                            .Concat(_objCharacter.AttributeSection.SpecialAttributeList))
                        {
                            if (objCharacterAttrib.Abbrev == "AGI" || objCharacterAttrib.Abbrev == "STR")
                            {
                                objCharacterAttrib.OnPropertyChanged(nameof(CharacterAttrib.TotalValue));
                            }
                        }

                        if (_objCharacter.Options.CyberlegMovement && LimbSlot == "leg")
                            _objCharacter.OnPropertyChanged(nameof(Character.GetMovement));
                    }
                }
            }
        }

        /// <summary>
        /// How many limbs does this cyberware have?
        /// </summary>
        public int GetCyberlimbCount(ICollection<string> lstExcludeLimbs = null)
        {
            int intCount = 0;
            if (!string.IsNullOrEmpty(LimbSlot) && lstExcludeLimbs?.All(l => l != LimbSlot) != false)
            {
                intCount += LimbSlotCount;
            }
            else
            {
                foreach (Cyberware objCyberwareChild in Children)
                {
                    intCount += objCyberwareChild.GetCyberlimbCount(lstExcludeLimbs);
                }
            }

            return intCount;
        }

        /// <summary>
        /// The location of a Cyberlimb (Left or Right).
        /// </summary>
        public string Location
        {
            get => _strLocation;
            set => _strLocation = value;
        }

        /// <summary>
        /// Original Forced Extra string associated with the 'ware.
        /// </summary>
        public string Forced
        {
            get => _strForced;
            set => _strForced = value;
        }

        /// <summary>
        /// Extra string associated with the 'ware.
        /// </summary>
        public string Extra
        {
            get => _strExtra;
            set => _strExtra = value;
        }

        /// <summary>
        /// Essence cost of the Cyberware.
        /// </summary>
        public string ESS
        {
            get => _strESS;
            set => _strESS = value;
        }

        /// <summary>
        /// Cyberware capacity.
        /// </summary>
        public string Capacity
        {
            get => _strCapacity;
            set => _strCapacity = value;
        }

        /// <summary>
        /// Availability.
        /// </summary>
        public string Avail
        {
            get => _strAvail;
            set => _strAvail = value;
        }

        /// <summary>
        /// Cost.
        /// </summary>
        public string Cost
        {
            get => _strCost;
            set => _strCost = value;
        }

        /// <summary>
        /// Sourcebook.
        /// </summary>
        public string Source
        {
            get => _strSource;
            set => _strSource = value;
        }


        /// <summary>
        /// Sourcebook Page Number.
        /// </summary>
        public string Page
        {
            get => _strPage;
            set => _strPage = value;
        }

        /// <summary>
        /// Sourcebook Page Number using a given language file.
        /// Returns Page if not found or the string is empty.
        /// </summary>
        /// <param name="strLanguage">Language file keyword to use.</param>
        /// <returns></returns>
        public string DisplayPage(string strLanguage)
        {
            if (strLanguage == GlobalOptions.DefaultLanguage)
                return Page;
            string s = GetNode(strLanguage)?["altpage"]?.InnerText ?? Page;
            return !string.IsNullOrWhiteSpace(s) ? s : Page;
        }

        private SourceString _objCachedSourceDetail;

        public SourceString SourceDetail => _objCachedSourceDetail = _objCachedSourceDetail ?? new SourceString(Source, DisplayPage(GlobalOptions.Language), GlobalOptions.Language, GlobalOptions.CultureInfo, _objCharacter);

        /// <summary>
        /// ID of the object that added this cyberware (if any).
        /// </summary>
        public string ParentID
        {
            get => _strParentID;
            set => _strParentID = value;
        }

        /// <summary>
        /// The modular mount this cyberware contains. Returns string.Empty if it contains no mount.
        /// </summary>
        public string HasModularMount
        {
            get => _strHasModularMount;
            set => _strHasModularMount = value;
        }

        /// <summary>
        /// What modular mount this cyberware plugs into. Returns string.Empty if it doesn't plug into a modular mount.
        /// </summary>
        public string PlugsIntoModularMount
        {
            get => _strPlugsIntoModularMount;
            set => _strPlugsIntoModularMount = value;
        }

        /// <summary>
        /// Returns whether the 'ware is currently equipped (with improvements applied) or not.
        /// </summary>
        public bool IsModularCurrentlyEquipped
        {
            get
            {
                // Cyberware always equipped if it's not a modular one
                bool blnReturn = string.IsNullOrEmpty(PlugsIntoModularMount);
                Cyberware objCurrentParent = Parent;
                // If top-level parent is one that has a modular mount but also does not plug into another modular mount itself, then return true, otherwise return false
                while (objCurrentParent != null)
                {
                    if (!string.IsNullOrEmpty(objCurrentParent.HasModularMount))
                        blnReturn = true;
                    if (!string.IsNullOrEmpty(objCurrentParent.PlugsIntoModularMount))
                        blnReturn = false;
                    objCurrentParent = objCurrentParent.Parent;
                }

                return blnReturn;
            }
        }

        public bool Stolen
        {
            get => _blnStolen;
            set => _blnStolen = value;
        }

        public void ToggleWirelessBonuses(bool enable)
        {
            if (enable)
            {
                if (WirelessBonus?.Attributes?.Count > 0)
                {
                    if (WirelessBonus.Attributes["mode"].InnerText == "replace")
                    {
                        ImprovementManager.DisableImprovements(_objCharacter,
                            _objCharacter.Improvements
                                .Where(x => x.ImproveSource == SourceType && x.SourceName == InternalId).ToArray());
                    }
                }

                if (WirelessBonus?.InnerText != null)
                {
                    ImprovementManager.CreateImprovements(_objCharacter, _objImprovementSource,
                        _guiID.ToString("D", GlobalOptions.InvariantCultureInfo) + "Wireless", WirelessBonus, Rating, DisplayNameShort(GlobalOptions.Language));
                }

                if (!string.IsNullOrEmpty(ImprovementManager.SelectedValue) && string.IsNullOrEmpty(_strExtra))
                    _strExtra = ImprovementManager.SelectedValue;

                if (WirelessPairBonus == null) return;
                // This cyberware should not be included in the count to make things easier.
                List<Cyberware> lstPairableCyberwares = _objCharacter.Cyberware.DeepWhere(x => x.Children,
                    x => x != this && IncludeWirelessPair.Contains(x.Name) && x.Extra == Extra &&
                         x.IsModularCurrentlyEquipped && x.WirelessOn).ToList();
                int intCount = lstPairableCyberwares.Count;
                // Need to use slightly different logic if this cyberware has a location (Left or Right) and only pairs with itself because Lefts can only be paired with Rights and Rights only with Lefts
                if (!string.IsNullOrEmpty(Location) && IncludeWirelessPair.All(x => x == Name))
                {
                    intCount = 0;
                    foreach (Cyberware objPairableCyberware in lstPairableCyberwares)
                    {
                        if (objPairableCyberware.Location != Location)
                            // We have found a cyberware with which this one could be paired, so increase count by 1
                            intCount += 1;
                        else
                            // We have found a cyberware that would serve as a pair to another cyberware instead of this one, so decrease count by 1
                            intCount -= 1;
                    }

                    // If we have at least one cyberware with which we could pair, set count to 1 so that it passes the modulus to add the PairBonus. Otherwise, set to 0 so it doesn't pass.
                    intCount = intCount > 0 ? 1 : 0;
                }

                if (WirelessPairBonus?.Attributes?.Count > 0 && intCount % 2 == 1)
                {
                    if (WirelessPairBonus.Attributes["mode"].InnerText == "replace")
                    {
                        ImprovementManager.RemoveImprovements(_objCharacter,
                            _objCharacter.Improvements
                                .Where(x => x.ImproveSource == SourceType && x.SourceName == InternalId).ToList());
                    }

                    ImprovementManager.CreateImprovements(_objCharacter, SourceType,
                        _guiID.ToString("D", GlobalOptions.InvariantCultureInfo) + "WirelessPair", WirelessPairBonus, Rating, DisplayNameShort(GlobalOptions.Language));
                }

                foreach (Cyberware objLoopCyberware in lstPairableCyberwares)
                {
                    ImprovementManager.RemoveImprovements(_objCharacter, objLoopCyberware.SourceType,
                        objLoopCyberware.InternalId + "WirelessPair");
                    if (objLoopCyberware.WirelessPairBonus?.Attributes?["mode"]?.InnerText == "replace")
                    {
                        ImprovementManager.RemoveImprovements(_objCharacter, objLoopCyberware.SourceType,
                            objLoopCyberware.InternalId);
                    }
                    // Go down the list and create pair bonuses for every second item
                    if (intCount > 0 && intCount % 2 == 1)
                    {
                        ImprovementManager.CreateImprovements(_objCharacter, objLoopCyberware.SourceType,
                            objLoopCyberware.InternalId + "WirelessPair",
                            objLoopCyberware.WirelessPairBonus, objLoopCyberware.Rating, objLoopCyberware.DisplayNameShort(GlobalOptions.Language));
                    }

                    intCount -= 1;
                }
            }
            else
            {
                if (WirelessBonus?.Attributes?.Count > 0)
                {
                    if (WirelessBonus.Attributes?["mode"].InnerText == "replace")
                    {
                        ImprovementManager.EnableImprovements(_objCharacter,
                            _objCharacter.Improvements
                                .Where(x => x.ImproveSource == SourceType && x.SourceName == InternalId).ToArray());
                    }
                }

                ImprovementManager.DisableImprovements(_objCharacter,
                    _objCharacter.Improvements
                        .Where(x => x.ImproveSource == SourceType && x.SourceName == InternalId + "Wireless").ToArray());

                if (WirelessPairBonus == null) return;

                ImprovementManager.RemoveImprovements(_objCharacter, SourceType, InternalId + "WirelessPair");
                // This cyberware should not be included in the count to make things easier (we want to get the same number regardless of whether we call this before or after the actual equipping).
                List<Cyberware> lstPairableCyberwares = _objCharacter.Cyberware.DeepWhere(x => x.Children,
                    x => x != this && IncludeWirelessPair.Contains(x.Name) && x.Extra == Extra &&
                         x.IsModularCurrentlyEquipped && WirelessOn).ToList();
                int intCount = lstPairableCyberwares.Count;
                // Need to use slightly different logic if this cyberware has a location (Left or Right) and only pairs with itself because Lefts can only be paired with Rights and Rights only with Lefts
                if (!string.IsNullOrEmpty(Location) && IncludeWirelessPair.All(x => x == Name))
                {
                    int intMatchLocationCount = 0;
                    int intNotMatchLocationCount = 0;
                    foreach (Cyberware objPairableCyberware in lstPairableCyberwares)
                    {
                        if (objPairableCyberware.Location != Location)
                            intNotMatchLocationCount += 1;
                        else
                            intMatchLocationCount += 1;
                    }

                    // Set the count to the total number of cyberwares in matching pairs, which would mean 2x the number of whichever location contains the fewest members (since every single one of theirs would have a pair)
                    intCount = Math.Min(intMatchLocationCount, intNotMatchLocationCount) * 2;
                }

                if (WirelessPairBonus?.Attributes?.Count > 0)
                {
                    if (WirelessPairBonus.Attributes["mode"].InnerText == "replace")
                    {
                        ImprovementManager.EnableImprovements(_objCharacter,
                            _objCharacter.Improvements
                                .Where(x => x.ImproveSource == SourceType && x.SourceName == InternalId).ToArray());
                    }
                }

                foreach (Cyberware objLoopCyberware in lstPairableCyberwares)
                {
                    ImprovementManager.RemoveImprovements(_objCharacter, objLoopCyberware.SourceType,
                        objLoopCyberware.InternalId + "WirelessPair");
                    // Go down the list and create pair bonuses for every second item
                    if (intCount > 0 && intCount % 2 == 0)
                    {
                        ImprovementManager.CreateImprovements(_objCharacter, objLoopCyberware.SourceType,
                            objLoopCyberware.InternalId + "WirelessPair",
                            objLoopCyberware.WirelessPairBonus, objLoopCyberware.Rating, objLoopCyberware.DisplayNameShort(GlobalOptions.Language));
                    }

                    intCount -= 1;
                }
            }
        }

        /// <summary>
        /// Used by our sorting algorithm to remember which order the user moves things to
        /// </summary>
        public int SortOrder
        {
            get => _intSortOrder;
            set => _intSortOrder = value;
        }

        /// <summary>
        /// Equips a piece of modular cyberware, activating the improvements of it and its children. Call after attaching onto objCharacter.Cyberware or a parent
        /// </summary>
        public void ChangeModularEquip(bool blnEquip)
        {

            ToggleWirelessBonuses(blnEquip);
            if (blnEquip)
            {
                ImprovementManager.EnableImprovements(_objCharacter,
                    _objCharacter.Improvements.Where(x => x.ImproveSource == SourceType && x.SourceName == InternalId)
                        .ToArray());

                /*
                // If the piece grants a bonus, pass the information to the Improvement Manager.
                if (Bonus != null || WirelessBonus != null || PairBonus != null)
                {
                    if (!string.IsNullOrEmpty(_strForced) && _strForced != "Right" && _strForced != "Left")
                        ImprovementManager.ForcedValue = _strForced;

                    if (Bonus != null)
                        ImprovementManager.CreateImprovements(_objCharacter, SourceType, InternalId, Bonus, false, Rating, DisplayNameShort(GlobalOptions.Language));
                    if (!string.IsNullOrEmpty(ImprovementManager.SelectedValue) && string.IsNullOrEmpty(_strExtra))
                        _strExtra = ImprovementManager.SelectedValue;

                    if (WirelessBonus != null && WirelessOn)
                        ImprovementManager.CreateImprovements(_objCharacter, SourceType, InternalId, WirelessBonus, false, Rating, DisplayNameShort(GlobalOptions.Language));
                    if (!string.IsNullOrEmpty(ImprovementManager.SelectedValue) && string.IsNullOrEmpty(_strExtra))
                        _strExtra = ImprovementManager.SelectedValue;
                }
                */

                if (PairBonus != null)
                {
                    // This cyberware should not be included in the count to make things easier.
                    List<Cyberware> lstPairableCyberwares = _objCharacter.Cyberware.DeepWhere(x => x.Children,
                        x => x != this && IncludePair.Contains(x.Name) && x.Extra == Extra &&
                             x.IsModularCurrentlyEquipped).ToList();
                    int intCount = lstPairableCyberwares.Count;
                    // Need to use slightly different logic if this cyberware has a location (Left or Right) and only pairs with itself because Lefts can only be paired with Rights and Rights only with Lefts
                    if (!string.IsNullOrEmpty(Location) && IncludePair.All(x => x == Name))
                    {
                        intCount = 0;
                        foreach (Cyberware objPairableCyberware in lstPairableCyberwares)
                        {
                            if (objPairableCyberware.Location != Location)
                                // We have found a cyberware with which this one could be paired, so increase count by 1
                                intCount += 1;
                            else
                                // We have found a cyberware that would serve as a pair to another cyberware instead of this one, so decrease count by 1
                                intCount -= 1;
                        }

                        // If we have at least one cyberware with which we could pair, set count to 1 so that it passes the modulus to add the PairBonus. Otherwise, set to 0 so it doesn't pass.
                        intCount = intCount > 0 ? 1 : 0;
                    }

                    if ((intCount & 1) == 1)
                    {
                        ImprovementManager.CreateImprovements(_objCharacter, SourceType, InternalId + "Pair", PairBonus,
                            Rating, DisplayNameShort(GlobalOptions.Language));
                    }
                }
            }
            else
            {
                ImprovementManager.DisableImprovements(_objCharacter,
                    _objCharacter.Improvements.Where(x => x.ImproveSource == SourceType && x.SourceName == InternalId)
                        .ToArray());

                if (PairBonus != null)
                {
                    ImprovementManager.RemoveImprovements(_objCharacter, SourceType, InternalId + "Pair");
                    // This cyberware should not be included in the count to make things easier (we want to get the same number regardless of whether we call this before or after the actual equipping).
                    List<Cyberware> lstPairableCyberwares = _objCharacter.Cyberware.DeepWhere(x => x.Children,
                        x => x != this && IncludePair.Contains(x.Name) && x.Extra == Extra &&
                             x.IsModularCurrentlyEquipped).ToList();
                    int intCount = lstPairableCyberwares.Count;
                    // Need to use slightly different logic if this cyberware has a location (Left or Right) and only pairs with itself because Lefts can only be paired with Rights and Rights only with Lefts
                    if (!string.IsNullOrEmpty(Location) && IncludePair.All(x => x == Name))
                    {
                        int intMatchLocationCount = 0;
                        int intNotMatchLocationCount = 0;
                        foreach (Cyberware objPairableCyberware in lstPairableCyberwares)
                        {
                            if (objPairableCyberware.Location != Location)
                                intNotMatchLocationCount += 1;
                            else
                                intMatchLocationCount += 1;
                        }

                        // Set the count to the total number of cyberwares in matching pairs, which would mean 2x the number of whichever location contains the fewest members (since every single one of theirs would have a pair)
                        intCount = Math.Min(intMatchLocationCount, intNotMatchLocationCount) * 2;
                    }

                    foreach (Cyberware objLoopCyberware in lstPairableCyberwares)
                    {
                        ImprovementManager.RemoveImprovements(_objCharacter, objLoopCyberware.SourceType,
                            objLoopCyberware.InternalId + "Pair");
                        // Go down the list and create pair bonuses for every second item
                        if (intCount > 0 && (intCount & 1) == 0)
                        {
                            ImprovementManager.CreateImprovements(_objCharacter, objLoopCyberware.SourceType,
                                objLoopCyberware.InternalId + "Pair", objLoopCyberware.PairBonus, objLoopCyberware.Rating,
                                objLoopCyberware.DisplayNameShort(GlobalOptions.Language));
                        }

                        intCount -= 1;
                    }
                }
            }

            foreach (Gear objChildGear in Gear)
                objChildGear.ChangeEquippedStatus(blnEquip);

            foreach (Cyberware objChild in Children)
                objChild.ChangeModularEquip(blnEquip);
        }

        public bool CanRemoveThroughImprovements
        {
            get
            {
                Cyberware objParent = this;
                bool blnNoParentIsModular = string.IsNullOrEmpty(objParent.PlugsIntoModularMount);
                while (objParent.Parent != null && blnNoParentIsModular)
                {
                    objParent = objParent.Parent;
                    blnNoParentIsModular = string.IsNullOrEmpty(objParent.PlugsIntoModularMount);
                }

                return blnNoParentIsModular;
            }
        }

        /// <summary>
        /// Comma-separated list of mount locations with which this 'ware is mutually exclusive.
        /// </summary>
        public string BlocksMounts
        {
            get => _strBlocksMounts;
            set => _strBlocksMounts = value;
        }

        /// <summary>
        /// Rating.
        /// </summary>
        public int Rating
        {
            get => Math.Max(Math.Min(_intRating, MaxRating), MinRating);
            set
            {
                int intNewValue = Math.Max(Math.Min(value, MaxRating), MinRating);
                if (_intRating == intNewValue) return;
                _intRating = intNewValue;
                bool blnDoMovementUpdate = false;
                if (_objParent?.Category == "Cyberlimb" && _objParent.Parent?.InheritAttributes != false &&
                    _objParent.ParentVehicle == null && !_objCharacter.Options.DontUseCyberlimbCalculation &&
                    !string.IsNullOrWhiteSpace(_objParent.LimbSlot) &&
                    !_objCharacter.Options.ExcludeLimbSlot.Contains(_objParent.LimbSlot))
                {
                    if (s_AgilityCombinedStrings.Contains(Name))
                    {
                        foreach (CharacterAttrib objCharacterAttrib in _objCharacter.AttributeSection.AttributeList
                            .Concat(_objCharacter.AttributeSection.SpecialAttributeList)
                            .Where(abbrev => abbrev.Abbrev == "AGI"))
                        {
                            objCharacterAttrib.OnPropertyChanged(nameof(CharacterAttrib.TotalValue));
                        }

                        blnDoMovementUpdate = true;
                    }
                    else if (s_StrengthCombinedStrings.Contains(Name))
                    {
                        foreach (CharacterAttrib objCharacterAttrib in _objCharacter.AttributeSection.AttributeList
                            .Concat(_objCharacter.AttributeSection.SpecialAttributeList)
                            .Where(abbrev => abbrev.Abbrev == "STR"))
                        {
                            objCharacterAttrib.OnPropertyChanged(nameof(CharacterAttrib.TotalValue));
                        }

                        blnDoMovementUpdate = true;
                    }
                }

                blnDoMovementUpdate =
                    blnDoMovementUpdate && _objCharacter.Options.CyberlegMovement && LimbSlot == "leg";
                bool blnDoEssenceUpdate = (ESS.Contains("Rating") || ESS.Contains("FixedValues")) && (Parent == null || AddToParentESS) &&
                                          string.IsNullOrEmpty(PlugsIntoModularMount) && ParentVehicle == null;
                if (blnDoMovementUpdate && blnDoEssenceUpdate)
                    _objCharacter.OnMultiplePropertyChanged(nameof(Character.GetMovement), EssencePropertyName);
                else if (blnDoMovementUpdate)
                    _objCharacter.OnPropertyChanged(nameof(Character.GetMovement));
                else if (blnDoEssenceUpdate)
                    _objCharacter.OnPropertyChanged(EssencePropertyName);

                if (Gear.Count > 0)
                {
                    foreach (Gear objChild in Gear.Where(x =>
                        x.MaxRating.Contains("Parent") || x.MinRating.Contains("Parent")))
                    {
                        // This will update a child's rating if it would become out of bounds due to its parent's rating changing
                        objChild.Rating = objChild.Rating;
                    }
                }
            }
        }

        /// <summary>
        /// Total Minimum Rating.
        /// </summary>
        public int MinRating
        {
            get
            {
                int intReturn = 0;
                string strRating = MinRatingString;

                // Not a simple integer, so we need to start mucking around with strings
                if (!string.IsNullOrEmpty(strRating) && !int.TryParse(strRating, NumberStyles.Any, GlobalOptions.InvariantCultureInfo, out intReturn))
                {
                    strRating = strRating.CheapReplace("MaximumSTR",
                            () => (ParentVehicle != null
                                ? Math.Max(1, ParentVehicle.TotalBody * 2)
                                : _objCharacter.STR.TotalMaximum).ToString(GlobalOptions.InvariantCultureInfo))
                        .CheapReplace("MaximumAGI",
                            () => (ParentVehicle != null
                                ? Math.Max(1, ParentVehicle.Pilot * 2)
                                : _objCharacter.AGI.TotalMaximum).ToString(GlobalOptions.InvariantCultureInfo))
                        .CheapReplace("MinimumSTR", () => (ParentVehicle?.TotalBody ?? 3).ToString(GlobalOptions.InvariantCultureInfo))
                        .CheapReplace("MinimumAGI", () => (ParentVehicle?.Pilot ?? 3).ToString(GlobalOptions.InvariantCultureInfo));

                    object objProcess = CommonFunctions.EvaluateInvariantXPath(strRating, out bool blnIsSuccess);
                    if (blnIsSuccess)
                        intReturn = Convert.ToInt32(objProcess, GlobalOptions.InvariantCultureInfo);
                }

                return intReturn;
            }
        }

        /// <summary>
        /// String representing minimum rating before it would be computed.
        /// </summary>
        public string MinRatingString
        {
            get => _strMinRating;
            set => _strMinRating = value;
        }

        /// <summary>
        /// Total Maximum Rating.
        /// </summary>
        public int MaxRating
        {
            get
            {
                int intReturn = 0;
                string strRating = MaxRatingString;

                // Not a simple integer, so we need to start mucking around with strings
                if (!string.IsNullOrEmpty(strRating) && !int.TryParse(strRating, NumberStyles.Any, GlobalOptions.InvariantCultureInfo, out intReturn))
                {
                    strRating = strRating.CheapReplace("MaximumSTR",
                            () => (ParentVehicle != null
                                ? Math.Max(1, ParentVehicle.TotalBody * 2)
                                : _objCharacter.STR.TotalMaximum).ToString(GlobalOptions.InvariantCultureInfo))
                        .CheapReplace("MaximumAGI",
                            () => (ParentVehicle != null
                                ? Math.Max(1, ParentVehicle.Pilot * 2)
                                : _objCharacter.AGI.TotalMaximum).ToString(GlobalOptions.InvariantCultureInfo))
                        .CheapReplace("MinimumSTR", () => (ParentVehicle?.TotalBody ?? 3).ToString(GlobalOptions.InvariantCultureInfo))
                        .CheapReplace("MinimumAGI", () => (ParentVehicle?.Pilot ?? 3).ToString(GlobalOptions.InvariantCultureInfo));

                    object objProcess = CommonFunctions.EvaluateInvariantXPath(strRating, out bool blnIsSuccess);
                    if (blnIsSuccess)
                        intReturn = Convert.ToInt32(objProcess, GlobalOptions.InvariantCultureInfo);
                }

                return intReturn;
            }
        }

        /// <summary>
        /// String representing maximum rating before it would be computed.
        /// </summary>
        public string MaxRatingString
        {
            get => _strMaxRating;
            set => _strMaxRating = value;
        }

        public string RatingLabel
        {
            get => _strRatingLabel;
            set => _strRatingLabel = value;
        }

        /// <summary>
        /// Grade level of the Cyberware.
        /// </summary>
        public Grade Grade
        {
            get
            {
                if (!string.IsNullOrWhiteSpace(ForceGrade) && ForceGrade != _objGrade.Name)
                {
                    return Grade.ConvertToCyberwareGrade(ForceGrade, SourceType, _objCharacter);
                }

                return _objGrade;
            }
            set
            {
                if (_objGrade != value && value != null)
                {
                    bool blnGradeEssenceChanged = _objGrade.Essence != value.Essence;
                    _objGrade = value;
                    if (blnGradeEssenceChanged && (Parent == null || AddToParentESS) &&
                        string.IsNullOrEmpty(PlugsIntoModularMount) && ParentVehicle == null)
                        _objCharacter.OnPropertyChanged(EssencePropertyName);
                    // Run through all of the child pieces and make sure their Grade matches.
                    foreach (Cyberware objChild in Children)
                    {
                        objChild.Grade = value;
                    }
                }
            }
        }

        /// <summary>
        /// The Categories of allowable Subsystems.
        /// </summary>
        public string AllowedSubsystems
        {
            get => _strAllowSubsystems;
            set => _strAllowSubsystems = value;
        }

        /// <summary>
        /// Whether or not the piece of Cyberware is part of a Cyberware Suite.
        /// </summary>
        public bool Suite
        {
            get => _blnSuite;
            set => _blnSuite = value;
        }

        /// <summary>
        /// Essence cost discount.
        /// </summary>
        public int ESSDiscount
        {
            get => _intEssenceDiscount;
            set
            {
                if (_intEssenceDiscount != value)
                {
                    _intEssenceDiscount = value;
                    if ((Parent == null || AddToParentESS) && string.IsNullOrEmpty(PlugsIntoModularMount) &&
                        ParentVehicle == null)
                        _objCharacter.OnPropertyChanged(EssencePropertyName);
                }
            }
        }

        /// <summary>
        /// Extra Essence cost multiplier (additively stacking, starts at 0).
        /// </summary>
        public decimal ExtraESSAdditiveMultiplier
        {
            get => _decExtraESSAdditiveMultiplier;
            set
            {
                if (_decExtraESSAdditiveMultiplier != value)
                {
                    _decExtraESSAdditiveMultiplier = value;
                    if ((Parent == null || AddToParentESS) && string.IsNullOrEmpty(PlugsIntoModularMount) &&
                        ParentVehicle == null)
                        _objCharacter.OnPropertyChanged(EssencePropertyName);
                }
            }
        }

        /// <summary>
        /// Extra Essence cost multiplier (multiplicative stacking, starts at 1).
        /// </summary>
        public decimal ExtraESSMultiplicativeMultiplier
        {
            get => _decExtraESSMultiplicativeMultiplier;
            set
            {
                if (_decExtraESSMultiplicativeMultiplier != value)
                {
                    _decExtraESSMultiplicativeMultiplier = value;
                    if ((Parent == null || AddToParentESS) && string.IsNullOrEmpty(PlugsIntoModularMount) &&
                        ParentVehicle == null)
                        _objCharacter.OnPropertyChanged(EssencePropertyName);
                }
            }
        }

        /// <summary>
        /// Base Physical Boxes. 12 for vehicles, 6 for Drones.
        /// </summary>
        public int BaseMatrixBoxes
        {
            get
            {
                int baseMatrixBoxes = 8;
                return baseMatrixBoxes;
            }
        }

        /// <summary>
        /// Matrix Condition Monitor boxes.
        /// </summary>
        public int MatrixCM => BaseMatrixBoxes + (this.GetTotalMatrixAttribute("Device Rating") + 1) / 2 +
                               TotalBonusMatrixBoxes;

        /// <summary>
        /// Matrix Condition Monitor boxes filled.
        /// </summary>
        public int MatrixCMFilled
        {
            get => _intMatrixCMFilled;
            set => _intMatrixCMFilled = value;
        }

        /// <summary>
        /// A List of child pieces of Cyberware.
        /// </summary>
        public TaggedObservableCollection<Cyberware> Children => _lstChildren;

        /// <summary>
        /// A List of the Gear attached to the Cyberware.
        /// </summary>
        public TaggedObservableCollection<Gear> Gear => _lstGear;

        /// <summary>
        /// List of names to include in pair bonus
        /// </summary>
        public HashSet<string> IncludePair => _lstIncludeInPairBonus;

        /// <summary>
        /// List of names to include in pair bonus
        /// </summary>
        public HashSet<string> IncludeWirelessPair => _lstIncludeInWirelessPairBonus;

        /// <summary>
        /// Notes.
        /// </summary>
        public string Notes
        {
            get => _strNotes;
            set => _strNotes = value;
        }

        /// <summary>
        /// Whether or not the Cyberware's cost should be discounted by 10% through the Black Market Pipeline Quality.
        /// </summary>
        public bool DiscountCost
        {
            get => _blnDiscountCost && _objCharacter.BlackMarketDiscount;
            set => _blnDiscountCost = value;
        }

        /// <summary>
        /// Whether or not the Cyberware's ESS cost increases that of its parent when added as a subsystem (usually no).
        /// </summary>
        public bool AddToParentESS
        {
            get => _blnAddToParentESS;
            set
            {
                if (_blnAddToParentESS != value)
                {
                    bool blnOldValue = _blnAddToParentESS;
                    _blnAddToParentESS = value;
                    if ((Parent == null || AddToParentESS || blnOldValue) &&
                        string.IsNullOrEmpty(PlugsIntoModularMount) && ParentVehicle == null)
                        _objCharacter.OnPropertyChanged(EssencePropertyName);
                }
            }
        }

        /// <summary>
        /// Whether or not the Cyberware's ESS cost increases that of its parent when added as a subsystem (usually no).
        /// </summary>
        public bool AddToParentCapacity
        {
            get => _blnAddToParentCapacity;
            set
            {
                if (_blnAddToParentCapacity != value)
                {
                    bool blnOldValue = _blnAddToParentCapacity;
                    _blnAddToParentCapacity = value;
                    if ((Parent == null || AddToParentCapacity || blnOldValue) &&
                        string.IsNullOrEmpty(PlugsIntoModularMount) && ParentVehicle == null)
                        _objCharacter.OnPropertyChanged(Capacity);
                }
            }
        }

        /// <summary>
        /// Parent Cyberware.
        /// </summary>
        public Cyberware Parent
        {
            get => _objParent;
            set
            {
                if (_objParent != value)
                {
                    bool blnOldEquipped = IsModularCurrentlyEquipped;
                    _objParent = value;
                    ParentVehicle = value?.ParentVehicle;
                    if (IsModularCurrentlyEquipped != blnOldEquipped)
                    {
                        foreach (Gear objGear in Gear)
                        {
                            if (blnOldEquipped)
                                objGear.ChangeEquippedStatus(false);
                            else if (objGear.Equipped)
                                objGear.ChangeEquippedStatus(true);
                        }
                    }
                }
            }
        }

        /// <summary>
        /// Topmost Parent Cyberware.
        /// </summary>
        public Cyberware TopMostParent
        {
            get
            {
                Cyberware objReturn = this;
                while (objReturn.Parent != null)
                    objReturn = objReturn.Parent;
                return objReturn;
            }
        }

        /// <summary>
        /// Vehicle to which this cyberware is attached (if any)
        /// </summary>
        public Vehicle ParentVehicle
        {
            get => _objParentVehicle;
            set
            {
                if (_objParentVehicle != value)
                {
                    _objParentVehicle = value;
                    bool blnEquipped = IsModularCurrentlyEquipped;
                    foreach (Gear objGear in Gear)
                    {
                        if (value != null)
                            objGear.ChangeEquippedStatus(false);
                        else if (objGear.Equipped && blnEquipped)
                            objGear.ChangeEquippedStatus(true);
                    }
                }

                foreach (Cyberware objChild in Children)
                    objChild.ParentVehicle = value;
            }
        }

        /// <summary>
        /// Grade that the Cyberware should be forced to use, if applicable.
        /// </summary>
        public string ForceGrade => _strForceGrade;

        /// <summary>
        /// Is the Bioware's cost affected by Prototype Transhuman?
        /// </summary>
        public bool PrototypeTranshuman
        {
            get => _blnPrototypeTranshuman && SourceType == Improvement.ImprovementSource.Bioware;
            set
            {
                if (_blnPrototypeTranshuman != value)
                {
                    string strOldEssencePropertyName = EssencePropertyName;
                    _blnPrototypeTranshuman = value;
                    if ((Parent == null || AddToParentESS) && string.IsNullOrEmpty(PlugsIntoModularMount) &&
                        ParentVehicle == null)
                        _objCharacter.OnMultiplePropertyChanged(strOldEssencePropertyName, EssencePropertyName);
                }

                foreach (Cyberware objCyberware in Children)
                    objCyberware.PrototypeTranshuman = value;
            }
        }

        public string EssencePropertyName
        {
            get
            {
                if (PrototypeTranshuman)
                    return nameof(Character.PrototypeTranshumanEssenceUsed);
                if (SourceID.Equals(EssenceHoleGUID) || SourceID.Equals(EssenceAntiHoleGUID))
                    return nameof(Character.EssenceHole);
                if (SourceType == Improvement.ImprovementSource.Bioware)
                    return nameof(Character.BiowareEssence);
                if (SourceType == Improvement.ImprovementSource.Cyberware)
                    return nameof(Character.CyberwareEssence);
                return nameof(Character.Essence);
            }
        }

        private XmlNode _objCachedMyXmlNode;
        private string _strCachedXmlNodeLanguage = string.Empty;

        public XmlNode GetNode()
        {
            return GetNode(GlobalOptions.Language);
        }

        public XmlNode GetNode(string strLanguage)
        {
            if (_objCachedMyXmlNode != null && strLanguage == _strCachedXmlNodeLanguage &&
                !GlobalOptions.LiveCustomData)
                return _objCachedMyXmlNode;
            XmlDocument objDoc;
            if (_objImprovementSource == Improvement.ImprovementSource.Bioware)
            {
<<<<<<< HEAD
                objDoc = _objCharacter.LoadData("bioware.xml", strLanguage);
                _objCachedMyXmlNode = objDoc.SelectSingleNode("/chummer/biowares/bioware[id = \"" + strGuid + "\" or id = \"" + strGuid.ToUpperInvariant() + "\"]");
=======
                objDoc = XmlManager.Load("bioware.xml", strLanguage);
                _objCachedMyXmlNode = objDoc.SelectSingleNode(string.Format(GlobalOptions.InvariantCultureInfo,
                    "/chummer/biowares/bioware[id = \"{0}\" or id = \"{1}\"]",
                    SourceIDString, SourceIDString.ToUpperInvariant()));
>>>>>>> a3a7ffc6
                if (_objCachedMyXmlNode == null)
                {
                    _objCachedMyXmlNode = objDoc.SelectSingleNode("/chummer/biowares/bioware[name = " + Name.CleanXPath() + ']');
                    _objCachedMyXmlNode?.TryGetGuidFieldQuickly("id", ref _guiSourceID);
                }
            }
            else
            {
<<<<<<< HEAD
                objDoc = _objCharacter.LoadData("cyberware.xml", strLanguage);
                _objCachedMyXmlNode = objDoc.SelectSingleNode("/chummer/cyberwares/cyberware[id = \"" + strGuid + "\" or id = \"" + strGuid.ToUpperInvariant() + "\"]");
=======
                objDoc = XmlManager.Load("cyberware.xml", strLanguage);
                _objCachedMyXmlNode = objDoc.SelectSingleNode(string.Format(GlobalOptions.InvariantCultureInfo,
                    "/chummer/cyberwares/cyberware[id = \"{0}\" or id = \"{1}\"]",
                    SourceIDString, SourceIDString.ToUpperInvariant()));
>>>>>>> a3a7ffc6
                if (_objCachedMyXmlNode == null)
                {
                    _objCachedMyXmlNode =
                        objDoc.SelectSingleNode("/chummer/cyberwares/cyberware[name = " + Name.CleanXPath() + ']');
                    _objCachedMyXmlNode?.TryGetGuidFieldQuickly("id", ref _guiSourceID);
                }
            }

            _strCachedXmlNodeLanguage = strLanguage;
            return _objCachedMyXmlNode;
        }

        #endregion

        #region Complex Properties

        /// <summary>
        /// Ghetto workaround for flagging an object as geneware.
        /// </summary>
        public bool IsGeneware =>
            (SourceType == Improvement.ImprovementSource.Bioware &&
             (Category.StartsWith("Genetech", StringComparison.Ordinal) || Category.StartsWith("Genetic Infusions", StringComparison.Ordinal) ||
              Category.StartsWith("Genemods", StringComparison.Ordinal)));

        /// <summary>
        /// Total Availability in the program's current language.
        /// </summary>
        public string DisplayTotalAvail => TotalAvail(GlobalOptions.CultureInfo, GlobalOptions.Language);

        /// <summary>
        /// Total Availability of the Cyberware and its plugins.
        /// </summary>
        public string TotalAvail(CultureInfo objCulture, string strLanguage)
        {
            return TotalAvailTuple().ToString(objCulture, strLanguage);
        }

        /// <summary>
        /// Total Availability as a triple.
        /// </summary>
        public AvailabilityValue TotalAvailTuple(bool blnCheckChildren = true)
        {
            bool blnModifyParentAvail = false;
            string strAvail = Avail;
            char chrLastAvailChar = ' ';
            int intAvail = Grade.Avail;
            bool blnOrGear = false;
            if (strAvail.Length > 0)
            {
                if (strAvail.StartsWith("FixedValues(", StringComparison.Ordinal))
                {
                    string[] strValues = strAvail.TrimStartOnce("FixedValues(", true).TrimEndOnce(')').Split(',', StringSplitOptions.RemoveEmptyEntries);
                    strAvail = strValues[Math.Max(Math.Min(Rating, strValues.Length) - 1, 0)];
                }

                blnOrGear = strAvail.EndsWith(" or Gear", StringComparison.Ordinal);
                if (blnOrGear)
                    strAvail = strAvail.TrimEndOnce(" or Gear", true);

                chrLastAvailChar = strAvail[strAvail.Length - 1];
                if (chrLastAvailChar == 'F' || chrLastAvailChar == 'R')
                {
                    strAvail = strAvail.Substring(0, strAvail.Length - 1);
                }

                blnModifyParentAvail = strAvail.StartsWith('+', '-');
                if (blnModifyParentAvail)
                    intAvail = 0;
                StringBuilder objAvail = new StringBuilder(strAvail.TrimStart('+'));
                objAvail.CheapReplace(strAvail, "MinRating", () => MinRating.ToString(GlobalOptions.InvariantCultureInfo));
                objAvail.CheapReplace(strAvail, "Rating", () => Rating.ToString(GlobalOptions.InvariantCultureInfo));

                foreach (CharacterAttrib objLoopAttribute in _objCharacter.AttributeSection.AttributeList.Concat(
                    _objCharacter.AttributeSection.SpecialAttributeList))
                {
                    objAvail.CheapReplace(strAvail, objLoopAttribute.Abbrev,
                        () => objLoopAttribute.TotalValue.ToString(GlobalOptions.InvariantCultureInfo));
                    objAvail.CheapReplace(strAvail, objLoopAttribute.Abbrev + "Base",
                        () => objLoopAttribute.TotalBase.ToString(GlobalOptions.InvariantCultureInfo));
                }

                object objProcess = CommonFunctions.EvaluateInvariantXPath(objAvail.ToString(), out bool blnIsSuccess);
                if (blnIsSuccess)
                    intAvail += Convert.ToInt32(objProcess, GlobalOptions.InvariantCultureInfo);
            }

            if (blnCheckChildren)
            {
                // Run through cyberware children and increase the Avail by any installed Mod whose Avail starts with "+" or "-".
                foreach (Cyberware objChild in Children)
                {
                    if (objChild.ParentID == InternalId ||
                        !objChild.IsModularCurrentlyEquipped &&
                        !string.IsNullOrEmpty(objChild.PlugsIntoModularMount))
                        continue;
                    AvailabilityValue objLoopAvailTuple = objChild.TotalAvailTuple();
                    if (objLoopAvailTuple.AddToParent)
                        intAvail += objLoopAvailTuple.Value;
                    if (objLoopAvailTuple.Suffix == 'F')
                        chrLastAvailChar = 'F';
                    else if (chrLastAvailChar != 'F' && objLoopAvailTuple.Suffix == 'R')
                        chrLastAvailChar = 'R';
                }
            }

            int intLoopAvail = 0;
            // Run through gear children and increase the Avail by any Mod whose Avail starts with "+" or "-".
            foreach (Gear objChild in Gear)
            {
                if (objChild.ParentID != InternalId)
                {
                    AvailabilityValue objLoopAvailTuple = objChild.TotalAvailTuple();
                    if (!objLoopAvailTuple.AddToParent)
                        intLoopAvail = Math.Max(intLoopAvail, objLoopAvailTuple.Value);
                    if (blnCheckChildren)
                    {
                        if (objLoopAvailTuple.AddToParent)
                            intAvail += objLoopAvailTuple.Value;
                        if (objLoopAvailTuple.Suffix == 'F')
                            chrLastAvailChar = 'F';
                        else if (chrLastAvailChar != 'F' && objLoopAvailTuple.Suffix == 'R')
                            chrLastAvailChar = 'R';
                    }
                    else if (blnOrGear)
                    {
                        if (objLoopAvailTuple.Suffix == 'F')
                            chrLastAvailChar = 'F';
                        else if (chrLastAvailChar != 'F' && objLoopAvailTuple.Suffix == 'R')
                            chrLastAvailChar = 'R';
                    }
                }
            }

            // Avail cannot go below 0. This typically happens when an item with Avail 0 is given the Second Hand category.
            if (intAvail < 0)
                intAvail = 0;

            if (blnOrGear && intLoopAvail > intAvail)
                intAvail = intLoopAvail;

            return new AvailabilityValue(intAvail, chrLastAvailChar, blnModifyParentAvail);
        }

        /// <summary>
        /// Calculated Capacity of the Cyberware.
        /// </summary>
        public string CalculatedCapacity
        {
            get
            {
                string strCapacity = Capacity;
                if (strCapacity.StartsWith("FixedValues(", StringComparison.Ordinal))
                {
                    string[] strValues = strCapacity.TrimStartOnce("FixedValues(", true).TrimEndOnce(')').Split(',', StringSplitOptions.RemoveEmptyEntries);
                    strCapacity = strValues[Math.Max(Math.Min(Rating, strValues.Length) - 1, 0)];
                }

                if (string.IsNullOrEmpty(strCapacity))
                    return (0.0m).ToString("#,0.##", GlobalOptions.CultureInfo);
                if (strCapacity == "[*]")
                    return "*";
                string strReturn;
                int intPos = strCapacity.IndexOf("/[", StringComparison.Ordinal);
                if (intPos != -1)
                {
                    string strFirstHalf = strCapacity.Substring(0, intPos);
                    string strSecondHalf = strCapacity.Substring(intPos + 1, strCapacity.Length - intPos - 1);
                    bool blnSquareBrackets = strFirstHalf.StartsWith('[');

                    if (blnSquareBrackets && strFirstHalf.Length > 2)
                        strFirstHalf = strFirstHalf.Substring(1, strFirstHalf.Length - 2);

                    try
                    {
                        object objProcess =
                            CommonFunctions.EvaluateInvariantXPath(strFirstHalf.Replace("Rating", Rating.ToString(GlobalOptions.InvariantCultureInfo)),
                                out bool blnIsSuccess);
                        strReturn = blnIsSuccess
                            ? ((double) objProcess).ToString("#,0.##", GlobalOptions.CultureInfo)
                            : strFirstHalf;
                    }
                    catch (OverflowException) // Result is text and not a double
                    {
                        strReturn = strFirstHalf;
                    }
                    catch (InvalidCastException) // Result is text and not a double
                    {
                        strReturn = strFirstHalf;
                    }

                    if (blnSquareBrackets)
                        strReturn = '[' + strCapacity + ']';

                    strSecondHalf = strSecondHalf.Trim('[', ']');
                    if (Children.Any(x => x.AddToParentCapacity))
                    {
                        // Run through its Children and deduct the Capacity costs.
                        foreach (Cyberware objChildCyberware in Children.Where(objChild => objChild.AddToParentCapacity)
                        )
                        {
                            if (objChildCyberware.ParentID == InternalId)
                            {
                                continue;
                            }

                            string strLoopCapacity = objChildCyberware.CalculatedCapacity;
                            int intLoopPos = strLoopCapacity.IndexOf("/[", StringComparison.Ordinal);
                            if (intLoopPos != -1)
                                strLoopCapacity = strLoopCapacity.Substring(intLoopPos + 2,
                                    strLoopCapacity.LastIndexOf(']') - intLoopPos - 2);
                            else if (strLoopCapacity.StartsWith('['))
                                strLoopCapacity = strLoopCapacity.Substring(1, strLoopCapacity.Length - 2);
                            if (strLoopCapacity == "*")
                                strLoopCapacity = "0";
                            strSecondHalf += "+(" + strLoopCapacity + ')';
                        }
                    }

                    try
                    {
                        object objProcess =
                            CommonFunctions.EvaluateInvariantXPath(strSecondHalf.Replace("Rating", Rating.ToString(GlobalOptions.InvariantCultureInfo)),
                                out bool blnIsSuccess);
                        strSecondHalf =
                            '[' + (blnIsSuccess
                                ? ((double) objProcess).ToString("#,0.##", GlobalOptions.CultureInfo)
                                : strSecondHalf) + ']';
                    }
                    catch (OverflowException) // Result is text and not a double
                    {
                        strSecondHalf = '[' + strSecondHalf + ']';
                    }
                    catch (InvalidCastException) // Result is text and not a double
                    {
                        strSecondHalf = '[' + strSecondHalf + ']';
                    }

                    strReturn += "/" + strSecondHalf;
                }
                else if (strCapacity.Contains("Rating") ||
                         (strCapacity.StartsWith('[') && Children.Any(x => x.AddToParentCapacity)))
                {
                    // If the Capacity is determined by the Rating, evaluate the expression.
                    // XPathExpression cannot evaluate while there are square brackets, so remove them if necessary.
                    bool blnSquareBrackets = strCapacity.StartsWith('[');
                    if (blnSquareBrackets)
                    {
                        strCapacity = strCapacity.Substring(1, strCapacity.Length - 2);
                        if (Children.Any(x => x.AddToParentCapacity))
                        {
                            // Run through its Children and deduct the Capacity costs.
                            foreach (Cyberware objChildCyberware in Children.Where(objChild =>
                                objChild.AddToParentCapacity))
                            {
                                if (objChildCyberware.ParentID == InternalId)
                                {
                                    continue;
                                }

                                string strLoopCapacity = objChildCyberware.CalculatedCapacity;
                                int intLoopPos = strLoopCapacity.IndexOf("/[", StringComparison.Ordinal);
                                if (intLoopPos != -1)
                                    strLoopCapacity = strLoopCapacity.Substring(intLoopPos + 2,
                                        strLoopCapacity.LastIndexOf(']') - intLoopPos - 2);
                                else if (strLoopCapacity.StartsWith('['))
                                    strLoopCapacity = strLoopCapacity.Substring(1, strLoopCapacity.Length - 2);
                                if (strLoopCapacity == "*")
                                    strLoopCapacity = "0";
                                strCapacity += "+(" + strLoopCapacity + ')';
                            }
                        }
                    }

                    object objProcess =
                        CommonFunctions.EvaluateInvariantXPath(strCapacity.Replace("Rating", Rating.ToString(GlobalOptions.InvariantCultureInfo)),
                            out bool blnIsSuccess);
                    strReturn = blnIsSuccess
                        ? ((double) objProcess).ToString("#,0.##", GlobalOptions.CultureInfo)
                        : strCapacity;
                    if (blnSquareBrackets)
                        strReturn = '[' + strReturn + ']';
                }
                else if (decimal.TryParse(strCapacity, NumberStyles.Any, GlobalOptions.InvariantCultureInfo,
                    out decimal decReturn))
                    return decReturn.ToString("#,0.##", GlobalOptions.CultureInfo);
                else
                {
                    // Just a straight Capacity, so return the value.
                    return strCapacity;
                }

                return strReturn;
            }
        }

        /// <summary>
        /// Calculated Essence cost of the Cyberware.
        /// </summary>
        public decimal CalculatedESS
        {
            get
            {
                if (PrototypeTranshuman)
                    return 0;
                return CalculatedESSPrototypeInvariant;
            }
        }

        /// <summary>
        /// Calculated Essence cost of the Cyberware if Prototype Transhuman is ignored.
        /// </summary>
        public decimal CalculatedESSPrototypeInvariant
        {
            get
            {
                if (Parent != null && !AddToParentESS)
                    return 0;
                if (SourceID == EssenceHoleGUID) // Essence hole
                {
                    return Rating / 100m;
                }

                if (SourceID == EssenceAntiHoleGUID) // Essence anti-hole
                {
                    return Rating / -100m;
                }

                decimal decReturn;

                string strESS = ESS;
                if (strESS.StartsWith("FixedValues(", StringComparison.Ordinal))
                {
                    string strSuffix = string.Empty;
                    if (!strESS.EndsWith(')'))
                    {
                        strSuffix = strESS.Substring(strESS.LastIndexOf(')') + 1);
                        strESS = strESS.TrimEndOnce(strSuffix);
                    }

                    string[] strValues = strESS.TrimStartOnce("FixedValues(", true).TrimEndOnce(')').Split(',', StringSplitOptions.RemoveEmptyEntries);
                    strESS = strValues[Math.Max(Math.Min(Rating, strValues.Length) - 1, 0)];
                    strESS += strSuffix;
                }

                if (strESS.Contains("Rating") || strESS.IndexOfAny(s_MathOperators) >= 0)
                {
                    // If the cost is determined by the Rating or there's a math operation in play, evaluate the expression.
                    object objProcess = CommonFunctions.EvaluateInvariantXPath(strESS.Replace("Rating", Rating.ToString(GlobalOptions.InvariantCultureInfo)),
                        out bool blnIsSuccess);
                    decReturn = blnIsSuccess ? Convert.ToDecimal(objProcess, GlobalOptions.InvariantCultureInfo) : 0;
                }
                else
                {
                    // Just a straight cost, so return the value.
                    decimal.TryParse(strESS, NumberStyles.Any, GlobalOptions.InvariantCultureInfo, out decReturn);
                }

                // Factor in the Essence multiplier of the selected CyberwareGrade.
                decimal decESSMultiplier = Grade.Essence + ExtraESSAdditiveMultiplier;
                decimal decTotalESSMultiplier = 1.0m * ExtraESSMultiplicativeMultiplier;

                if (_blnSuite)
                    decESSMultiplier -= 0.1m;

                if (ESSDiscount != 0)
                {
                    decimal decDiscount = ESSDiscount * 0.01m;
                    decTotalESSMultiplier *= 1.0m - decDiscount;
                }

                void UpdateMultipliers(Improvement.ImprovementType baseMultiplier, Improvement.ImprovementType totalMultiplier, ref decimal decMultiplier, ref decimal decTotalMultiplier)
                {
                    if (ImprovementManager.ValueOf(_objCharacter, baseMultiplier) != 0)
                    {
                        decMultiplier = _objCharacter.Improvements
                            .Where(objImprovement =>
                                objImprovement.ImproveType == baseMultiplier &&
                                objImprovement.Enabled)
                            .Aggregate(decMultiplier,
                                (current, objImprovement) =>
                                    current - (1m - objImprovement.Value / 100m));
                        decESSMultiplier = Math.Floor((decESSMultiplier - 1.0m + decMultiplier) * 10.0m) / 10;
                    }

                    if (totalMultiplier == Improvement.ImprovementType.None) return;
                    if (ImprovementManager.ValueOf(_objCharacter, totalMultiplier) != 0)
                    {
                        decTotalMultiplier = _objCharacter.Improvements
                            .Where(x => x.Enabled && x.ImproveType == totalMultiplier)
                            .Aggregate(decTotalESSMultiplier,
                                (current, objImprovement) =>
                                    current * (objImprovement.Value / 100m));
                    }
                }

                // Retrieve the Bioware, Geneware or Cyberware ESS Cost Multiplier.
                if (ForceGrade == "None" && !IsGeneware)
                {
                    decESSMultiplier = 1.0m;
                    decTotalESSMultiplier = 1.0m;
                }
                else
                {
                    decimal decMultiplier = 1;
                    switch (_objImprovementSource)
                    {
                        // Apply the character's Cyberware Essence cost multiplier if applicable.
                        case Improvement.ImprovementSource.Cyberware:
                            UpdateMultipliers(Improvement.ImprovementType.CyberwareEssCost, Improvement.ImprovementType.CyberwareTotalEssMultiplier, ref decMultiplier, ref decTotalESSMultiplier);
                            break;
                        // Apply the character's Bioware Essence cost multiplier if applicable.
                        case Improvement.ImprovementSource.Bioware when !IsGeneware:
                            UpdateMultipliers(Improvement.ImprovementType.BiowareEssCost, Improvement.ImprovementType.BiowareTotalEssMultiplier, ref decMultiplier, ref decTotalESSMultiplier);
                            break;
                        // Apply the character's Geneware Essence cost multiplier if applicable. Since Geneware does not use Grades, we only check the genetechessmultiplier improvement.
                        case Improvement.ImprovementSource.Bioware when IsGeneware:
                            UpdateMultipliers(Improvement.ImprovementType.GenetechEssMultiplier, Improvement.ImprovementType.None, ref decMultiplier, ref decTotalESSMultiplier);
                            break;
                    }

                    // Apply the character's Basic Bioware Essence cost multiplier if applicable.
                    if (_strCategory == "Basic" && _objImprovementSource == Improvement.ImprovementSource.Bioware &&
                        ImprovementManager.ValueOf(_objCharacter, Improvement.ImprovementType.BasicBiowareEssCost) != 0)
                    {
                        decimal decBasicMultiplier = _objCharacter.Improvements
                            .Where(objImprovement =>
                                objImprovement.ImproveType == Improvement.ImprovementType.BasicBiowareEssCost &&
                                objImprovement.Enabled)
                            .Aggregate<Improvement, decimal>(1,
                                (current, objImprovement) =>
                                    current - (1m - objImprovement.Value / 100m));
                        decESSMultiplier -= 1.0m - decBasicMultiplier;
                    }
                }

                decReturn = decReturn * decESSMultiplier * decTotalESSMultiplier;

                if (_objCharacter != null && !_objCharacter.Options.DontRoundEssenceInternally)
                    decReturn = decimal.Round(decReturn, _objCharacter.Options.EssenceDecimals,
                        MidpointRounding.AwayFromZero);
                decReturn += Children.Where(objChild => objChild.AddToParentESS).AsParallel()
                    .Sum(objChild => objChild.CalculatedESS);
                return decReturn;
            }
        }

        public int GetBaseMatrixAttribute(string strAttributeName)
        {
            string strExpression = this.GetMatrixAttributeString(strAttributeName);
            if (string.IsNullOrEmpty(strExpression))
            {
                switch (strAttributeName)
                {
                    case "Device Rating":
                        return _objGrade.DeviceRating;
                    case "Program Limit":
                        if (IsCommlink)
                        {
                            strExpression = this.GetMatrixAttributeString("Device Rating");
                            if (string.IsNullOrEmpty(strExpression))
                                return _objGrade.DeviceRating;
                        }
                        else
                            return _objGrade.DeviceRating;

                        break;
                    case "Data Processing":
                    case "Firewall":
                        strExpression = this.GetMatrixAttributeString("Device Rating");
                        if (string.IsNullOrEmpty(strExpression))
                            return _objGrade.DeviceRating;
                        break;
                    default:
                        return 0;
                }
            }

            if (strExpression.StartsWith("FixedValues(", StringComparison.Ordinal))
            {
                string[] strValues = strExpression.TrimStartOnce("FixedValues(", true).TrimEndOnce(')').Split(',', StringSplitOptions.RemoveEmptyEntries);
                strExpression = strValues[Math.Max(0, Math.Min(Rating, strValues.Length) - 1)].Trim('[', ']');
            }

            if (strExpression.IndexOfAny('{', '+', '-', '*', ',') != -1 || strExpression.Contains("div"))
            {
                StringBuilder objValue = new StringBuilder(strExpression);
                objValue.Replace("{Rating}", Rating.ToString(GlobalOptions.InvariantCultureInfo));
                foreach (string strMatrixAttribute in MatrixAttributes.MatrixAttributeStrings)
                {
                    objValue.CheapReplace(strExpression, "{Gear " + strMatrixAttribute + "}",
                        () => (Parent?.GetBaseMatrixAttribute(strMatrixAttribute) ?? 0).ToString(GlobalOptions
                            .InvariantCultureInfo));
                    objValue.CheapReplace(strExpression, "{Parent " + strMatrixAttribute + "}",
                        () => (Parent?.GetMatrixAttributeString(strMatrixAttribute) ?? "0"));
                    if (Children.Count + Gear.Count > 0 &&
                        strExpression.Contains("{Children " + strMatrixAttribute + "}"))
                    {
                        int intTotalChildrenValue = 0;
                        foreach (Cyberware objLoopCyberware in Children)
                        {
                            if (objLoopCyberware.IsModularCurrentlyEquipped)
                            {
                                intTotalChildrenValue += objLoopCyberware.GetBaseMatrixAttribute(strMatrixAttribute);
                            }
                        }

                        foreach (Gear objLoopGear in Gear)
                        {
                            if (objLoopGear.Equipped)
                            {
                                intTotalChildrenValue += objLoopGear.GetBaseMatrixAttribute(strMatrixAttribute);
                            }
                        }

                        objValue.Replace("{Children " + strMatrixAttribute + "}",
                            intTotalChildrenValue.ToString(GlobalOptions.InvariantCultureInfo));
                    }
                }

                _objCharacter.AttributeSection.ProcessAttributesInXPath(objValue, strExpression);

                // This is first converted to a decimal and rounded up since some items have a multiplier that is not a whole number, such as 2.5.
                object objProcess = CommonFunctions.EvaluateInvariantXPath(objValue.ToString(), out bool blnIsSuccess);
                return blnIsSuccess ? Convert.ToInt32(Math.Ceiling((double) objProcess)) : 0;
            }

            int.TryParse(strExpression, NumberStyles.Any, GlobalOptions.InvariantCultureInfo, out int intReturn);
            return intReturn;
        }

        public int GetBonusMatrixAttribute(string strAttributeName)
        {
            if (string.IsNullOrEmpty(strAttributeName))
                return 0;
            int intReturn = 0;

            if (Overclocked == strAttributeName)
            {
                intReturn += 1;
            }

            if (!strAttributeName.StartsWith("Mod ", StringComparison.Ordinal))
                strAttributeName = "Mod " + strAttributeName;

            foreach (Cyberware objLoopCyberware in Children)
            {
                if (objLoopCyberware.IsModularCurrentlyEquipped)
                {
                    intReturn += objLoopCyberware.GetTotalMatrixAttribute(strAttributeName);
                }
            }

            foreach (Gear objLoopGear in Gear)
            {
                if (objLoopGear.Equipped)
                {
                    intReturn += objLoopGear.GetTotalMatrixAttribute(strAttributeName);
                }
            }

            return intReturn;
        }

        /// <summary>
        /// Total cost of the just the Cyberware itself before we factor in any multipliers.
        /// </summary>
        public decimal OwnCostPreMultipliers
        {
            get
            {
                string strCostExpression = Cost;

                if (strCostExpression.StartsWith("FixedValues(", StringComparison.Ordinal))
                {
                    string strSuffix = string.Empty;
                    if (!strCostExpression.EndsWith(')'))
                    {
                        strSuffix = strCostExpression.Substring(strCostExpression.LastIndexOf(')') + 1);
                        strCostExpression = strCostExpression.TrimEndOnce(strSuffix);
                    }

                    string[] strValues = strCostExpression.TrimStartOnce("FixedValues(", true).TrimEndOnce(')').Split(',', StringSplitOptions.RemoveEmptyEntries);
                    strCostExpression = strValues[Math.Max(Math.Min(Rating, strValues.Length) - 1, 0)].Trim('[', ']');
                    strCostExpression += strSuffix;
                }

                string strParentCost = "0";
                decimal decTotalParentGearCost = 0;
                if (_objParent != null)
                {
                    if (strCostExpression.Contains("Parent Cost"))
                        strParentCost = _objParent.Cost;
                    if (strCostExpression.Contains("Parent Gear Cost"))
                        foreach (Gear loopGear in _objParent.Gear)
                        {
                            decTotalParentGearCost += loopGear.CalculatedCost;
                        }
                }

                decimal decTotalGearCost = 0;
                if (Gear.Count > 0 && strCostExpression.Contains("Gear Cost"))
                {
                    foreach (Gear loopGear in Gear)
                    {
                        decTotalGearCost += loopGear.CalculatedCost;
                    }
                }

                decimal decTotalChildrenCost = 0;
                if (Children.Count > 0 && strCostExpression.Contains("Children Cost"))
                {
                    foreach (Cyberware loopWare in Children)
                    {
                        decTotalChildrenCost += loopWare.TotalCost;
                    }
                }

                if (string.IsNullOrEmpty(strCostExpression))
                    return 0;

                StringBuilder objCost = new StringBuilder(strCostExpression.TrimStart('+'));
                objCost.Replace("Parent Cost", strParentCost);
                objCost.Replace("Parent Gear Cost",
                    decTotalParentGearCost.ToString(GlobalOptions.InvariantCultureInfo));
                objCost.Replace("Gear Cost", decTotalGearCost.ToString(GlobalOptions.InvariantCultureInfo));
                objCost.Replace("Children Cost", decTotalChildrenCost.ToString(GlobalOptions.InvariantCultureInfo));
                objCost.CheapReplace(strCostExpression, "MinRating", () => MinRating.ToString(GlobalOptions.InvariantCultureInfo));
                objCost.Replace("Rating", Rating.ToString(GlobalOptions.InvariantCultureInfo));

                foreach (CharacterAttrib objLoopAttribute in _objCharacter.AttributeSection.AttributeList.Concat(
                    _objCharacter.AttributeSection.SpecialAttributeList))
                {
                    objCost.CheapReplace(strCostExpression, objLoopAttribute.Abbrev,
                        () => objLoopAttribute.TotalValue.ToString(GlobalOptions.InvariantCultureInfo));
                    objCost.CheapReplace(strCostExpression, objLoopAttribute.Abbrev + "Base",
                        () => objLoopAttribute.TotalBase.ToString(GlobalOptions.InvariantCultureInfo));
                }

                object objProcess = CommonFunctions.EvaluateInvariantXPath(objCost.ToString(), out bool blnIsSuccess);
                return blnIsSuccess ? Convert.ToDecimal(objProcess, GlobalOptions.InvariantCultureInfo) : 0;
            }
        }

        /// <summary>
        /// Total cost of the Cyberware and its plugins.
        /// </summary>
        public decimal TotalCost
        {
            get
            {
                decimal decReturn = TotalCostWithoutModifiers;

                if (_blnSuite)
                    decReturn *= 0.9m;

                return decReturn;
            }
        }

        /// <summary>
        /// Identical to TotalCost, but without the Improvement and Suite multipliers which would otherwise be doubled.
        /// </summary>
        private decimal TotalCostWithoutModifiers
        {
            get
            {
                decimal decCost = OwnCostPreMultipliers;
                decimal decReturn = decCost;

                // Factor in the Cost multiplier of the selected CyberwareGrade.
                decReturn *= Grade.Cost;

                if (DiscountCost)
                    decReturn *= 0.9m;

                // Genetech Cost multiplier.
                if (IsGeneware && ImprovementManager.ValueOf(_objCharacter, Improvement.ImprovementType.GenetechCostMultiplier) != 0)
                {
                    decimal decMultiplier = 1.0m;
                    foreach (Improvement objImprovement in _objCharacter.Improvements)
                    {
                        if (objImprovement.ImproveType == Improvement.ImprovementType.GenetechCostMultiplier &&
                            objImprovement.Enabled)
                            decMultiplier -=
                                1.0m - (objImprovement.Value / 100.0m);
                    }

                    decReturn *= decMultiplier;
                }

                // Add in the cost of all child components.
                foreach (Cyberware objChild in Children)
                {
                    if (objChild.Capacity != "[*]")
                    {
                        // If the child cost starts with "*", multiply the item's base cost.
                        if (objChild.Cost.StartsWith('*'))
                        {
                            decimal decPluginCost =
                                decCost * (Convert.ToDecimal(objChild.Cost.TrimStart('*'),
                                               GlobalOptions.InvariantCultureInfo) - 1);

                            if (objChild.DiscountCost)
                                decPluginCost *= 0.9m;

                            decReturn += decPluginCost;
                        }
                        else
                            decReturn += objChild.TotalCostWithoutModifiers;
                    }
                }

                // Add in the cost of all Gear plugins.
                foreach (Gear objGear in Gear)
                {
                    decReturn += objGear.TotalCost;
                }

                return decReturn;
            }
        }


        /// <summary>
        /// Identical to TotalCost, including the modifiers from Suite improvements.
        /// </summary>
        public decimal StolenTotalCost
        {
            get
            {
                decimal decCost = OwnCostPreMultipliers;
                decimal decReturn = decCost;

                // Factor in the Cost multiplier of the selected CyberwareGrade.
                decReturn *= Grade.Cost;

                if (DiscountCost)
                    decReturn *= 0.9m;

                // Add in the cost of all child components.
                foreach (Cyberware objChild in Children.Where(child => child.Stolen).AsParallel())
                {
                    if (objChild.Capacity == "[*]") continue;
                    // If the child cost starts with "*", multiply the item's base cost.
                    if (objChild.Cost.StartsWith('*'))
                    {
                        decimal decPluginCost =
                            decCost * (Convert.ToDecimal(objChild.Cost.TrimStart('*'),
                                           GlobalOptions.InvariantCultureInfo) - 1);

                        if (objChild.DiscountCost)
                            decPluginCost *= 0.9m;

                        decReturn += decPluginCost;
                    }
                    else
                        decReturn += objChild.TotalCostWithoutModifiers;
                }

                // Add in the cost of all Gear plugins.
                decReturn += Gear.Where(g => g.Stolen).AsParallel().Sum(objGear => objGear.StolenTotalCost);

                if (_blnSuite)
                    decReturn *= 0.9m;

                return decReturn;
            }
        }

        /// <summary>
        /// Cost of just the Cyberware itself.
        /// </summary>
        public decimal OwnCost
        {
            get
            {
                decimal decReturn = OwnCostPreMultipliers;

                // Factor in the Cost multiplier of the selected CyberwareGrade.
                decReturn *= Grade.Cost;

                if (DiscountCost)
                    decReturn *= 0.9m;

                if (_blnSuite)
                    decReturn *= 0.9m;

                return decReturn;
            }
        }

        /// <summary>
        /// The amount of Capacity remaining in the Cyberware.
        /// </summary>
        public decimal CapacityRemaining
        {
            get
            {
                decimal decCapacity = 0;
                if (Capacity.Contains("/["))
                {
                    // Get the Cyberware base Capacity.
                    string strBaseCapacity = CalculatedCapacity;
                    strBaseCapacity = strBaseCapacity.Substring(0, strBaseCapacity.IndexOf('/'));
                    decCapacity = Convert.ToDecimal(strBaseCapacity, GlobalOptions.CultureInfo);

                    // Run through its Children and deduct the Capacity costs.
                    foreach (Cyberware objChildCyberware in Children)
                    {
                        // Children that are built into the parent
                        if (objChildCyberware.PlugsIntoModularMount == HasModularMount &&
                            !string.IsNullOrWhiteSpace(HasModularMount) ||
                            objChildCyberware.ParentID == InternalId) continue;
                        string strCapacity = objChildCyberware.CalculatedCapacity;
                        int intPos = strCapacity.IndexOf("/[", StringComparison.Ordinal);
                        if (intPos != -1)
                            strCapacity = strCapacity.Substring(intPos + 2,
                                strCapacity.LastIndexOf(']') - intPos - 2);
                        else if (strCapacity.StartsWith('['))
                            strCapacity = strCapacity.Substring(1, strCapacity.Length - 2);
                        if (strCapacity == "*")
                            strCapacity = "0";
                        decCapacity -= Convert.ToDecimal(strCapacity, GlobalOptions.CultureInfo);
                    }

                    // Run through its Children and deduct the Capacity costs.
                    foreach (Gear objChildGear in Gear)
                    {
                        if (objChildGear.IncludedInParent)
                        {
                            continue;
                        }

                        string strCapacity = objChildGear.CalculatedCapacity;
                        int intPos = strCapacity.IndexOf("/[", StringComparison.Ordinal);
                        if (intPos != -1)
                            strCapacity = strCapacity.Substring(intPos + 2, strCapacity.LastIndexOf(']') - intPos - 2);
                        else if (strCapacity.StartsWith('['))
                            strCapacity = strCapacity.Substring(1, strCapacity.Length - 2);
                        if (strCapacity == "*")
                            strCapacity = "0";
                        decCapacity -= Convert.ToDecimal(strCapacity, GlobalOptions.CultureInfo);
                    }

                }
                else if (!Capacity.Contains('['))
                {
                    // Get the Cyberware base Capacity.
                    decCapacity = Convert.ToDecimal(CalculatedCapacity, GlobalOptions.CultureInfo);

                    // Run through its Children and deduct the Capacity costs.
                    foreach (Cyberware objChildCyberware in Children)
                    {
                        if (objChildCyberware.PlugsIntoModularMount == HasModularMount &&
                            !string.IsNullOrWhiteSpace(HasModularMount) ||
                            objChildCyberware.ParentID == InternalId) continue;
                        string strCapacity = objChildCyberware.CalculatedCapacity;
                        int intPos = strCapacity.IndexOf("/[", StringComparison.Ordinal);
                        if (intPos != -1)
                            strCapacity = strCapacity.Substring(intPos + 2, strCapacity.LastIndexOf(']') - intPos - 2);
                        else if (strCapacity.StartsWith('['))
                            strCapacity = strCapacity.Substring(1, strCapacity.Length - 2);
                        if (strCapacity == "*")
                            strCapacity = "0";
                        decCapacity -= Convert.ToDecimal(strCapacity, GlobalOptions.CultureInfo);
                    }

                    // Run through its Children and deduct the Capacity costs.
                    foreach (Gear objChildGear in Gear)
                    {
                        if (objChildGear.IncludedInParent)
                        {
                            continue;
                        }

                        string strCapacity = objChildGear.CalculatedCapacity;
                        int intPos = strCapacity.IndexOf("/[", StringComparison.Ordinal);
                        if (intPos != -1)
                            strCapacity = strCapacity.Substring(intPos + 2, strCapacity.LastIndexOf(']') - intPos - 2);
                        else if (strCapacity.StartsWith('['))
                            strCapacity = strCapacity.Substring(1, strCapacity.Length - 2);
                        if (strCapacity == "*")
                            strCapacity = "0";
                        decCapacity -= Convert.ToDecimal(strCapacity, GlobalOptions.CultureInfo);
                    }
                }

                return decCapacity;
            }
        }

        public string DisplayCapacity
        {
            get
            {
                if (Capacity.Contains('[') && !Capacity.Contains("/["))
                    return CalculatedCapacity;
                return string.Format(GlobalOptions.CultureInfo, LanguageManager.GetString("String_CapacityRemaining"),
                    CalculatedCapacity, CapacityRemaining.ToString("#,0.##", GlobalOptions.CultureInfo));
            }
        }

        /// <summary>
        /// Base Cyberlimb Strength (before modifiers and customization).
        /// </summary>
        public int BaseStrength
        {
            get
            {
                if (_strCategory != "Cyberlimb")
                    return 0;
                if (ParentVehicle != null)
                    return Math.Max(ParentVehicle.TotalBody, 0);
                // Base Strength for any limb is 3.
                return 3;
            }
        }

        /// <summary>
        /// Unaugmented Cyberlimb Strength (before modifiers).
        /// </summary>
        public int StrengthValue
        {
            get
            {
                int intValue = BaseStrength;
                if (Children.Count > 0)
                {
                    List<Cyberware> lstCustomizationWare = new List<Cyberware>(Children.Count);
                    foreach (Cyberware objChild in Children)
                    {
                        if (s_StrengthCustomizationStrings.Contains(objChild.Name))
                            lstCustomizationWare.Add(objChild);
                    }
                    if (lstCustomizationWare.Count > 0)
                    {
                        intValue = lstCustomizationWare.Count > 1
                            ? lstCustomizationWare.Max(s => s.Rating)
                            : lstCustomizationWare.First().Rating;
                    }
                }

                return ParentVehicle == null
                    ? Math.Min(intValue, _objCharacter.STR.TotalMaximum)
                    : Math.Min(intValue, Math.Max(ParentVehicle.TotalBody * 2, 1));
            }
        }

        /// <summary>
        /// Cyberlimb Strength.
        /// </summary>
        public int TotalStrength
        {
            get
            {
                if (InheritAttributes)
                {
                    int intAverageAttribute = 0;
                    int intCyberlimbChildrenNumber = 0;
                    foreach (Cyberware objChild in Children)
                    {
                        if (objChild.TotalStrength <= 0) continue;
                        intCyberlimbChildrenNumber += 1;
                        intAverageAttribute += objChild.TotalStrength;
                    }

                    if (intCyberlimbChildrenNumber == 0)
                        intCyberlimbChildrenNumber = 1;

                    return intAverageAttribute / intCyberlimbChildrenNumber;
                }

                if (_strCategory != "Cyberlimb")
                {
                    return 0;
                }

                int intBonus = 0;

                if (Children.Count > 0)
                {
                    List<Cyberware> lstEnhancementWare = new List<Cyberware>(Children.Count);
                    foreach (Cyberware objChild in Children)
                    {
                        if (s_StrengthEnhancementStrings.Contains(objChild.Name))
                            lstEnhancementWare.Add(objChild);
                    }
                    if (lstEnhancementWare.Count > 0)
                    {
                        intBonus = lstEnhancementWare.Count > 1
                            ? lstEnhancementWare.Max(s => s.Rating)
                            : lstEnhancementWare.First().Rating;
                    }
                }
                if (ParentVehicle == null)
                {
                    intBonus += _objCharacter.RedlinerBonus;
                }
                intBonus = Math.Min(intBonus, _objCharacter.Options.CyberlimbAttributeBonusCap);

                return ParentVehicle == null
                    ? Math.Min(StrengthValue + intBonus, _objCharacter.STR.TotalAugmentedMaximum)
                    : Math.Min(StrengthValue + intBonus, Math.Max(ParentVehicle.TotalBody * 2, 1));
            }
        }

        /// <summary>
        /// Base Cyberlimb Agility (before modifiers and customization).
        /// </summary>
        public int BaseAgility
        {
            get
            {
                if (_strCategory != "Cyberlimb")
                    return 0;
                if (ParentVehicle != null)
                    return Math.Max(ParentVehicle.Pilot, 0);
                // Base Agility for any limb is 3.
                return 3;
            }
        }

        /// <summary>
        /// Unaugmented Cyberlimb Agility (before modifiers).
        /// </summary>
        public int AgilityValue
        {
            get
            {
                int intValue = BaseAgility;
                if (Children.Count > 0)
                {
                    List<Cyberware> lstCustomizationWare = new List<Cyberware>(Children.Count);
                    foreach (Cyberware objChild in Children)
                    {
                        if (s_StrengthCustomizationStrings.Contains(objChild.Name))
                            lstCustomizationWare.Add(objChild);
                    }
                    if (lstCustomizationWare.Count > 0)
                    {
                        intValue = lstCustomizationWare.Count > 1
                            ? lstCustomizationWare.Max(s => s.Rating)
                            : lstCustomizationWare.First().Rating;
                    }
                }

                return ParentVehicle == null
                    ? Math.Min(intValue, _objCharacter.AGI.TotalMaximum)
                    : Math.Min(intValue, Math.Max(ParentVehicle.TotalBody * 2, 1));
            }
        }

        /// <summary>
        /// Cyberlimb Agility.
        /// </summary>
        public int TotalAgility
        {
            get
            {
                if (InheritAttributes)
                {
                    int intAverageAttribute = 0;
                    int intCyberlimbChildrenNumber = 0;
                    foreach (Cyberware objChild in Children)
                    {
                        if (objChild.TotalAgility <= 0) continue;
                        intCyberlimbChildrenNumber += 1;
                        intAverageAttribute += objChild.TotalAgility;
                    }

                    if (intCyberlimbChildrenNumber == 0)
                        intCyberlimbChildrenNumber = 1;

                    return intAverageAttribute / intCyberlimbChildrenNumber;
                }

                if (_strCategory != "Cyberlimb")
                {
                    return 0;
                }

                int intBonus = 0;

                if (Children.Count > 0)
                {
                    List<Cyberware> lstEnhancementWare = new List<Cyberware>(Children.Count);
                    foreach (Cyberware objChild in Children)
                    {
                        if (s_AgilityEnhancementStrings.Contains(objChild.Name))
                            lstEnhancementWare.Add(objChild);
                    }
                    if (lstEnhancementWare.Count > 0)
                    {
                        intBonus = lstEnhancementWare.Count > 1
                            ? lstEnhancementWare.Max(s => s.Rating)
                            : lstEnhancementWare.First().Rating;
                    }
                }
                if (ParentVehicle == null)
                {
                    intBonus += _objCharacter.RedlinerBonus;
                }
                intBonus = Math.Min(intBonus, _objCharacter.Options.CyberlimbAttributeBonusCap);

                return ParentVehicle == null
                    ? Math.Min(AgilityValue + intBonus, _objCharacter.AGI.TotalAugmentedMaximum)
                    : Math.Min(AgilityValue + intBonus, Math.Max(ParentVehicle.Pilot * 2, 1));
            }
        }

        public bool IsProgram => false;

        /// <summary>
        /// Device rating string for Cyberware. If it's empty, then GetBaseMatrixAttribute for Device Rating will fetch the grade's DR.
        /// </summary>
        public string DeviceRating
        {
            get => _strDeviceRating;
            set => _strDeviceRating = value;
        }

        /// <summary>
        /// Attack string (if one is explicitly specified for this 'ware).
        /// </summary>
        public string Attack
        {
            get => _strAttack;
            set => _strAttack = value;
        }

        /// <summary>
        /// Sleaze string (if one is explicitly specified for this 'ware).
        /// </summary>
        public string Sleaze
        {
            get => _strSleaze;
            set => _strSleaze = value;
        }

        /// <summary>
        /// Data Processing string (if one is explicitly specified for this 'ware).
        /// </summary>
        public string DataProcessing
        {
            get => _strDataProcessing;
            set => _strDataProcessing = value;
        }

        /// <summary>
        /// Firewall string (if one is explicitly specified for this 'ware).
        /// </summary>
        public string Firewall
        {
            get => _strFirewall;
            set => _strFirewall = value;
        }

        /// <summary>
        /// Modify Parent's Attack by this.
        /// </summary>
        public string ModAttack
        {
            get => _strModAttack;
            set => _strModAttack = value;
        }

        /// <summary>
        /// Modify Parent's Sleaze by this.
        /// </summary>
        public string ModSleaze
        {
            get => _strModSleaze;
            set => _strModSleaze = value;
        }

        /// <summary>
        /// Modify Parent's Data Processing by this.
        /// </summary>
        public string ModDataProcessing
        {
            get => _strModDataProcessing;
            set => _strModDataProcessing = value;
        }

        /// <summary>
        /// Modify Parent's Firewall by this.
        /// </summary>
        public string ModFirewall
        {
            get => _strModFirewall;
            set => _strModFirewall = value;
        }

        /// <summary>
        /// Cyberdeck's Attribute Array string.
        /// </summary>
        public string AttributeArray
        {
            get => _strAttributeArray;
            set => _strAttributeArray = value;
        }

        /// <summary>
        /// Modify Parent's Attribute Array by this.
        /// </summary>
        public string ModAttributeArray
        {
            get => _strModAttributeArray;
            set => _strModAttributeArray = value;
        }

        /// <summary>
        /// ASDF attribute boosted by Overclocker.
        /// </summary>
        public string Overclocked
        {
            get => _strOverclocked;
            set => _strOverclocked = value;
        }

        /// <summary>
        /// Empty for Cyberware.
        /// </summary>
        public string CanFormPersona
        {
            get => string.Empty;
            set { }
        }

        public bool IsCommlink => Gear.Any(x => x.CanFormPersona.Contains("Parent")) &&
                                  this.GetTotalMatrixAttribute("Device Rating") > 0;

        /// <summary>
        /// 0 for Cyberware.
        /// </summary>
        public int BonusMatrixBoxes
        {
            get => 0;
            set { }
        }

        public int TotalBonusMatrixBoxes
        {
            get
            {
                int intBonusBoxes = 0;
                foreach (Gear objGear in Gear)
                {
                    if (objGear.Equipped)
                    {
                        intBonusBoxes += objGear.TotalBonusMatrixBoxes;
                    }
                }

                return intBonusBoxes;
            }
        }

        /// <summary>
        /// Commlink's Limit for how many Programs they can run.
        /// </summary>
        public string ProgramLimit
        {
            get => _strProgramLimit;
            set => _strProgramLimit = value;
        }

        /// <summary>
        /// Returns true if this is a Cyberdeck whose attributes we could swap around.
        /// </summary>
        public bool CanSwapAttributes
        {
            get => _blnCanSwapAttributes;
            set => _blnCanSwapAttributes = value;
        }

        public List<IHasMatrixAttributes> ChildrenWithMatrixAttributes =>
            Gear.Concat(Children.Cast<IHasMatrixAttributes>()).ToList();

        #endregion

        #region Methods

        /// <summary>
        /// Recursive method to delete a piece of 'ware and its Improvements from the character. Returns total extra cost removed unrelated to children.
        /// </summary>
        public decimal DeleteCyberware()
        {
            decimal decReturn = 0;
            // Remove any children the Gear may have.
            foreach (Cyberware objChild in Children)
                decReturn += objChild.DeleteCyberware();

            // Remove the Gear Weapon created by the Gear if applicable.
            if (!WeaponID.IsEmptyGuid())
            {
                List<Tuple<Weapon, Vehicle, VehicleMod, WeaponMount>> lstWeaponsToDelete =
                    new List<Tuple<Weapon, Vehicle, VehicleMod, WeaponMount>>(1);
                foreach (Weapon objWeapon in _objCharacter.Weapons.DeepWhere(x => x.Children,
                    x => x.ParentID == InternalId))
                {
                    lstWeaponsToDelete.Add(
                        new Tuple<Weapon, Vehicle, VehicleMod, WeaponMount>(objWeapon, null, null, null));
                }

                foreach (Vehicle objVehicle in _objCharacter.Vehicles)
                {
                    foreach (Weapon objWeapon in objVehicle.Weapons.DeepWhere(x => x.Children,
                        x => x.ParentID == InternalId))
                    {
                        lstWeaponsToDelete.Add(
                            new Tuple<Weapon, Vehicle, VehicleMod, WeaponMount>(objWeapon, objVehicle, null, null));
                    }

                    foreach (VehicleMod objMod in objVehicle.Mods)
                    {
                        foreach (Weapon objWeapon in objMod.Weapons.DeepWhere(x => x.Children,
                            x => x.ParentID == InternalId))
                        {
                            lstWeaponsToDelete.Add(
                                new Tuple<Weapon, Vehicle, VehicleMod, WeaponMount>(objWeapon, objVehicle, objMod,
                                    null));
                        }
                    }

                    foreach (WeaponMount objMount in objVehicle.WeaponMounts)
                    {
                        foreach (Weapon objWeapon in objMount.Weapons.DeepWhere(x => x.Children,
                            x => x.ParentID == InternalId))
                        {
                            lstWeaponsToDelete.Add(
                                new Tuple<Weapon, Vehicle, VehicleMod, WeaponMount>(objWeapon, objVehicle, null,
                                    objMount));
                        }
                    }
                }

                // We need this list separate because weapons to remove can contain gear that add more weapons in need of removing
                foreach (Tuple<Weapon, Vehicle, VehicleMod, WeaponMount> objLoopTuple in lstWeaponsToDelete)
                {
                    Weapon objWeapon = objLoopTuple.Item1;
                    decReturn += objWeapon.TotalCost + objWeapon.DeleteWeapon();
                    if (objWeapon.Parent != null)
                        objWeapon.Parent.Children.Remove(objWeapon);
                    else if (objLoopTuple.Item4 != null)
                        objLoopTuple.Item4.Weapons.Remove(objWeapon);
                    else if (objLoopTuple.Item3 != null)
                        objLoopTuple.Item3.Weapons.Remove(objWeapon);
                    else if (objLoopTuple.Item2 != null)
                        objLoopTuple.Item2.Weapons.Remove(objWeapon);
                    else
                        _objCharacter.Weapons.Remove(objWeapon);
                }
            }

            // Remove any Vehicle that the Cyberware created.
            if (!VehicleID.IsEmptyGuid())
            {
                List<Vehicle> lstVehiclesToRemove = new List<Vehicle>(1);
                foreach (Vehicle objLoopVehicle in _objCharacter.Vehicles)
                {
                    if (objLoopVehicle.ParentID == InternalId)
                    {
                        lstVehiclesToRemove.Add(objLoopVehicle);
                    }
                }

                foreach (Vehicle objLoopVehicle in lstVehiclesToRemove)
                {
                    decReturn += objLoopVehicle.TotalCost;
                    _objCharacter.Vehicles.Remove(objLoopVehicle);
                    foreach (Gear objLoopGear in objLoopVehicle.Gear)
                    {
                        decReturn += objLoopGear.DeleteGear();
                    }

                    foreach (Weapon objLoopWeapon in objLoopVehicle.Weapons)
                    {
                        decReturn += objLoopWeapon.DeleteWeapon();
                    }

                    foreach (VehicleMod objLoopMod in objLoopVehicle.Mods)
                    {
                        foreach (Weapon objLoopWeapon in objLoopMod.Weapons)
                        {
                            decReturn += objLoopWeapon.DeleteWeapon();
                        }

                        foreach (Cyberware objLoopCyberware in objLoopMod.Cyberware)
                        {
                            decReturn += objLoopCyberware.DeleteCyberware();
                        }
                    }

                    foreach (WeaponMount objLoopWeaponMount in objLoopVehicle.WeaponMounts)
                    {
                        foreach (Weapon objLoopWeapon in objLoopWeaponMount.Weapons)
                        {
                            decReturn += objLoopWeapon.DeleteWeapon();
                        }
                    }
                }
            }

            decReturn += ImprovementManager.RemoveImprovements(_objCharacter, SourceType, InternalId);
            decReturn += ImprovementManager.RemoveImprovements(_objCharacter, SourceType, InternalId + "Pair");
            if (PairBonus != null && !WirelessOn)
            {
                ImprovementManager.RemoveImprovements(_objCharacter, SourceType, InternalId + "Pair");
                // This cyberware should not be included in the count to make things easier.
                List<Cyberware> lstPairableCyberwares = _objCharacter.Cyberware.DeepWhere(x => x.Children,
                        x => x != this && IncludePair.Contains(x.Name) && x.Extra == Extra &&
                             x.IsModularCurrentlyEquipped)
                    .ToList();
                int intCount = lstPairableCyberwares.Count;
                // Need to use slightly different logic if this cyberware has a location (Left or Right) and only pairs with itself because Lefts can only be paired with Rights and Rights only with Lefts
                if (!string.IsNullOrEmpty(Location) && IncludePair.All(x => x == Name))
                {
                    int intMatchLocationCount = 0;
                    int intNotMatchLocationCount = 0;
                    foreach (Cyberware objPairableCyberware in lstPairableCyberwares)
                    {
                        if (objPairableCyberware.Location != Location)
                            intNotMatchLocationCount += 1;
                        else
                            intMatchLocationCount += 1;
                    }

                    // Set the count to the total number of cyberwares in matching pairs, which would mean 2x the number of whichever location contains the fewest members (since every single one of theirs would have a pair)
                    intCount = Math.Min(intMatchLocationCount, intNotMatchLocationCount) * 2;
                }

                foreach (Cyberware objLoopCyberware in lstPairableCyberwares)
                {
                    ImprovementManager.RemoveImprovements(_objCharacter, objLoopCyberware.SourceType,
                        objLoopCyberware.InternalId + "Pair");
                    // Go down the list and create pair bonuses for every second item
                    if (intCount > 0 && (intCount & 1) == 0)
                    {
                        ImprovementManager.CreateImprovements(_objCharacter, objLoopCyberware.SourceType,
                            objLoopCyberware.InternalId + "Pair", objLoopCyberware.PairBonus, objLoopCyberware.Rating,
                            objLoopCyberware.DisplayNameShort(GlobalOptions.Language));
                    }

                    intCount -= 1;
                }
            }

            decReturn += ImprovementManager.RemoveImprovements(_objCharacter, SourceType, InternalId + "WirelessPair");
            if (WirelessPairBonus != null)
            {
                ImprovementManager.RemoveImprovements(_objCharacter, SourceType, InternalId + "WirelessPair");
                // This cyberware should not be included in the count to make things easier.
                List<Cyberware> lstPairableCyberwares = _objCharacter.Cyberware.DeepWhere(x => x.Children,
                    x => x != this && IncludeWirelessPair.Contains(x.Name) && x.Extra == Extra &&
                         x.IsModularCurrentlyEquipped).ToList();
                int intCount = lstPairableCyberwares.Count;
                // Need to use slightly different logic if this cyberware has a location (Left or Right) and only pairs with itself because Lefts can only be paired with Rights and Rights only with Lefts
                if (!string.IsNullOrEmpty(Location) && IncludeWirelessPair.All(x => x == Name))
                {
                    int intMatchLocationCount = 0;
                    int intNotMatchLocationCount = 0;
                    foreach (Cyberware objPairableCyberware in lstPairableCyberwares)
                    {
                        if (objPairableCyberware.Location != Location)
                            intNotMatchLocationCount += 1;
                        else
                            intMatchLocationCount += 1;
                    }

                    // Set the count to the total number of cyberwares in matching pairs, which would mean 2x the number of whichever location contains the fewest members (since every single one of theirs would have a pair)
                    intCount = Math.Min(intMatchLocationCount, intNotMatchLocationCount) * 2;
                }

                foreach (Cyberware objLoopCyberware in lstPairableCyberwares)
                {
                    ImprovementManager.RemoveImprovements(_objCharacter, objLoopCyberware.SourceType,
                        objLoopCyberware.InternalId + "WirelessPair");
                    if (objLoopCyberware.WirelessPairBonus?.Attributes?["mode"]?.InnerText == "replace")
                    {
                        ImprovementManager.RemoveImprovements(_objCharacter, objLoopCyberware.SourceType,
                            objLoopCyberware.InternalId);
                    }
                    // Go down the list and create pair bonuses for every second item
                    if (intCount > 0 && intCount % 2 == 0)
                    {
                        ImprovementManager.CreateImprovements(_objCharacter, objLoopCyberware.SourceType,
                            objLoopCyberware.InternalId + "WirelessPair", objLoopCyberware.WirelessPairBonus, objLoopCyberware.Rating,
                            objLoopCyberware.DisplayNameShort(GlobalOptions.Language));
                    }

                    intCount -= 1;
                }
            }

            foreach (Gear objLoopGear in Gear)
            {
                decReturn += objLoopGear.DeleteGear();
            }

            // Fix for legacy characters with old addqualities improvements.
            XmlNodeList xmlOldAddQualitiesList = GetNode()?.SelectNodes("addqualities/addquality");
            if (xmlOldAddQualitiesList != null)
            {
                foreach (XmlNode objNode in xmlOldAddQualitiesList)
                {
                    Quality objQuality = _objCharacter.Qualities.FirstOrDefault(x => x.Name == objNode.InnerText);
                    if (objQuality == null) continue;
                    _objCharacter.Qualities.Remove(objQuality);
                    decReturn += ImprovementManager.RemoveImprovements(_objCharacter,
                        Improvement.ImprovementSource.CritterPower, objQuality.InternalId);
                }
            }

            return decReturn;
        }

        /// <summary>
        /// Checks a nominated piece of gear for Availability requirements.
        /// </summary>
        /// <param name="blnRestrictedGearUsed">Whether Restricted Gear is already being used.</param>
        /// <param name="intRestrictedCount">Amount of gear that is currently over the availability limit.</param>
        /// <param name="strAvailItems">String used to list names of gear that are currently over the availability limit.</param>
        /// <param name="strRestrictedItem">Item that is being used for Restricted Gear.</param>
        /// <param name="strCyberwareGrade">String used to list names of cyberware that have a banned cyberware grade.</param>
        /// <param name="blnOutRestrictedGearUsed">Whether Restricted Gear is already being used (tracked across gear children).</param>
        /// <param name="intOutRestrictedCount">Amount of gear that is currently over the availability limit (tracked across gear children).</param>
        /// <param name="strOutAvailItems">String used to list names of gear that are currently over the availability limit (tracked across gear children).</param>
        /// <param name="strOutRestrictedItem">Item that is being used for Restricted Gear (tracked across gear children).</param>
        /// <param name="strOutCyberwareGrade">String used to return list names of cyberware that have a banned cyberware grade</param>
        public void CheckRestrictedGear(bool blnRestrictedGearUsed, int intRestrictedCount, string strAvailItems,
            string strRestrictedItem, string strCyberwareGrade, out bool blnOutRestrictedGearUsed,
            out int intOutRestrictedCount, out string strOutAvailItems, out string strOutRestrictedItem,
            out string strOutCyberwareGrade)
        {
            if (string.IsNullOrEmpty(ParentID))
            {
                if (_objCharacter.Options.BannedWareGrades.Any(s => Grade.Name.Contains(s)))
                    strCyberwareGrade += Environment.NewLine + "\t\t" + DisplayNameShort(GlobalOptions.Language);

                AvailabilityValue objTotalAvail = TotalAvailTuple();
                if (!objTotalAvail.AddToParent)
                {
                    int intAvailInt = objTotalAvail.Value;
                    if (intAvailInt > _objCharacter.Options.MaximumAvailability)
                    {
                        if (intAvailInt <= _objCharacter.RestrictedGear && !blnRestrictedGearUsed)
                        {
                            blnRestrictedGearUsed = true;
                            strRestrictedItem = CurrentDisplayName;
                        }
                        else
                        {
                            intRestrictedCount++;
                            strAvailItems += Environment.NewLine + "\t\t" + DisplayNameShort(GlobalOptions.Language);
                        }
                    }
                }
            }

            foreach (Cyberware objChild in Children)
            {
                objChild.CheckRestrictedGear(blnRestrictedGearUsed, intRestrictedCount, strAvailItems,
                    strRestrictedItem, strCyberwareGrade, out blnRestrictedGearUsed, out intRestrictedCount,
                    out strAvailItems, out strRestrictedItem, out strCyberwareGrade);
            }

            foreach (Gear objChild in Gear)
            {
                objChild.CheckRestrictedGear(blnRestrictedGearUsed, intRestrictedCount, strAvailItems,
                    strRestrictedItem, out blnRestrictedGearUsed, out intRestrictedCount, out strAvailItems,
                    out strRestrictedItem);
            }

            strOutAvailItems = strAvailItems;
            intOutRestrictedCount = intRestrictedCount;
            blnOutRestrictedGearUsed = blnRestrictedGearUsed;
            strOutRestrictedItem = strRestrictedItem;
            strOutCyberwareGrade = strCyberwareGrade;
        }

        #region UI Methods

        /// <summary>
        /// Build up the Tree for the current piece of Cyberware and all of its children.
        /// </summary>
        /// <param name="cmsCyberware">ContextMenuStrip that the new Cyberware TreeNodes should use.</param>
        /// <param name="cmsGear">ContextMenuStrip that the new Gear TreeNodes should use.</param>
        public TreeNode CreateTreeNode(ContextMenuStrip cmsCyberware, ContextMenuStrip cmsGear)
        {
            if (!string.IsNullOrEmpty(ParentID) && !string.IsNullOrEmpty(Source) &&
                !_objCharacter.Options.BookEnabled(Source))
                return null;

            TreeNode objNode = new TreeNode
            {
                Name = InternalId,
                Text = CurrentDisplayName,
                Tag = this,
                ContextMenuStrip = cmsCyberware,
                ForeColor = PreferredColor,
                ToolTipText = Notes.WordWrap()
            };

            TreeNodeCollection lstChildNodes = objNode.Nodes;
            foreach (Cyberware objChild in Children)
            {
                TreeNode objLoopNode = objChild.CreateTreeNode(cmsCyberware, cmsGear);
                if (objLoopNode != null)
                    lstChildNodes.Add(objLoopNode);
            }

            foreach (Gear objGear in Gear)
            {
                TreeNode objLoopNode = objGear.CreateTreeNode(cmsGear);
                if (objLoopNode != null)
                    lstChildNodes.Add(objLoopNode);
            }

            if (lstChildNodes.Count > 0)
                objNode.Expand();

            return objNode;
        }

        public Color PreferredColor
        {
            get
            {
                if (!string.IsNullOrEmpty(Notes))
                {
                    return Color.SaddleBrown;
                }

                if (!string.IsNullOrEmpty(ParentID))
                {
                    return SystemColors.GrayText;
                }

                return SystemColors.WindowText;
            }
        }

        public void SetupChildrenCyberwareCollectionChanged(bool blnAdd, TreeView treCyberware,
            ContextMenuStrip cmsCyberware = null, ContextMenuStrip cmsCyberwareGear = null)
        {
            if (blnAdd)
            {
                Children.AddTaggedCollectionChanged(treCyberware,
                    (x, y) => this.RefreshChildrenCyberware(treCyberware, cmsCyberware, cmsCyberwareGear, null, y));
                Gear.AddTaggedCollectionChanged(treCyberware,
                    (x, y) => this.RefreshChildrenGears(treCyberware, cmsCyberwareGear, () => Children.Count, y));

                foreach (Cyberware objChild in Children)
                    objChild.SetupChildrenCyberwareCollectionChanged(true, treCyberware, cmsCyberware,
                        cmsCyberwareGear);
                foreach (Gear objGear in Gear)
                    objGear.SetupChildrenGearsCollectionChanged(true, treCyberware, cmsCyberwareGear);
            }
            else
            {
                Children.RemoveTaggedCollectionChanged(treCyberware);
                Gear.RemoveTaggedCollectionChanged(treCyberware);
                foreach (Cyberware objChild in Children)
                    objChild.SetupChildrenCyberwareCollectionChanged(false, treCyberware);
                foreach (Gear objGear in Gear)
                    objGear.SetupChildrenGearsCollectionChanged(false, treCyberware);
            }
        }

        #endregion

        #region Hero Lab Importing

        public bool ImportHeroLabCyberware(XmlNode xmlCyberwareImportNode, XmlNode xmlParentCyberwareNode,
            IList<Weapon> lstWeapons, IList<Vehicle> lstVehicles, Grade objSelectedGrade = null)
        {
            if (xmlCyberwareImportNode == null)
                return false;
            bool blnCyberware = true;
            string strGradeName = objSelectedGrade?.Name ?? "Standard";
            string strOriginalName = xmlCyberwareImportNode.Attributes?["name"]?.InnerText ?? string.Empty;
            if (!string.IsNullOrEmpty(strOriginalName))
            {
                List<Grade> objCyberwareGradeList =
                    _objCharacter.GetGradeList(Improvement.ImprovementSource.Cyberware);
                List<Grade> objBiowareGradeList = _objCharacter.GetGradeList(Improvement.ImprovementSource.Bioware);
                if (objSelectedGrade == null)
                {
                    foreach (Grade objCyberwareGrade in objCyberwareGradeList)
                    {
                        if (strOriginalName.EndsWith(" (" + objCyberwareGrade.Name + ')', StringComparison.Ordinal))
                        {
                            strGradeName = objCyberwareGrade.Name;
                            strOriginalName = strOriginalName.TrimEndOnce(" (" + objCyberwareGrade.Name + ')');
                            goto EndGradeCheck;
                        }
                    }

                    foreach (Grade objCyberwareGrade in objBiowareGradeList)
                    {
                        if (strOriginalName.EndsWith(" (" + objCyberwareGrade.Name + ')', StringComparison.Ordinal))
                        {
                            strGradeName = objCyberwareGrade.Name;
                            strOriginalName = strOriginalName.TrimEndOnce(" (" + objCyberwareGrade.Name + ')');
                            goto EndGradeCheck;
                        }
                    }

                    EndGradeCheck: ;
                }

                XmlDocument xmlCyberwareDocument = _objCharacter.LoadData("cyberware.xml");
                XmlDocument xmlBiowareDocument = _objCharacter.LoadData("bioware.xml");
                string strForceValue = string.Empty;
                XmlNode xmlCyberwareDataNode = null;
                XmlNodeList xmlCyberwareNodeList =
                    xmlCyberwareDocument.SelectNodes("/chummer/cyberwares/cyberware[contains(name, \"" +
                                                     strOriginalName + "\")]");
                if (xmlCyberwareNodeList != null)
                {
                    foreach (XmlNode xmlLoopNode in xmlCyberwareNodeList)
                    {
                        XmlNode xmlTestNode = xmlLoopNode.SelectSingleNode("forbidden/parentdetails");
                        if (xmlTestNode != null)
                        {
                            // Assumes topmost parent is an AND node
                            if (xmlParentCyberwareNode.ProcessFilterOperationNode(xmlTestNode, false))
                            {
                                continue;
                            }
                        }

                        xmlTestNode = xmlLoopNode.SelectSingleNode("required/parentdetails");
                        if (xmlTestNode != null)
                        {
                            // Assumes topmost parent is an AND node
                            if (!xmlParentCyberwareNode.ProcessFilterOperationNode(xmlTestNode, false))
                            {
                                continue;
                            }
                        }

                        xmlCyberwareDataNode = xmlLoopNode;
                        break;
                    }
                }

                if (xmlCyberwareDataNode == null)
                {
                    blnCyberware = false;
                    xmlCyberwareNodeList =
                        xmlBiowareDocument.SelectNodes("/chummer/biowares/bioware[contains(name, \"" + strOriginalName +
                                                       "\")]");
                    if (xmlCyberwareNodeList != null)
                    {
                        foreach (XmlNode xmlLoopNode in xmlCyberwareNodeList)
                        {
                            XmlNode xmlTestNode = xmlLoopNode.SelectSingleNode("forbidden/parentdetails");
                            if (xmlTestNode != null)
                            {
                                // Assumes topmost parent is an AND node
                                if (xmlParentCyberwareNode.ProcessFilterOperationNode(xmlTestNode, false))
                                {
                                    continue;
                                }
                            }

                            xmlTestNode = xmlLoopNode.SelectSingleNode("required/parentdetails");
                            if (xmlTestNode != null)
                            {
                                // Assumes topmost parent is an AND node
                                if (!xmlParentCyberwareNode.ProcessFilterOperationNode(xmlTestNode, false))
                                {
                                    continue;
                                }
                            }

                            xmlCyberwareDataNode = xmlLoopNode;
                            break;
                        }
                    }
                }

                if (xmlCyberwareDataNode == null)
                {
                    string[] astrOriginalNameSplit = strOriginalName.Split(':', StringSplitOptions.RemoveEmptyEntries);
                    if (astrOriginalNameSplit.Length > 1)
                    {
                        string strName = astrOriginalNameSplit[0].Trim();
                        blnCyberware = true;
                        xmlCyberwareNodeList =
                            xmlCyberwareDocument.SelectNodes(
                                "/chummer/cyberwares/cyberware[contains(name, \"" + strName + "\")]");
                        if (xmlCyberwareNodeList != null)
                        {
                            foreach (XmlNode xmlLoopNode in xmlCyberwareNodeList)
                            {
                                XmlNode xmlTestNode = xmlLoopNode.SelectSingleNode("forbidden/parentdetails");
                                if (xmlTestNode != null)
                                {
                                    // Assumes topmost parent is an AND node
                                    if (xmlParentCyberwareNode.ProcessFilterOperationNode(xmlTestNode, false))
                                    {
                                        continue;
                                    }
                                }

                                xmlTestNode = xmlLoopNode.SelectSingleNode("required/parentdetails");
                                if (xmlTestNode != null)
                                {
                                    // Assumes topmost parent is an AND node
                                    if (!xmlParentCyberwareNode.ProcessFilterOperationNode(xmlTestNode, false))
                                    {
                                        continue;
                                    }
                                }

                                xmlCyberwareDataNode = xmlLoopNode;
                                break;
                            }

                            if (xmlCyberwareDataNode != null)
                                strForceValue = astrOriginalNameSplit[1].Trim();
                            else
                            {
                                blnCyberware = false;
                                xmlCyberwareNodeList =
                                    xmlBiowareDocument.SelectNodes(
                                        "/chummer/biowares/bioware[contains(name, \"" + strName + "\")]");
                                if (xmlCyberwareNodeList != null)
                                    foreach (XmlNode xmlLoopNode in xmlCyberwareNodeList)
                                    {
                                        XmlNode xmlTestNode = xmlLoopNode.SelectSingleNode("forbidden/parentdetails");
                                        if (xmlTestNode != null)
                                        {
                                            // Assumes topmost parent is an AND node
                                            if (xmlParentCyberwareNode.ProcessFilterOperationNode(xmlTestNode, false))
                                            {
                                                continue;
                                            }
                                        }

                                        xmlTestNode = xmlLoopNode.SelectSingleNode("required/parentdetails");
                                        if (xmlTestNode != null)
                                        {
                                            // Assumes topmost parent is an AND node
                                            if (!xmlParentCyberwareNode.ProcessFilterOperationNode(xmlTestNode, false))
                                            {
                                                continue;
                                            }
                                        }

                                        xmlCyberwareDataNode = xmlLoopNode;
                                        break;
                                    }

                                if (xmlCyberwareDataNode != null)
                                    strForceValue = astrOriginalNameSplit[1].Trim();
                            }
                        }
                    }

                    if (xmlCyberwareDataNode == null)
                    {
                        astrOriginalNameSplit = strOriginalName.Split(',', StringSplitOptions.RemoveEmptyEntries);
                        if (astrOriginalNameSplit.Length > 1)
                        {
                            string strName = astrOriginalNameSplit[0].Trim();
                            blnCyberware = true;
                            xmlCyberwareNodeList =
                                xmlCyberwareDocument.SelectNodes(
                                    "/chummer/cyberwares/cyberware[contains(name, \"" + strName + "\")]");
                            if (xmlCyberwareNodeList != null)
                            {
                                foreach (XmlNode xmlLoopNode in xmlCyberwareNodeList)
                                {
                                    XmlNode xmlTestNode = xmlLoopNode.SelectSingleNode("forbidden/parentdetails");
                                    if (xmlTestNode != null)
                                    {
                                        // Assumes topmost parent is an AND node
                                        if (xmlParentCyberwareNode.ProcessFilterOperationNode(xmlTestNode, false))
                                        {
                                            continue;
                                        }
                                    }

                                    xmlTestNode = xmlLoopNode.SelectSingleNode("required/parentdetails");
                                    if (xmlTestNode != null)
                                    {
                                        // Assumes topmost parent is an AND node
                                        if (!xmlParentCyberwareNode.ProcessFilterOperationNode(xmlTestNode, false))
                                        {
                                            continue;
                                        }
                                    }

                                    xmlCyberwareDataNode = xmlLoopNode;
                                    break;
                                }

                                if (xmlCyberwareDataNode != null)
                                    strForceValue = astrOriginalNameSplit[1].Trim();
                                else
                                {
                                    blnCyberware = false;
                                    xmlCyberwareNodeList =
                                        xmlBiowareDocument.SelectNodes(
                                            "/chummer/biowares/bioware[contains(name, \"" + strName + "\")]");
                                    if (xmlCyberwareNodeList != null)
                                        foreach (XmlNode xmlLoopNode in xmlCyberwareNodeList)
                                        {
                                            XmlNode xmlTestNode =
                                                xmlLoopNode.SelectSingleNode("forbidden/parentdetails");
                                            if (xmlTestNode != null)
                                            {
                                                // Assumes topmost parent is an AND node
                                                if (xmlParentCyberwareNode.ProcessFilterOperationNode(xmlTestNode,
                                                    false))
                                                {
                                                    continue;
                                                }
                                            }

                                            xmlTestNode = xmlLoopNode.SelectSingleNode("required/parentdetails");
                                            if (xmlTestNode != null)
                                            {
                                                // Assumes topmost parent is an AND node
                                                if (!xmlParentCyberwareNode.ProcessFilterOperationNode(xmlTestNode,
                                                    false))
                                                {
                                                    continue;
                                                }
                                            }

                                            xmlCyberwareDataNode = xmlLoopNode;
                                            break;
                                        }
                                }
                            }
                        }
                    }
                }

                if (xmlCyberwareDataNode != null)
                {
                    if (objSelectedGrade == null)
                    {
                        objSelectedGrade =
                            (blnCyberware ? objCyberwareGradeList : objBiowareGradeList).FirstOrDefault(x =>
                                x.Name == strGradeName);
                    }

                    Create(xmlCyberwareDataNode, objSelectedGrade,
                        blnCyberware ? Improvement.ImprovementSource.Cyberware : Improvement.ImprovementSource.Bioware,
                        Convert.ToInt32(xmlCyberwareImportNode.Attributes?["rating"]?.InnerText, GlobalOptions.InvariantCultureInfo), lstWeapons,
                        lstVehicles, true, true, strForceValue);
                    Notes = xmlCyberwareImportNode["description"]?.InnerText;

                    ProcessHeroLabCyberwarePlugins(xmlCyberwareImportNode, objSelectedGrade, lstWeapons, lstVehicles);

                    return true;
                }
            }

            return false;
        }

        public void ProcessHeroLabCyberwarePlugins(XmlNode xmlGearImportNode, Grade objParentGrade,
            IList<Weapon> lstWeapons, IList<Vehicle> lstVehicles)
        {
            if (xmlGearImportNode == null)
                return;
            foreach (string strPluginNodeName in Character.HeroLabPluginNodeNames)
            {
                XmlNodeList xmlPluginList = xmlGearImportNode.SelectNodes(strPluginNodeName + "/item[@useradded != \"no\"]");
                if (xmlPluginList != null)
                {
                    foreach (XmlNode xmlPluginToAdd in xmlPluginList)
                    {
                        Cyberware objPlugin = new Cyberware(_objCharacter);
                        if (objPlugin.ImportHeroLabCyberware(xmlPluginToAdd, GetNode(), lstWeapons, lstVehicles,
                            objParentGrade))
                        {
                            objPlugin.Parent = this;
                            Children.Add(objPlugin);
                        }
                        else
                        {
                            Gear objPluginGear = new Gear(_objCharacter);
                            if (objPluginGear.ImportHeroLabGear(xmlPluginToAdd, GetNode(), lstWeapons))
                            {
                                objPluginGear.Parent = this;
                                Gear.Add(objPluginGear);
                            }
                        }
                    }
                }

                xmlPluginList = xmlGearImportNode.SelectNodes(strPluginNodeName + "/item[@useradded = \"no\"]");
                if (xmlPluginList != null)
                {
                    foreach (XmlNode xmlPluginToAdd in xmlPluginList)
                    {
                        string strName = xmlPluginToAdd.Attributes?["name"]?.InnerText ?? string.Empty;
                        if (!string.IsNullOrEmpty(strName))
                        {
                            Cyberware objPlugin = Children.FirstOrDefault(x =>
                                x.ParentID == InternalId && (x.Name.Contains(strName) || strName.Contains(x.Name)));
                            if (objPlugin != null)
                            {
                                objPlugin.Notes = xmlPluginToAdd["description"]?.InnerText;
                                objPlugin.ProcessHeroLabCyberwarePlugins(xmlPluginToAdd, objParentGrade, lstWeapons,
                                    lstVehicles);
                            }
                            else
                            {
                                Gear objPluginGear = Gear.FirstOrDefault(x =>
                                    x.IncludedInParent && (x.Name.Contains(strName) || strName.Contains(x.Name)));
                                if (objPluginGear != null)
                                {
                                    objPluginGear.Quantity =
                                        Convert.ToDecimal(xmlPluginToAdd.Attributes?["quantity"]?.InnerText ?? "1",
                                            GlobalOptions.InvariantCultureInfo);
                                    objPluginGear.Notes = xmlPluginToAdd["description"]?.InnerText;
                                    objPluginGear.ProcessHeroLabGearPlugins(xmlPluginToAdd, lstWeapons);
                                }
                            }
                        }
                    }
                }
            }

            this.RefreshMatrixAttributeArray();
        }

        #endregion

        #endregion

        public bool Remove(bool blnConfirmDelete = true)
        {
            if (Capacity == "[*]" && Parent != null && (!_objCharacter.IgnoreRules || _objCharacter.Created))
            {
                Program.MainForm.ShowMessageBox(
                    LanguageManager.GetString("Message_CannotRemoveCyberware"),
                    LanguageManager.GetString("MessageTitle_CannotRemoveCyberware"),
                    MessageBoxButtons.OK, MessageBoxIcon.Information);
                return false;
            }

            if (blnConfirmDelete)
            {
                if (!CommonFunctions.ConfirmDelete(LanguageManager.GetString(SourceType == Improvement.ImprovementSource.Bioware
                    ? "Message_DeleteBioware"
                    : "Message_DeleteCyberware")))
                    return false;
            }

            if (ParentVehicle != null)
            {
                _objCharacter.Vehicles.FindVehicleCyberware(x => x.InternalId == InternalId,
                    out VehicleMod objMod);
                objMod.Cyberware.Remove(this);
            }
            else if (Parent != null)
                Parent.Children.Remove(this);
            else
            {
                _objCharacter.Cyberware.Remove(this);
            }

            DeleteCyberware();
            return true;
        }

        public void Sell(decimal percentage)
        {
            // Create the Expense Log Entry for the sale.
            decimal decAmount = TotalCost * percentage;
            ExpenseLogEntry objExpense = new ExpenseLogEntry(_objCharacter);
            string strEntry = LanguageManager.GetString(
                SourceType == Improvement.ImprovementSource.Cyberware
                    ? "String_ExpenseSoldCyberware"
                    : "String_ExpenseSoldBioware");
            decAmount += DeleteCyberware() * percentage;
            objExpense.Create(decAmount, strEntry + ' ' + DisplayNameShort(GlobalOptions.Language), ExpenseType.Nuyen,
                DateTime.Now);
            _objCharacter.ExpenseEntries.AddWithSort(objExpense);
            _objCharacter.Nuyen += decAmount;

            if (Parent != null)
                Parent.Children.Remove(this);
            else
                _objCharacter.Cyberware.Remove(this);
        }

        /// <summary>
        /// Purchases a selected piece of Cyberware with a given Grade and Rating.
        /// </summary>
        /// <param name="objNode"></param>
        /// <param name="objGrade"></param>
        /// <param name="objImprovementSource"></param>
        /// <param name="intRating"></param>
        /// <param name="objVehicle"></param>
        /// <param name="lstCyberwareCollection"></param>
        /// <param name="lstVehicleCollection"></param>
        /// <param name="lstWeaponCollection"></param>
        /// <param name="decMarkup"></param>
        /// <param name="blnFree"></param>
        /// <param name="blnBlackMarket"></param>
        /// <param name="blnForVehicle"></param>
        /// <param name="strExpenseString"></param>
        /// <returns></returns>
        public bool Purchase(XmlNode objNode, Improvement.ImprovementSource objImprovementSource, Grade objGrade,
            int intRating, Vehicle objVehicle, TaggedObservableCollection<Cyberware> lstCyberwareCollection,
            ObservableCollection<Vehicle> lstVehicleCollection, TaggedObservableCollection<Weapon> lstWeaponCollection,
            decimal decMarkup = 0, bool blnFree = false, bool blnBlackMarket = false, bool blnForVehicle = false,
            string strExpenseString = "String_ExpensePurchaseCyberware")
        {
            // Create the Cyberware object.
            List<Weapon> lstWeapons = new List<Weapon>(1);
            List<Vehicle> lstVehicles = new List<Vehicle>(1);
            Create(objNode, objGrade, objImprovementSource, intRating, lstWeapons, lstVehicles, true, true,
                string.Empty, null, objVehicle);
            if (InternalId.IsEmptyGuid())
            {
                return false;
            }

            if (blnFree)
                Cost = "0";
            DiscountCost = blnBlackMarket;

            if (_objCharacter.Created)
            {
                decimal decCost = 0;
                // Check the item's Cost and make sure the character can afford it.
                if (!blnFree)
                {
                    decCost = TotalCost;

                    // Multiply the cost if applicable.
                    char chrAvail = TotalAvailTuple().Suffix;
                    if (chrAvail == 'R' && _objCharacter.Options.MultiplyRestrictedCost)
                        decCost *= _objCharacter.Options.RestrictedCostMultiplier;
                    if (chrAvail == 'F' && _objCharacter.Options.MultiplyForbiddenCost)
                        decCost *= _objCharacter.Options.ForbiddenCostMultiplier;

                    // Apply a markup if applicable.
                    if (decMarkup != 0)
                    {
                        decCost *= 1 + (decMarkup / 100.0m);
                    }

                    if (decCost > _objCharacter.Nuyen)
                    {
                        Program.MainForm.ShowMessageBox(
                            LanguageManager.GetString("Message_NotEnoughNuyen"),
                            LanguageManager.GetString("MessageTitle_NotEnoughNuyen"),
                            MessageBoxButtons.OK,
                            MessageBoxIcon.Information);
                        return false;
                    }
                }

                // Create the Expense Log Entry.
                ExpenseLogEntry objExpense = new ExpenseLogEntry(_objCharacter);
                string strEntry = LanguageManager.GetString(strExpenseString);
                string strName = DisplayNameShort(GlobalOptions.Language);
                if (SourceID == EssenceHoleGUID || SourceID == EssenceAntiHoleGUID)
                {
                    strName += LanguageManager.GetString("String_Space") + '(' +
                               Rating.ToString(GlobalOptions.CultureInfo) + ')';
                }

                objExpense.Create(decCost * -1,
                    strEntry + LanguageManager.GetString("String_Space") +
                    strName, ExpenseType.Nuyen, DateTime.Now);
                _objCharacter.ExpenseEntries.AddWithSort(objExpense);
                _objCharacter.Nuyen -= decCost;

                if (SourceID != EssenceHoleGUID && SourceID != EssenceAntiHoleGUID)
                {
                    ExpenseUndo objUndo = new ExpenseUndo();
                    objUndo.CreateNuyen(
                        blnForVehicle ? NuyenExpenseType.AddVehicleModCyberware : NuyenExpenseType.AddCyberware,
                        InternalId);
                    objExpense.Undo = objUndo;
                }
            }

            if (SourceID == EssenceAntiHoleGUID)
            {
                _objCharacter.DecreaseEssenceHole(Rating);
            }
            else if (SourceID == EssenceHoleGUID)
            {
                _objCharacter.IncreaseEssenceHole(Rating);
            }
            else
            {
                if (_objCharacter.Created && objVehicle == null && _objParent == null)
                {
                    _objCharacter.DecreaseEssenceHole((int) (CalculatedESS * 100),
                        SourceID == EssenceAntiHoleGUID);
                }

                lstCyberwareCollection?.Add(this);

                foreach (Weapon objWeapon in lstWeapons)
                {
                    objWeapon.ParentVehicle = objVehicle;
                    lstWeaponCollection?.Add(objWeapon);
                }

                foreach (Vehicle objLoopVehicle in lstVehicles)
                {
                    lstVehicleCollection?.Add(objLoopVehicle);
                }
            }

            return true;
        }

        public void Upgrade(Grade objGrade, int intRating, decimal refundPercentage, bool blnFree)
        {
            decimal saleCost = TotalCost * refundPercentage;
            int oldRating = Rating;
            decimal oldEssence = CalculatedESS;
            Grade oldGrade = Grade;

            Rating = intRating;
            Grade = objGrade;
            decimal newCost = TotalCost - saleCost;
            if (blnFree)
            {
                newCost = 0;
            }
            if (newCost > _objCharacter.Nuyen)
            {
                Program.MainForm.ShowMessageBox(
                    LanguageManager.GetString("Message_NotEnoughNuyen"),
                    LanguageManager.GetString("MessageTitle_NotEnoughNuyen"),
                    MessageBoxButtons.OK, MessageBoxIcon.Information);

                Rating = oldRating;
                Grade = oldGrade;
                return;
            }

            string strSpace = LanguageManager.GetString("String_Space");
            StringBuilder expenseBuilder = new StringBuilder();
            expenseBuilder.Append(LanguageManager.GetString("String_ExpenseUpgradedCyberware")).Append(strSpace).Append(CurrentDisplayNameShort);
            if (oldGrade != Grade || oldRating != intRating)
            {
                expenseBuilder.Append('(').Append(LanguageManager.GetString("String_Grade"))
                    .Append(strSpace).Append(Grade.CurrentDisplayName).Append(strSpace).Append("->").Append(oldGrade.CurrentDisplayName)
                    .Append(strSpace).Append(LanguageManager.GetString(RatingLabel)).Append(oldRating.ToString(GlobalOptions.CultureInfo))
                    .Append(strSpace).Append("->").Append(strSpace).Append(Rating.ToString(GlobalOptions.CultureInfo)).Append(')');
            }

            // Create the Expense Log Entry.
            ExpenseLogEntry objExpense = new ExpenseLogEntry(_objCharacter);
            objExpense.Create(newCost * -1, expenseBuilder.ToString(), ExpenseType.Nuyen, DateTime.Now);
            _objCharacter.ExpenseEntries.AddWithSort(objExpense);
            _objCharacter.Nuyen -= newCost;

            ExpenseUndo objUndo = new ExpenseUndo();
            objUndo.CreateNuyen(NuyenExpenseType.AddGear, InternalId);
            objExpense.Undo = objUndo;
            decimal decEssDelta = oldEssence - CalculatedESS;
            if (decEssDelta > 0)
            {
                //The new Essence cost is greater than the old one.
                _objCharacter.IncreaseEssenceHole((int) (decEssDelta * 100));
            }
            else if (decEssDelta < 0)
            {
                _objCharacter.DecreaseEssenceHole((int)(decEssDelta * 100)*-1);
            }
        }

        /// <summary>
        /// Alias map for SourceDetail control text and tooltip assignation.
        /// </summary>
        /// <param name="sourceControl"></param>
        public void SetSourceDetail(Control sourceControl)
        {
            if (_objCachedSourceDetail?.Language != GlobalOptions.Language)
                _objCachedSourceDetail = null;
            SourceDetail.SetControl(sourceControl);
        }

        public bool AllowPasteXml
        {
            get
            {
                switch (GlobalOptions.ClipboardContentType)
                {
                    case ClipboardContentType.Gear:
                        XmlNode objXmlCategoryNode =
                            GlobalOptions.Clipboard.SelectSingleNode("/character/gear/category");
                        XmlNode objXmlNameNode =
                            GlobalOptions.Clipboard.SelectSingleNode("/character/gear/name");
                        if (AllowGear?.ChildNodes.Cast<XmlNode>().Any(objAllowed => (objAllowed.Name == "gearcategory" &&
                                                                                    objAllowed.InnerText ==
                                                                                    objXmlCategoryNode?.InnerText) ||
                                                                                   objAllowed.Name == "gearname" &&
                                                                                   objAllowed.InnerText ==
                                                                                   objXmlNameNode?.InnerText) == true)
                        {
                            return true;
                        }

                        break;
                    case ClipboardContentType.Cyberware:
                        Utils.BreakIfDebug(); //Currently unimplemented.
                        break;
                    default:
                        return false;
                }

                return false;
            }
        }

        public bool AllowPasteObject(object input)
        {
            if (input is Cyberware objCyberware)
            {

                if (!string.IsNullOrEmpty(objCyberware.PlugsIntoModularMount))
                {
                    if (objCyberware.PlugsIntoModularMount != HasModularMount ||
                        Children.Any(x =>
                            x.PlugsIntoModularMount == objCyberware.HasModularMount))
                    {
                        return false;
                    }

                    objCyberware.Location = Location;
                }

                if (objCyberware.SourceType != SourceType) return true;
                {
                    string strAllowedSubsystems = AllowedSubsystems;
                    if (!string.IsNullOrEmpty(strAllowedSubsystems))
                    {
                        return strAllowedSubsystems.SplitNoAlloc(',')
                            .All(strSubsystem => objCyberware.Category != strSubsystem);
                    }

                    if (string.IsNullOrEmpty(objCyberware.HasModularMount) &&
                        string.IsNullOrEmpty(objCyberware.BlocksMounts)) return true;
                    HashSet<string> setDisallowedMounts = new HashSet<string>();
                    HashSet<string> setHasMounts = new HashSet<string>();
                    foreach (string strLoop in BlocksMounts.SplitNoAlloc(','))
                        setDisallowedMounts.Add(strLoop + Location);
                    string strLoopHasModularMount = HasModularMount;
                    if (!string.IsNullOrEmpty(strLoopHasModularMount))
                        setHasMounts.Add(strLoopHasModularMount);
                    foreach (Cyberware objLoopCyberware in Children.DeepWhere(
                        x => x.Children, x => string.IsNullOrEmpty(x.PlugsIntoModularMount)))
                    {
                        foreach (string strLoop in objLoopCyberware.BlocksMounts.SplitNoAlloc(','))
                            if (!setDisallowedMounts.Contains(strLoop + objLoopCyberware.Location))
                                setDisallowedMounts.Add(strLoop + objLoopCyberware.Location);
                        strLoopHasModularMount = objLoopCyberware.HasModularMount;
                        if (string.IsNullOrEmpty(strLoopHasModularMount)) continue;
                        if (!setHasMounts.Contains(strLoopHasModularMount))
                            setHasMounts.Add(strLoopHasModularMount);
                    }

                    if (!string.IsNullOrEmpty(objCyberware.HasModularMount) &&
                        setDisallowedMounts.Count > 0)
                    {
                        foreach (string strLoop in setDisallowedMounts)
                        {
                            if (strLoop.EndsWith("Right", StringComparison.Ordinal))
                                continue;
                            string strCheck = strLoop;
                            if (strCheck.EndsWith("Left", StringComparison.Ordinal))
                            {
                                strCheck = strCheck.TrimEndOnce("Left", true);
                                if (!setDisallowedMounts.Contains(strCheck + "Right"))
                                    continue;
                            }

                            if (strCheck == objCyberware.HasModularMount)
                            {
                                return false;
                            }
                        }
                    }

                    if (string.IsNullOrEmpty(objCyberware.BlocksMounts)) return true;
                    {
                        if (string.IsNullOrEmpty(objCyberware.Location) && string.IsNullOrEmpty(Location) &&
                            (Children.All(x => x.Location != "Left") || Children.All(x => x.Location != "Right")))
                            return true;
                        return objCyberware.BlocksMounts.SplitNoAlloc(',').All(strLoop => !setHasMounts.Contains(strLoop));
                    }
                }
            }

            return true;
        }
    }
}<|MERGE_RESOLUTION|>--- conflicted
+++ resolved
@@ -2830,15 +2830,10 @@
             XmlDocument objDoc;
             if (_objImprovementSource == Improvement.ImprovementSource.Bioware)
             {
-<<<<<<< HEAD
                 objDoc = _objCharacter.LoadData("bioware.xml", strLanguage);
-                _objCachedMyXmlNode = objDoc.SelectSingleNode("/chummer/biowares/bioware[id = \"" + strGuid + "\" or id = \"" + strGuid.ToUpperInvariant() + "\"]");
-=======
-                objDoc = XmlManager.Load("bioware.xml", strLanguage);
                 _objCachedMyXmlNode = objDoc.SelectSingleNode(string.Format(GlobalOptions.InvariantCultureInfo,
                     "/chummer/biowares/bioware[id = \"{0}\" or id = \"{1}\"]",
                     SourceIDString, SourceIDString.ToUpperInvariant()));
->>>>>>> a3a7ffc6
                 if (_objCachedMyXmlNode == null)
                 {
                     _objCachedMyXmlNode = objDoc.SelectSingleNode("/chummer/biowares/bioware[name = " + Name.CleanXPath() + ']');
@@ -2847,15 +2842,10 @@
             }
             else
             {
-<<<<<<< HEAD
                 objDoc = _objCharacter.LoadData("cyberware.xml", strLanguage);
-                _objCachedMyXmlNode = objDoc.SelectSingleNode("/chummer/cyberwares/cyberware[id = \"" + strGuid + "\" or id = \"" + strGuid.ToUpperInvariant() + "\"]");
-=======
-                objDoc = XmlManager.Load("cyberware.xml", strLanguage);
                 _objCachedMyXmlNode = objDoc.SelectSingleNode(string.Format(GlobalOptions.InvariantCultureInfo,
                     "/chummer/cyberwares/cyberware[id = \"{0}\" or id = \"{1}\"]",
                     SourceIDString, SourceIDString.ToUpperInvariant()));
->>>>>>> a3a7ffc6
                 if (_objCachedMyXmlNode == null)
                 {
                     _objCachedMyXmlNode =
