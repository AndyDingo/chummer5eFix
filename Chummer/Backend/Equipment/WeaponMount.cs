/*  This file is part of Chummer5a.
 *
 *  Chummer5a is free software: you can redistribute it and/or modify
 *  it under the terms of the GNU General Public License as published by
 *  the Free Software Foundation, either version 3 of the License, or
 *  (at your option) any later version.
 *
 *  Chummer5a is distributed in the hope that it will be useful,
 *  but WITHOUT ANY WARRANTY; without even the implied warranty of
 *  MERCHANTABILITY or FITNESS FOR A PARTICULAR PURPOSE.  See the
 *  GNU General Public License for more details.
 *
 *  You should have received a copy of the GNU General Public License
 *  along with Chummer5a.  If not, see <http://www.gnu.org/licenses/>.
 *
 *  You can obtain the full source code for Chummer5a at
 *  https://github.com/chummer5a/chummer5a
 */
using System;
using System.Collections.Generic;
using System.Diagnostics;
using System.Drawing;
using System.Globalization;
using System.Linq;
using System.Text;
using System.Windows.Forms;
using System.Xml;
using Chummer.Backend.Attributes;
using NLog;

namespace Chummer.Backend.Equipment
{
    /// <summary>
    /// Vehicle Modification.
    /// </summary>
    [DebuggerDisplay("{DisplayName(GlobalOptions.DefaultLanguage)}")]
    public class WeaponMount : IHasInternalId, IHasName, IHasXmlNode, IHasNotes, ICanSell, ICanEquip, IHasSource, ICanSort, IHasStolenProperty, ICanPaste
    {
        private static readonly Logger Log = LogManager.GetCurrentClassLogger();
        private Guid _guiID;
        private Guid _guiSourceID;
        private decimal _decMarkup;
        private string _strAvail = string.Empty;
        private string _strSource = string.Empty;
        private string _strPage = string.Empty;
        private bool _blnIncludeInVehicle;
        private bool _blnEquipped = true;
        private readonly TaggedObservableCollection<Weapon> _lstWeapons = new TaggedObservableCollection<Weapon>();
        private string _strNotes = string.Empty;
        private string _strExtra = string.Empty;
        private string _strAllowedWeaponCategories = string.Empty;
        private bool _blnDiscountCost;
        private string _strName = string.Empty;
        private string _strCategory = string.Empty;
        private string _strLimit = string.Empty;
        private int _intSlots;
        private string _strCost = string.Empty;
        private string _strLocation = string.Empty;
        private string _strAllowedWeapons = string.Empty;
        private int _intSortOrder;
        private bool _blnStolen;
        private XmlNode _objCachedMyXmlNode;
        private string _strCachedXmlNodeLanguage = string.Empty;
        private readonly TaggedObservableCollection<VehicleMod> _lstMods = new TaggedObservableCollection<VehicleMod>();

        private readonly Character _objCharacter;

        #region Constructor, Create, Save, Load, and Print Methods
        public WeaponMount(Character character, Vehicle vehicle)
        {
            // Create the GUID for the new VehicleMod.
            _guiID = Guid.NewGuid();
            _objCharacter = character;
            Parent = vehicle;
        }

        /// Create a Vehicle Modification from an XmlNode and return the TreeNodes for it.
        /// <param name="objXmlMod">XmlNode to create the object from.</param>
        /// <param name="decMarkup">Discount or markup that applies to the base cost of the mod.</param>
        public void Create(XmlNode objXmlMod, decimal decMarkup = 0)
        {
            if (objXmlMod == null) Utils.BreakIfDebug();
            if (!objXmlMod.TryGetField("id", Guid.TryParse, out _guiSourceID))
            {
                Log.Warn(new object[] { "Missing id field for xmlnode", objXmlMod });
                Utils.BreakIfDebug();
            }
            else
                _objCachedMyXmlNode = null;
            objXmlMod.TryGetStringFieldQuickly("name", ref _strName);
            objXmlMod.TryGetStringFieldQuickly("category", ref _strCategory);
            objXmlMod.TryGetStringFieldQuickly("limit", ref _strLimit);
            objXmlMod.TryGetInt32FieldQuickly("slots", ref _intSlots);
            objXmlMod.TryGetStringFieldQuickly("weaponcategories", ref _strAllowedWeaponCategories);
            objXmlMod.TryGetStringFieldQuickly("avail", ref _strAvail);
            if (!objXmlMod.TryGetStringFieldQuickly("altnotes", ref _strNotes))
                objXmlMod.TryGetStringFieldQuickly("notes", ref _strNotes);
            // Check for a Variable Cost.
            objXmlMod.TryGetStringFieldQuickly("cost", ref _strCost);
            if (!string.IsNullOrEmpty(_strCost))
            {
                if (_strCost.StartsWith("Variable(", StringComparison.Ordinal))
                {
                    decimal decMin;
                    decimal decMax = decimal.MaxValue;
                    string strCost = _strCost.TrimStartOnce("Variable(", true).TrimEndOnce(')');
                    if (strCost.Contains('-'))
                    {
                        string[] strValues = strCost.Split('-');
                        decMin = Convert.ToDecimal(strValues[0], GlobalOptions.InvariantCultureInfo);
                        decMax = Convert.ToDecimal(strValues[1], GlobalOptions.InvariantCultureInfo);
                    }
                    else
                        decMin = Convert.ToDecimal(strCost.FastEscape('+'), GlobalOptions.InvariantCultureInfo);

                    if (decMin != 0 || decMax != decimal.MaxValue)
                    {
                        if (decMax > 1000000)
                            decMax = 1000000;
                        using (frmSelectNumber frmPickNumber = new frmSelectNumber(_objCharacter.Options.NuyenDecimals)
                        {
                            Minimum = decMin,
                            Maximum = decMax,
                            Description = string.Format(GlobalOptions.CultureInfo, LanguageManager.GetString("String_SelectVariableCost"), DisplayNameShort(GlobalOptions.Language)),
                            AllowCancel = false
                        })
                        {
                            frmPickNumber.ShowDialog();
                            _strCost = frmPickNumber.SelectedValue.ToString(GlobalOptions.InvariantCultureInfo);
                        }
                    }
                }
            }
            _decMarkup = decMarkup;

            objXmlMod.TryGetStringFieldQuickly("source", ref _strSource);
            objXmlMod.TryGetStringFieldQuickly("page", ref _strPage);
        }

        private SourceString _objCachedSourceDetail;
        public SourceString SourceDetail => _objCachedSourceDetail = _objCachedSourceDetail
                                                                     ?? new SourceString(Source, DisplayPage(GlobalOptions.Language), GlobalOptions.Language, _objCharacter);

        /// <summary>
        /// Save the object's XML to the XmlWriter.
        /// </summary>
        /// <param name="objWriter">XmlTextWriter to write with.</param>
        public void Save(XmlTextWriter objWriter)
        {
            if (objWriter == null)
                return;
            objWriter.WriteStartElement("weaponmount");
            objWriter.WriteElementString("sourceid", SourceIDString);
            objWriter.WriteElementString("guid", InternalId);
            objWriter.WriteElementString("name", _strName);
            objWriter.WriteElementString("category", _strCategory);
            objWriter.WriteElementString("limit", _strLimit);
            objWriter.WriteElementString("slots", _intSlots.ToString(GlobalOptions.InvariantCultureInfo));
            objWriter.WriteElementString("avail", _strAvail);
            objWriter.WriteElementString("cost", _strCost);
            objWriter.WriteElementString("markup", _decMarkup.ToString(GlobalOptions.InvariantCultureInfo));
            objWriter.WriteElementString("extra", _strExtra);
            objWriter.WriteElementString("source", _strSource);
            objWriter.WriteElementString("page", _strPage);
            objWriter.WriteElementString("included", _blnIncludeInVehicle.ToString(GlobalOptions.InvariantCultureInfo));
            objWriter.WriteElementString("equipped", _blnEquipped.ToString(GlobalOptions.InvariantCultureInfo));
            objWriter.WriteElementString("weaponmountcategories", _strAllowedWeaponCategories);
            objWriter.WriteStartElement("weapons");
            foreach (Weapon objWeapon in _lstWeapons)
            {
                objWeapon.Save(objWriter);
            }
            objWriter.WriteEndElement();
            objWriter.WriteStartElement("weaponmountoptions");
            foreach (WeaponMountOption objOption in WeaponMountOptions)
            {
                objOption.Save(objWriter);
            }
            objWriter.WriteEndElement();
            objWriter.WriteStartElement("mods");
            foreach (VehicleMod objMod in _lstMods)
            {
                objMod.Save(objWriter);
            }
            objWriter.WriteEndElement();
            objWriter.WriteElementString("notes", _strNotes);
            objWriter.WriteElementString("discountedcost", _blnDiscountCost.ToString(GlobalOptions.InvariantCultureInfo));
            objWriter.WriteElementString("sortorder", _intSortOrder.ToString(GlobalOptions.InvariantCultureInfo));
            objWriter.WriteElementString("stolen", _blnStolen.ToString(GlobalOptions.InvariantCultureInfo));
            objWriter.WriteEndElement();

            if (!IncludedInVehicle)
                _objCharacter.SourceProcess(_strSource);
        }

        /// <summary>
        /// Load the VehicleMod from the XmlNode.
        /// </summary>
        /// <param name="objNode">XmlNode to load.</param>
        /// <param name="blnCopy">Indicates whether a new item will be created as a copy of this one.</param>
        public void Load(XmlNode objNode, bool blnCopy = false)
        {
            if (objNode == null)
                return;
            if (blnCopy || !objNode.TryGetField("guid", Guid.TryParse, out _guiID))
            {
                _guiID = Guid.NewGuid();
            }
            objNode.TryGetStringFieldQuickly("name", ref _strName);
            if(!objNode.TryGetGuidFieldQuickly("sourceid", ref _guiSourceID))
            {
                XmlNode node = GetNode(GlobalOptions.Language);
                node?.TryGetGuidFieldQuickly("id", ref _guiSourceID);
            }

            objNode.TryGetStringFieldQuickly("category", ref _strCategory);
            objNode.TryGetStringFieldQuickly("limit", ref _strLimit);
            objNode.TryGetInt32FieldQuickly("slots", ref _intSlots);
            objNode.TryGetStringFieldQuickly("weaponmountcategories", ref _strAllowedWeaponCategories);
            objNode.TryGetStringFieldQuickly("allowedweapons", ref _strAllowedWeapons);
            objNode.TryGetStringFieldQuickly("page", ref _strPage);
            objNode.TryGetStringFieldQuickly("avail", ref _strAvail);
            objNode.TryGetStringFieldQuickly("cost", ref _strCost);
            objNode.TryGetDecFieldQuickly("markup", ref _decMarkup);
            objNode.TryGetStringFieldQuickly("source", ref _strSource);
            objNode.TryGetStringFieldQuickly("location", ref _strLocation);
            objNode.TryGetBoolFieldQuickly("included", ref _blnIncludeInVehicle);
            objNode.TryGetBoolFieldQuickly("equipped", ref _blnEquipped);
            if (!_blnEquipped)
            {
                objNode.TryGetBoolFieldQuickly("installed", ref _blnEquipped);
            }

            XmlNode xmlChildrenNode = objNode["weapons"];
            using (XmlNodeList xmlWeaponList = xmlChildrenNode?.SelectNodes("weapon"))
            {
                if (xmlWeaponList != null)
                {
                    foreach (XmlNode xmlWeaponNode in xmlWeaponList)
                    {
                        Weapon objWeapon = new Weapon(_objCharacter)
                        {
                            ParentVehicle = Parent,
                            ParentMount = this
                        };
                        objWeapon.Load(xmlWeaponNode, blnCopy);
                        _lstWeapons.Add(objWeapon);
                    }
                }
            }

            xmlChildrenNode = objNode["weaponmountoptions"];
            using (XmlNodeList xmlWeaponMountOptionList = xmlChildrenNode?.SelectNodes("weaponmountoption"))
            {
                if (xmlWeaponMountOptionList != null)
                {
                    foreach (XmlNode xmlWeaponMountOptionNode in xmlWeaponMountOptionList)
                    {
                        WeaponMountOption objWeaponMountOption = new WeaponMountOption(_objCharacter);
                        objWeaponMountOption.Load(xmlWeaponMountOptionNode);
                        WeaponMountOptions.Add(objWeaponMountOption);
                    }
                }
            }

            xmlChildrenNode = objNode["mods"];
            using (XmlNodeList xmlModList = xmlChildrenNode?.SelectNodes("mod"))
            {
                if (xmlModList != null)
                {
                    foreach (XmlNode xmlModNode in xmlModList)
                    {
                        VehicleMod objMod = new VehicleMod(_objCharacter)
                        {
                            Parent = Parent,
                            WeaponMountParent = this
                        };
                        objMod.Load(xmlModNode);
                        _lstMods.Add(objMod);
                    }
                }
            }

            objNode.TryGetStringFieldQuickly("notes", ref _strNotes);
            objNode.TryGetBoolFieldQuickly("discountedcost", ref _blnDiscountCost);
            objNode.TryGetStringFieldQuickly("extra", ref _strExtra);
            objNode.TryGetInt32FieldQuickly("sortorder", ref _intSortOrder);
            objNode.TryGetBoolFieldQuickly("stolen", ref _blnStolen);
        }

        /// <summary>
        /// Print the object's XML to the XmlWriter.
        /// </summary>
        /// <param name="objWriter">XmlTextWriter to write with.</param>
        /// <param name="objCulture">Culture in which to print.</param>
        /// <param name="strLanguageToPrint">Language in which to print</param>
        public void Print(XmlTextWriter objWriter, CultureInfo objCulture, string strLanguageToPrint)
        {
            if (objWriter == null)
                return;
            objWriter.WriteStartElement("mod");
            objWriter.WriteElementString("guid", InternalId);
            objWriter.WriteElementString("sourceid", SourceIDString);
            objWriter.WriteElementString("name", DisplayNameShort(strLanguageToPrint));
            objWriter.WriteElementString("fullname", DisplayName(strLanguageToPrint));
            objWriter.WriteElementString("category", DisplayCategory(strLanguageToPrint));
            objWriter.WriteElementString("limit", Limit);
            objWriter.WriteElementString("slots", Slots.ToString(GlobalOptions.InvariantCultureInfo));
            objWriter.WriteElementString("avail", TotalAvail(objCulture, strLanguageToPrint));
            objWriter.WriteElementString("cost", TotalCost.ToString(_objCharacter.Options.NuyenFormat, objCulture));
            objWriter.WriteElementString("owncost", OwnCost.ToString(_objCharacter.Options.NuyenFormat, objCulture));
            objWriter.WriteElementString("source", CommonFunctions.LanguageBookShort(Source, _objCharacter, strLanguageToPrint));
            objWriter.WriteElementString("page", DisplayPage(strLanguageToPrint));
            objWriter.WriteElementString("location", _strLocation);
            objWriter.WriteElementString("included", IncludedInVehicle.ToString(GlobalOptions.InvariantCultureInfo));
            objWriter.WriteStartElement("weapons");
            foreach (Weapon objWeapon in Weapons)
            {
                objWeapon.Print(objWriter, objCulture, strLanguageToPrint);
            }
            foreach (VehicleMod objVehicleMod in Mods)
            {
                objVehicleMod.Print(objWriter, objCulture, strLanguageToPrint);
            }
            objWriter.WriteEndElement();
            if (_objCharacter.Options.PrintNotes)
                objWriter.WriteElementString("notes", Notes);
            objWriter.WriteEndElement();
        }
        /// <summary>
        /// Create a weapon mount using names instead of IDs, because user readability is important and untrustworthy.
        /// </summary>
        /// <param name="xmlNode"></param>
        public void CreateByName(XmlNode xmlNode)
        {
            if (xmlNode == null)
                throw new ArgumentNullException(nameof(xmlNode));
            XmlDocument xmlDoc = _objCharacter.LoadData("vehicles.xml");
            WeaponMount objMount = this;
            XmlNode xmlDataNode = xmlDoc.SelectSingleNode("/chummer/weaponmounts/weaponmount[name = \"" + xmlNode["size"]?.InnerText + "\" and category = \"Size\"]");
            if (xmlDataNode != null)
            {
                objMount.Create(xmlDataNode);

                xmlDataNode = xmlDoc.SelectSingleNode("/chummer/weaponmounts/weaponmount[name = \"" + xmlNode["flexibility"]?.InnerText + "\" and category = \"Flexibility\"]");
                if (xmlDataNode != null)
                {
                    WeaponMountOption objWeaponMountOption = new WeaponMountOption(_objCharacter);
                    objWeaponMountOption.Create(xmlDataNode);
                    objWeaponMountOption.IncludedInParent = true;
                    objMount.WeaponMountOptions.Add(objWeaponMountOption);
                }

                xmlDataNode = xmlDoc.SelectSingleNode("/chummer/weaponmounts/weaponmount[name = \"" + xmlNode["control"]?.InnerText + "\" and category = \"Control\"]");
                if (xmlDataNode != null)
                {
                    WeaponMountOption objWeaponMountOption = new WeaponMountOption(_objCharacter);
                    objWeaponMountOption.Create(xmlDataNode);
                    objWeaponMountOption.IncludedInParent = true;
                    objMount.WeaponMountOptions.Add(objWeaponMountOption);
                }

                xmlDataNode = xmlDoc.SelectSingleNode("/chummer/weaponmounts/weaponmount[name = \"" + xmlNode["visibility"]?.InnerText + "\" and category = \"Visibility\"]");
                if (xmlDataNode != null)
                {
                    WeaponMountOption objWeaponMountOption = new WeaponMountOption(_objCharacter);
                    objWeaponMountOption.Create(xmlDataNode);
                    objWeaponMountOption.IncludedInParent = true;
                    objMount.WeaponMountOptions.Add(objWeaponMountOption);
                }
                _strLocation = xmlNode["location"]?.InnerText ?? string.Empty;
                _strAllowedWeapons = xmlNode["allowedweapons"]?.InnerText ?? string.Empty;
                xmlDataNode = xmlNode["mods"];
                if (xmlDataNode == null)
                    return;
                using (XmlNodeList xmlModList = xmlDataNode.SelectNodes("mod"))
                {
                    if (xmlModList != null)
                    {
                        foreach (XmlNode xmlModNode in xmlModList)
                        {
                            VehicleMod objMod = new VehicleMod(_objCharacter)
                            {
                                Parent = Parent,
                                WeaponMountParent = this
                            };
                            xmlDataNode = xmlDoc.SelectSingleNode("/chummer/weaponmountmods/mod[name = \"" + xmlModNode.InnerText + "\"]");
                            objMod.Load(xmlDataNode);
                            _lstMods.Add(objMod);
                        }
                    }
                }
            }
        }
        #endregion

        #region Properties
        /// <summary>
        /// Weapons.
        /// </summary>
        public TaggedObservableCollection<Weapon> Weapons => _lstWeapons;

        /// <summary>
        /// Internal identifier which will be used to identify this piece of Gear in the Character.
        /// </summary>
        public string InternalId => _guiID.ToString("D", GlobalOptions.InvariantCultureInfo);
        /// <summary>
        /// Identifier of the object within data files.
        /// </summary>
        public Guid SourceID
        {
            get => _guiSourceID;
            set
            {
                if (_guiSourceID == value) return;
                _guiSourceID = value;
                _objCachedMyXmlNode = null;
            }
        }

        /// <summary>
        /// String-formatted identifier of the <inheritdoc cref="SourceID"/> from the data files.
        /// </summary>
        public string SourceIDString => _guiSourceID.ToString("D", GlobalOptions.InvariantCultureInfo);

        /// <summary>
        /// Name.
        /// </summary>
        public string Name
        {
            get => _strName;
            set => _strName = value;
        }

        /// <summary>
        /// Where the mount is physically located on the vehicle.
        /// </summary>
        public string Location
        {
            get => _strLocation;
            set => _strLocation = value;
        }

        /// <summary>
        /// Translated Category.
        /// </summary>
        public string DisplayCategory(string strLanguage)
        {
            if (strLanguage == GlobalOptions.DefaultLanguage)
                return Category;

            return _objCharacter.LoadData("vehicles.xml", strLanguage).SelectSingleNode("/chummer/categories/category[. = \"" + Category + "\"]/@translate")?.InnerText ?? Category;
        }

        /// <summary>
        /// Category.
        /// </summary>
        public string Category
        {
            get => _strCategory;
            set => _strCategory = value;
        }

        /// <summary>
        /// Limits the Weapon Selection form to specified categories.
        /// </summary>
        public string AllowedWeaponCategories
        {
            set => _strAllowedWeaponCategories = value;
            get => _strAllowedWeaponCategories;
        }

        public string AllowedWeapons
        {
            get => _strAllowedWeapons;
            set => _strAllowedWeapons = value;
        }

        /// <summary>
        /// Which Vehicle types the Mod is limited to.
        /// </summary>
        public string Limit
        {
            get => _strLimit;
            set => _strLimit = value;
        }

        /// <summary>
        /// Number of Slots the Mod uses.
        /// </summary>
        public int Slots
        {
            get => _intSlots;
            set => _intSlots = value;
        }

        /// <summary>
        /// Cost.
        /// </summary>
        public string Cost
        {
            get => _strCost;
            set => _strCost = value;
        }

        /// <summary>
        /// Markup.
        /// </summary>
        public decimal Markup
        {
            get => _decMarkup;
            set => _decMarkup = value;
        }

        /// <summary>
        /// Availability.
        /// </summary>
        public string Avail
        {
            get => _strAvail;
            set => _strAvail = value;
        }

        /// <summary>
        /// Sourcebook.
        /// </summary>
        public string Source
        {
            get => _strSource;
            set => _strSource = value;
        }


        /// <summary>
        /// Sourcebook Page Number.
        /// </summary>
        public string Page
        {
            get => _strPage;
            set => _strPage = value;
        }

        /// <summary>
        /// Sourcebook Page Number using a given language file.
        /// Returns Page if not found or the string is empty.
        /// </summary>
        /// <param name="strLanguage">Language file keyword to use.</param>
        /// <returns></returns>
        public string DisplayPage(string strLanguage)
        {
            if (strLanguage == GlobalOptions.DefaultLanguage)
                return Page;
            string s = GetNode(strLanguage)?["altpage"]?.InnerText ?? Page;
            return !string.IsNullOrWhiteSpace(s) ? s : Page;
        }

        /// <summary>
        /// Whether or not the Mod included with the Vehicle by default.
        /// </summary>
        public bool IncludedInVehicle
        {
            get => _blnIncludeInVehicle;
            set => _blnIncludeInVehicle = value;
        }

        /// <summary>
        /// Whether or not this Mod is installed and contributing towards the Vehicle's stats.
        /// </summary>
        public bool Equipped
        {
            get => _blnEquipped;
            set => _blnEquipped = value;
        }

        /// <summary>
        /// Notes.
        /// </summary>
        public string Notes
        {
            get => _strNotes;
            set => _strNotes = value;
        }

        /// <summary>
        /// Value that was selected during an ImprovementManager dialogue.
        /// </summary>
        public string Extra
        {
            get => _strExtra;
            set => _strExtra = value;
        }

        /// <summary>
        /// Whether or not the Vehicle Mod's cost should be discounted by 10% through the Black Market Pipeline Quality.
        /// </summary>
        public bool DiscountCost
        {
            get => _blnDiscountCost && _objCharacter.BlackMarketDiscount;
            set => _blnDiscountCost = value;
        }

        /// <summary>
        /// Used by our sorting algorithm to remember which order the user moves things to
        /// </summary>
        public int SortOrder
        {
            get => _intSortOrder;
            set => _intSortOrder = value;
        }

        /// <summary>
        /// Vehicle that the Mod is attached to.
        /// </summary>
        public Vehicle Parent { get; }

        /// <summary>
        /// 
        /// </summary>
        public IList<WeaponMountOption> WeaponMountOptions { get; } = new List<WeaponMountOption>();

        /// <summary>
        /// Is the object stolen via the Stolen Gear quality?
        /// </summary>
        public bool Stolen
        {
            get => _blnStolen;
            set => _blnStolen = value;
        }
        #endregion

        #region Complex Properties

        /// <summary>
        /// The number of Slots the Mount consumes, including all child items.
        /// </summary>
        public int CalculatedSlots => Slots + WeaponMountOptions.Sum(w => w.Slots) + Mods.AsParallel().Sum(m => m.CalculatedSlots);

        /// <summary>
        /// Total Availability in the program's current language.
        /// </summary>
        public string DisplayTotalAvail => TotalAvail(GlobalOptions.CultureInfo, GlobalOptions.Language);

        /// <summary>
        /// Total Availability.
        /// </summary>
        public string TotalAvail(CultureInfo objCulture, string strLanguage)
        {
            return TotalAvailTuple().ToString(objCulture, strLanguage);
        }

        /// <summary>
        /// Total Availability as a triple.
        /// </summary>
        public AvailabilityValue TotalAvailTuple(bool blnCheckChildren = true)
        {
            bool blnModifyParentAvail = false;
            string strAvail = Avail;
            char chrLastAvailChar = ' ';
            int intAvail = 0;
            if (strAvail.Length > 0)
            {
                chrLastAvailChar = strAvail[strAvail.Length - 1];
                if (chrLastAvailChar == 'F' || chrLastAvailChar == 'R')
                {
                    strAvail = strAvail.Substring(0, strAvail.Length - 1);
                }

                blnModifyParentAvail = strAvail.StartsWith('+', '-');

                StringBuilder objAvail = new StringBuilder(strAvail.TrimStart('+'));

                foreach (CharacterAttrib objLoopAttribute in _objCharacter.AttributeSection.AttributeList.Concat(_objCharacter.AttributeSection.SpecialAttributeList))
                {
                    objAvail.CheapReplace(strAvail, objLoopAttribute.Abbrev, () => objLoopAttribute.TotalValue.ToString(GlobalOptions.InvariantCultureInfo));
                    objAvail.CheapReplace(strAvail, objLoopAttribute.Abbrev + "Base", () => objLoopAttribute.TotalBase.ToString(GlobalOptions.InvariantCultureInfo));
                }

                objAvail.CheapReplace(strAvail, "Vehicle Cost", () => Parent?.OwnCost.ToString(GlobalOptions.InvariantCultureInfo) ?? "0");
                // If the Body is 0 (Microdrone), treat it as 0.5 for the purposes of determine Modification cost.
                objAvail.CheapReplace(strAvail, "Body", () => Parent?.Body > 0 ? Parent.Body.ToString(GlobalOptions.InvariantCultureInfo) : "0.5");
                objAvail.CheapReplace(strAvail, "Speed", () => Parent?.Speed.ToString(GlobalOptions.InvariantCultureInfo) ?? "0");
                objAvail.CheapReplace(strAvail, "Acceleration", () => Parent?.Accel.ToString(GlobalOptions.InvariantCultureInfo) ?? "0");
                objAvail.CheapReplace(strAvail, "Handling", () => Parent?.Handling.ToString(GlobalOptions.InvariantCultureInfo) ?? "0");

                object objProcess = CommonFunctions.EvaluateInvariantXPath(objAvail.ToString(), out bool blnIsSuccess);
                if (blnIsSuccess)
                    intAvail += Convert.ToInt32(objProcess, GlobalOptions.InvariantCultureInfo);
            }

            // Run through the Accessories and add in their availability.
            foreach (WeaponMountOption objWeaponMountOption in WeaponMountOptions)
            {
                AvailabilityValue objLoopAvailTuple = objWeaponMountOption.TotalAvailTuple;
                //if (objLoopAvailTuple.Item3)
                    intAvail += objLoopAvailTuple.Value;
                if (objLoopAvailTuple.Suffix == 'F')
                    chrLastAvailChar = 'F';
                else if (chrLastAvailChar != 'F' && objLoopAvailTuple.Suffix == 'R')
                    chrLastAvailChar = 'R';
            }

            if (blnCheckChildren)
            {
                // Run through the Vehicle Mods and add in their availability.
                foreach (VehicleMod objVehicleMod in Mods)
                {
                    if (!objVehicleMod.IncludedInVehicle && objVehicleMod.Equipped)
                    {
                        AvailabilityValue objLoopAvailTuple = objVehicleMod.TotalAvailTuple();
                        if (objLoopAvailTuple.AddToParent)
                            intAvail += objLoopAvailTuple.Value;
                        if (objLoopAvailTuple.Suffix == 'F')
                            chrLastAvailChar = 'F';
                        else if (chrLastAvailChar != 'F' && objLoopAvailTuple.Suffix == 'R')
                            chrLastAvailChar = 'R';
                    }
                }
            }

            return new AvailabilityValue(intAvail, chrLastAvailChar, blnModifyParentAvail, IncludedInVehicle);
        }

        /// <summary>
        /// Total cost of the WeaponMount.
        /// </summary>
        public decimal TotalCost
        {
            get
            {
                decimal cost = 0;
                if (!IncludedInVehicle && !Stolen)
                {
                    cost += OwnCost;
                }
                return cost + Weapons.Sum(w => w.TotalCost) + WeaponMountOptions.Sum(w => w.TotalCost) + Mods.Sum(m => m.TotalCost);
            }
        }

        /// <summary>
        /// Total cost of the WeaponMount.
        /// </summary>
        public decimal StolenTotalCost
        {
            get
            {
                decimal d = 0;

                if (!IncludedInVehicle && Stolen)
                {
                    d += OwnCost;
                }

                d += Weapons.Sum(w => w.StolenTotalCost) + WeaponMountOptions.Sum(w => w.StolenTotalCost) +
                     Mods.Sum(m => m.StolenTotalCost);

                return d;
            }
        }

        /// <summary>
        /// The cost of just the Vehicle Mod itself.
        /// </summary>
        public decimal OwnCost
        {
            get
            {
                // If the cost is determined by the Rating, evaluate the expression.
                string strCost = Cost;
                StringBuilder objCost = new StringBuilder(strCost);
                foreach (CharacterAttrib objLoopAttribute in _objCharacter.AttributeSection.AttributeList.Concat(_objCharacter.AttributeSection.SpecialAttributeList))
                {
                    objCost.CheapReplace(strCost, objLoopAttribute.Abbrev, () => objLoopAttribute.TotalValue.ToString(GlobalOptions.InvariantCultureInfo));
                    objCost.CheapReplace(strCost, objLoopAttribute.Abbrev + "Base", () => objLoopAttribute.TotalBase.ToString(GlobalOptions.InvariantCultureInfo));
                }

                objCost.CheapReplace(strCost, "Vehicle Cost", () => Parent?.OwnCost.ToString(GlobalOptions.InvariantCultureInfo) ?? "0");
                // If the Body is 0 (Microdrone), treat it as 0.5 for the purposes of determine Modification cost.
                objCost.CheapReplace(strCost, "Body", () => Parent?.Body > 0 ? Parent.Body.ToString(GlobalOptions.InvariantCultureInfo) : "0.5");
                objCost.CheapReplace(strCost, "Speed", () => Parent?.Speed.ToString(GlobalOptions.InvariantCultureInfo) ?? "0");
                objCost.CheapReplace(strCost, "Acceleration", () => Parent?.Accel.ToString(GlobalOptions.InvariantCultureInfo) ?? "0");
                objCost.CheapReplace(strCost, "Handling", () => Parent?.Handling.ToString(GlobalOptions.InvariantCultureInfo) ?? "0");

                object objProcess = CommonFunctions.EvaluateInvariantXPath(objCost.ToString(), out bool blnIsSuccess);
                decimal decReturn = blnIsSuccess ? Convert.ToDecimal(objProcess, GlobalOptions.InvariantCultureInfo) : 0;

                if (DiscountCost)
                    decReturn *= 0.9m;

                // Apply a markup if applicable.
                if (_decMarkup != 0)
                {
                    decReturn *= 1 + (_decMarkup / 100.0m);
                }

                return decReturn;
            }
        }

        public TaggedObservableCollection<VehicleMod> Mods => _lstMods;

        /// <summary>
        /// The name of the object as it should be displayed on printouts (translated name only).
        /// </summary>
        public string DisplayNameShort(string strLanguage)
        {
            if (strLanguage == GlobalOptions.DefaultLanguage)
                return Name;

            return GetNode(strLanguage)?["translate"]?.InnerText ?? Name;
        }

        /// <summary>
        /// The name of the object as it should be displayed in lists. Qty Name (Rating) (Extra).
        /// </summary>
        public string DisplayName(string strLanguage)
        {
            StringBuilder strReturn = new StringBuilder(DisplayNameShort(strLanguage));
            string strSpace = LanguageManager.GetString("String_Space", strLanguage);
            if (WeaponMountOptions.Count > 0)
            {
                strReturn.Append(strSpace + '(');
                bool blnCloseParantheses = false;
                foreach (WeaponMountOption objOption in WeaponMountOptions)
                {
                    if (objOption.Name != "None")
                    {
                        blnCloseParantheses = true;
                        strReturn.Append(objOption.DisplayName(strLanguage));
                        strReturn.Append(',' + strSpace);
                    }
                }
                strReturn.Length -= 1 + strSpace.Length;
                if (blnCloseParantheses)
                    strReturn.Append(')');
                if (!string.IsNullOrWhiteSpace(Location))
                {
                    strReturn.Append(strSpace + '-' + strSpace + Location);
                }
            }

            return strReturn.ToString();
        }

        public string CurrentDisplayName => DisplayName(GlobalOptions.Language);

        public XmlNode GetNode()
        {
            return GetNode(GlobalOptions.Language);
        }

        public XmlNode GetNode(string strLanguage)
        {
            if (_objCachedMyXmlNode == null || strLanguage != _strCachedXmlNodeLanguage || GlobalOptions.LiveCustomData)
            {
<<<<<<< HEAD
                _objCachedMyXmlNode = _objCharacter.LoadData("vehicles.xml", strLanguage)
                    .SelectSingleNode(SourceID == Guid.Empty
                        ? $"/chummer/weaponmounts/weaponmount[name = \"{Name}\"]"
                        : $"/chummer/weaponmounts/weaponmount[id = \"{SourceIDString}\" or id = \"{SourceIDString.ToUpperInvariant()}\"]");
=======
                _objCachedMyXmlNode = SourceID == Guid.Empty
                    ? XmlManager.Load("vehicles.xml", strLanguage)
                        .SelectSingleNode("/chummer/weaponmounts/weaponmount[name = \"" + Name + "\"]")
                    : XmlManager.Load("vehicles.xml", strLanguage)
                        .SelectSingleNode("/chummer/weaponmounts/weaponmount[id = \"" + SourceIDString + "\" or id = \"" + SourceIDString.ToUpperInvariant() + "\"]");
>>>>>>> 1161a64b
                _strCachedXmlNodeLanguage = strLanguage;
            }
            return _objCachedMyXmlNode;
        }
        #endregion

        #region Methods
        public decimal DeleteWeaponMount()
        {
            decimal decReturn = 0;

            foreach (Weapon objLoopWeapon in Weapons)
            {
                decReturn += objLoopWeapon.DeleteWeapon();
            }
            foreach (VehicleMod objLoopMod in Mods)
            {
                decReturn += objLoopMod.DeleteVehicleMod();
            }

            return decReturn;
        }

        /// <summary>
        /// Checks a nominated piece of gear for Availability requirements.
        /// </summary>
        /// <param name="blnRestrictedGearUsed">Whether Restricted Gear is already being used.</param>
        /// <param name="intRestrictedCount">Amount of gear that is currently over the availability limit.</param>
        /// <param name="strAvailItems">String used to list names of gear that are currently over the availability limit.</param>
        /// <param name="strRestrictedItem">Item that is being used for Restricted Gear.</param>
        /// <param name="blnOutRestrictedGearUsed">Whether Restricted Gear is already being used (tracked across gear children).</param>
        /// <param name="intOutRestrictedCount">Amount of gear that is currently over the availability limit (tracked across gear children).</param>
        /// <param name="strOutAvailItems">String used to list names of gear that are currently over the availability limit (tracked across gear children).</param>
        /// <param name="strOutRestrictedItem">Item that is being used for Restricted Gear (tracked across gear children).</param>
        public void CheckRestrictedGear(bool blnRestrictedGearUsed, int intRestrictedCount, string strAvailItems,
            string strRestrictedItem, out bool blnOutRestrictedGearUsed,
            out int intOutRestrictedCount, out string strOutAvailItems, out string strOutRestrictedItem)
        {
            if (!IncludedInVehicle)
            {
                AvailabilityValue objTotalAvail = TotalAvailTuple();
                if (!objTotalAvail.AddToParent)
                {
                    int intAvailInt = objTotalAvail.Value;
                    //TODO: Make this dynamically update without having to validate the character.
                    if (intAvailInt > _objCharacter.MaximumAvailability)
                    {
                        if (intAvailInt <= _objCharacter.RestrictedGear && !blnRestrictedGearUsed)
                        {
                            blnRestrictedGearUsed = true;
                            strRestrictedItem = Parent == null
                                ? CurrentDisplayName
                                : CurrentDisplayName + LanguageManager.GetString("String_Space") + '(' + Parent.CurrentDisplayName + ')';
                        }
                        else
                        {
                            intRestrictedCount++;
                            strAvailItems += Environment.NewLine + "\t\t" + DisplayNameShort(GlobalOptions.Language);
                        }
                    }
                }
            }

            foreach (Weapon objChild in Weapons)
            {
                objChild.CheckRestrictedGear(blnRestrictedGearUsed, intRestrictedCount, strAvailItems,
                    strRestrictedItem, out blnRestrictedGearUsed, out intRestrictedCount, out strAvailItems,
                    out strRestrictedItem);
            }

            foreach (WeaponMountOption objChild in WeaponMountOptions)
            {
                objChild.CheckRestrictedGear(blnRestrictedGearUsed, intRestrictedCount, strAvailItems,
                    strRestrictedItem, out blnRestrictedGearUsed, out intRestrictedCount,
                    out strAvailItems, out strRestrictedItem);
            }
            strOutAvailItems = strAvailItems;
            intOutRestrictedCount = intRestrictedCount;
            blnOutRestrictedGearUsed = blnRestrictedGearUsed;
            strOutRestrictedItem = strRestrictedItem;
        }
        #region UI Methods
        /// <summary>
        /// Add a Weapon Mount to the TreeView
        /// </summary>
        /// <param name="cmsVehicleWeapon">ContextMenuStrip for Vehicle Weapons</param>
        /// <param name="cmsVehicleWeaponAccessory">ContextMenuStrip for Vehicle Weapon Accessories</param>
        /// <param name="cmsVehicleWeaponAccessoryGear">ContextMenuStrip for Vehicle Weapon Gear</param>
        /// <param name="cmsVehicleWeaponMount">ContextMenuStrip for Vehicle Weapon Mounts</param>
        /// <param name="cmsCyberware">ContextMenuStrip for Cyberware.</param>
        /// <param name="cmsCyberwareGear">ContextMenuStrip for Gear in Cyberware.</param>
        /// <param name="cmsVehicleMod">ContextMenuStrip for Vehicle Mods.</param>
        public TreeNode CreateTreeNode(ContextMenuStrip cmsVehicleWeaponMount, ContextMenuStrip cmsVehicleWeapon, ContextMenuStrip cmsVehicleWeaponAccessory, ContextMenuStrip cmsVehicleWeaponAccessoryGear, ContextMenuStrip cmsCyberware, ContextMenuStrip cmsCyberwareGear, ContextMenuStrip cmsVehicleMod)
        {
            if (IncludedInVehicle && !string.IsNullOrEmpty(Source) && !_objCharacter.Options.BookEnabled(Source))
                return null;

            TreeNode objNode = new TreeNode
            {
                Name = InternalId,
                Text = CurrentDisplayName,
                Tag = this,
                ContextMenuStrip = cmsVehicleWeaponMount,
                ForeColor = PreferredColor,
                ToolTipText = Notes.WordWrap(100)
            };

            TreeNodeCollection lstChildNodes = objNode.Nodes;
            // VehicleMods.
            foreach (VehicleMod objMod in Mods)
            {
                TreeNode objLoopNode = objMod.CreateTreeNode(cmsVehicleMod, cmsCyberware, cmsCyberwareGear, cmsVehicleWeapon, cmsVehicleWeaponAccessory, cmsVehicleWeaponAccessoryGear);
                if (objLoopNode != null)
                    lstChildNodes.Add(objLoopNode);
            }
            foreach (Weapon objWeapon in Weapons)
            {
                TreeNode objLoopNode = objWeapon.CreateTreeNode(cmsVehicleWeapon, cmsVehicleWeaponAccessory, cmsVehicleWeaponAccessoryGear);
                if (objLoopNode != null)
                    lstChildNodes.Add(objLoopNode);
            }

            if (lstChildNodes.Count > 0)
                objNode.Expand();

            return objNode;
        }

        public Color PreferredColor
        {
            get
            {
                if (!string.IsNullOrEmpty(Notes))
                {
                    return Color.SaddleBrown;
                }
                if (IncludedInVehicle)
                {
                    return SystemColors.GrayText;
                }

                return SystemColors.WindowText;
            }
        }
        #endregion
        #endregion

        public bool Remove(bool blnConfirmDelete = true)
        {
            if (blnConfirmDelete)
            {
                if (!_objCharacter.ConfirmDelete(LanguageManager.GetString("Message_DeleteWeaponMount",
                    GlobalOptions.Language)))
                    return false;
            }

            DeleteWeaponMount();
            return Parent.WeaponMounts.Remove(this);
        }

        public void Sell(decimal percentage)
        {
            // Record the cost of the Armor with the ArmorMod.
            decimal decOriginal = Parent.TotalCost;

            // Create the Expense Log Entry for the sale.
            decimal decAmount = (decOriginal - Parent.TotalCost) * percentage;
            decAmount += DeleteWeaponMount() * percentage;
            ExpenseLogEntry objExpense = new ExpenseLogEntry(_objCharacter);
            objExpense.Create(decAmount, LanguageManager.GetString("String_ExpenseSoldArmorMod") + ' ' + DisplayNameShort(GlobalOptions.Language), ExpenseType.Nuyen, DateTime.Now);
            _objCharacter.ExpenseEntries.AddWithSort(objExpense);
            _objCharacter.Nuyen += decAmount;

            Parent.WeaponMounts.Remove(this);
        }

        public void SetSourceDetail(Control sourceControl)
        {
            if (_objCachedSourceDetail?.Language != GlobalOptions.Language)
                _objCachedSourceDetail = null;
            SourceDetail.SetControl(sourceControl);
        }

        public bool AllowPasteXml
        {
            get
            {
                switch (GlobalOptions.ClipboardContentType)
                {
                    case ClipboardContentType.Weapon:
                    {
                        if (!string.IsNullOrEmpty(AllowedWeapons))
                        {
                            string strCheckValue = GlobalOptions.Clipboard.SelectSingleNode("name")?.InnerText;
                            if (string.IsNullOrEmpty(strCheckValue) || !AllowedWeapons.Contains(strCheckValue))
                                return false;
                        }
                        if (!string.IsNullOrEmpty(AllowedWeaponCategories))
                        {
                            string strCheckValue = GlobalOptions.Clipboard.SelectSingleNode("category")?.InnerText;
                            if (string.IsNullOrEmpty(strCheckValue) || !AllowedWeaponCategories.Contains(strCheckValue))
                                return false;
                        }

                        return Weapons.Count == 0; //todo: something something sizes
                    }
                    default:
                        return false;
                }
            }
        }

        public bool AllowPasteObject(object input)
        {
            throw new NotImplementedException();
        }
    }

    [DebuggerDisplay("{DisplayName(GlobalOptions.DefaultLanguage)}")]
    public class WeaponMountOption : IHasName, IHasXmlNode
    {
        private readonly Character _objCharacter;
        private string _strAvail;
        private string _strName;
        private Guid _guiSourceID;
        private Guid _guiID;
        private string _strCost;
        private string _strCategory;
        private int _intSlots;
        private string _strAllowedWeaponCategories;
        private string _strAllowedWeapons;
        private bool _blnIncludedInParent;

        #region Constructor, Create, Save and Load Methods
        public WeaponMountOption(Character objCharacter)
        {
            _objCharacter = objCharacter;
        }

        /// <summary>
        /// Create a Weapon Mount Option from an XmlNode, returns true if creation was successful.
        /// </summary>
        /// <param name="objXmlMod">XmlNode of the option.</param>
        public bool Create(XmlNode objXmlMod)
        {
            if (objXmlMod == null)
            {
                Utils.BreakIfDebug();
                return false;
            }

            _guiID = Guid.NewGuid();
            objXmlMod.TryGetField("id", Guid.TryParse, out _guiSourceID);
            objXmlMod.TryGetStringFieldQuickly("name", ref _strName);
            objXmlMod.TryGetStringFieldQuickly("category", ref _strCategory);
            objXmlMod.TryGetInt32FieldQuickly("slots", ref _intSlots);
            objXmlMod.TryGetStringFieldQuickly("weaponcategories", ref _strAllowedWeaponCategories);
            objXmlMod.TryGetStringFieldQuickly("weapons", ref _strAllowedWeapons);
            objXmlMod.TryGetStringFieldQuickly("avail", ref _strAvail);

            // Check for a Variable Cost.
            // ReSharper disable once PossibleNullReferenceException
            _strCost = objXmlMod["cost"]?.InnerText ?? "0";
            if (_strCost.StartsWith("Variable(", StringComparison.Ordinal))
            {
                int intMin;
                int intMax = 0;
                string strCost = _strCost.TrimStartOnce("Variable(", true).TrimEndOnce(')');
                if (strCost.Contains('-'))
                {
                    string[] strValues = strCost.Split('-');
                    intMin = Convert.ToInt32(strValues[0], GlobalOptions.InvariantCultureInfo);
                    intMax = Convert.ToInt32(strValues[1], GlobalOptions.InvariantCultureInfo);
                }
                else
                    intMin = Convert.ToInt32(strCost.FastEscape('+'), GlobalOptions.InvariantCultureInfo);

                if (intMin != 0 || intMax != 0)
                {
                    if (intMax == 0)
                        intMax = 1000000;
                    using (frmSelectNumber frmPickNumber = new frmSelectNumber(_objCharacter.Options.NuyenDecimals)
                    {
                        Minimum = intMin,
                        Maximum = intMax,
                        Description = string.Format(GlobalOptions.CultureInfo, LanguageManager.GetString("String_SelectVariableCost"), CurrentDisplayName),
                        AllowCancel = false
                    })
                    {
                        frmPickNumber.ShowDialog();
                        _strCost = frmPickNumber.SelectedValue.ToString(GlobalOptions.InvariantCultureInfo);
                    }
                }
            }
            return true;
        }

        public string DisplayNameShort(string strLanguage)
        {
            if (strLanguage == GlobalOptions.DefaultLanguage)
                return Name;

            return GetNode(strLanguage)?["translate"]?.InnerText ?? Name;
        }

        public string DisplayName(string strLanguage)
        {
            return DisplayNameShort(strLanguage);
        }

        public string CurrentDisplayName => DisplayName(GlobalOptions.Language);

        /// <summary>
        /// Save the object's XML to the XmlWriter.
        /// </summary>
        /// <param name="objWriter">XmlTextWriter to write with.</param>
        public void Save(XmlTextWriter objWriter)
        {
            if (objWriter == null)
                return;
            objWriter.WriteStartElement("weaponmountoption");
            objWriter.WriteElementString("sourceid", SourceIDString);
            objWriter.WriteElementString("guid", InternalID);
            objWriter.WriteElementString("name", _strName);
            objWriter.WriteElementString("category", _strCategory);
            objWriter.WriteElementString("slots", _intSlots.ToString(GlobalOptions.InvariantCultureInfo));
            objWriter.WriteElementString("avail", _strAvail);
            objWriter.WriteElementString("cost", _strCost);
            objWriter.WriteElementString("includedinparent", _blnIncludedInParent.ToString(GlobalOptions.InvariantCultureInfo));
            objWriter.WriteEndElement();
        }

        /// <summary>
        /// Load the Weapon Mount Option from the XmlNode.
        /// </summary>
        /// <param name="objNode">XmlNode to load.</param>
        public void Load(XmlNode objNode)
        {
            if (objNode == null)
                return;
            _objCachedMyXmlNode = null;
            if (!objNode.TryGetField("guid", Guid.TryParse, out _guiID))
            {
                _guiID = Guid.NewGuid();
            }
            objNode.TryGetStringFieldQuickly("name", ref _strName);
            if(!objNode.TryGetGuidFieldQuickly("sourceid", ref _guiSourceID))
            {
                XmlNode node = GetNode(GlobalOptions.Language);
                node?.TryGetGuidFieldQuickly("id", ref _guiSourceID);
            }
            objNode.TryGetStringFieldQuickly("category", ref _strCategory);
            objNode.TryGetInt32FieldQuickly("slots", ref _intSlots);
            objNode.TryGetStringFieldQuickly("weaponmountcategories", ref _strAllowedWeaponCategories);
            objNode.TryGetStringFieldQuickly("allowedweapons", ref _strAllowedWeapons);
            objNode.TryGetStringFieldQuickly("avail", ref _strAvail);
            objNode.TryGetStringFieldQuickly("cost", ref _strCost);
            objNode.TryGetBoolFieldQuickly("includedinparent", ref _blnIncludedInParent);
        }
        #endregion

        #region Properties

        public string InternalID => _guiID.ToString("D", GlobalOptions.InvariantCultureInfo);

        /// <summary>
        /// Identifier of the object within data files.
        /// </summary>
        public Guid SourceID
        {
            get => _guiSourceID;
            set
            {
                if (_guiSourceID == value) return;
                _guiSourceID = value;
                _objCachedMyXmlNode = null;
            }
        }

        /// <summary>
        /// String-formatted identifier of the <inheritdoc cref="SourceID"/> from the data files.
        /// </summary>
        public string SourceIDString => _guiSourceID.ToString("D", GlobalOptions.InvariantCultureInfo);

        /// <summary>
        /// The cost of just the WeaponMountOption itself.
        /// </summary>
        public decimal Cost
        {
            get
            {
                string strCost = _strCost;
                StringBuilder objCost = new StringBuilder(strCost);
                foreach (CharacterAttrib objLoopAttribute in _objCharacter.AttributeSection.AttributeList.Concat(_objCharacter.AttributeSection.SpecialAttributeList))
                {
                    objCost.CheapReplace(strCost, objLoopAttribute.Abbrev, () => objLoopAttribute.TotalValue.ToString(GlobalOptions.InvariantCultureInfo));
                    objCost.CheapReplace(strCost, objLoopAttribute.Abbrev + "Base", () => objLoopAttribute.TotalBase.ToString(GlobalOptions.InvariantCultureInfo));
                }

                object objProcess = CommonFunctions.EvaluateInvariantXPath(objCost.ToString(), out bool blnIsSuccess);
                return blnIsSuccess ? Convert.ToDecimal(objProcess, GlobalOptions.InvariantCultureInfo) : 0;
            }
        }

        public decimal TotalCost => IncludedInParent ? 0 : Cost;
        /// <summary>
        /// Slots consumed by the WeaponMountOption.
        /// </summary>
        public int Slots => _intSlots;

        /// <summary>
        /// Availability string of the Mount.
        /// </summary>
        public string Avail => _strAvail;

        /// <summary>
        /// Category of the weapon mount.
        /// </summary>
        public string Category => _strCategory;

        public string Name
        {
            get => _strName;
            set => _strName = value;
        }

        public int StolenTotalCost { get; set; }

        /// <summary>
        /// Does the option come with the parent object?
        /// </summary>
        public bool IncludedInParent
        {
            get => _blnIncludedInParent;
            set => _blnIncludedInParent = value;
        }
        #endregion

        #region Complex Properties
        /// <summary>
        /// Display text for the category of the weapon mount.
        /// </summary>
        public string DisplayCategory(string strLanguage)
        {
            if (strLanguage == GlobalOptions.DefaultLanguage)
                return Category;

            return _objCharacter.LoadData("vehicles.xml", strLanguage).SelectSingleNode("/chummer/categories/category[. = \"" + Category + "\"]/@translate")?.InnerText ?? Category;
        }

        /// <summary>
        /// Total Availability.
        /// </summary>
        public string TotalAvail(CultureInfo objCulture, string strLanguage)
        {
            return TotalAvailTuple.ToString(objCulture, strLanguage);
        }

        /// <summary>
        /// Total Availability as a triple.
        /// </summary>
        public AvailabilityValue TotalAvailTuple
        {
            get
            {
                bool blnModifyParentAvail = false;
                string strAvail = Avail;
                char chrLastAvailChar = ' ';
                int intAvail = 0;
                if (strAvail.Length > 0)
                {
                    chrLastAvailChar = strAvail[strAvail.Length - 1];
                    if (chrLastAvailChar == 'F' || chrLastAvailChar == 'R')
                    {
                        strAvail = strAvail.Substring(0, strAvail.Length - 1);
                    }

                    blnModifyParentAvail = strAvail.StartsWith('+', '-');

                    StringBuilder objAvail = new StringBuilder(strAvail.TrimStart('+'));

                    foreach (CharacterAttrib objLoopAttribute in _objCharacter.AttributeSection.AttributeList.Concat(_objCharacter.AttributeSection.SpecialAttributeList))
                    {
                        objAvail.CheapReplace(strAvail, objLoopAttribute.Abbrev, () => objLoopAttribute.TotalValue.ToString(GlobalOptions.InvariantCultureInfo));
                        objAvail.CheapReplace(strAvail, objLoopAttribute.Abbrev + "Base", () => objLoopAttribute.TotalBase.ToString(GlobalOptions.InvariantCultureInfo));
                    }

                    object objProcess = CommonFunctions.EvaluateInvariantXPath(objAvail.ToString(), out bool blnIsSuccess);
                    if (blnIsSuccess)
                        intAvail += Convert.ToInt32(objProcess, GlobalOptions.InvariantCultureInfo);
                }

                return new AvailabilityValue(intAvail, chrLastAvailChar, blnModifyParentAvail);
            }
        }

        private XmlNode _objCachedMyXmlNode;
        private string _strCachedXmlNodeLanguage = string.Empty;

        public XmlNode GetNode()
        {
            return GetNode(GlobalOptions.Language);
        }

        public XmlNode GetNode(string strLanguage)
        {
            if (_objCachedMyXmlNode == null || strLanguage != _strCachedXmlNodeLanguage || GlobalOptions.LiveCustomData)
            {
<<<<<<< HEAD
                _objCachedMyXmlNode = _objCharacter.LoadData("vehicles.xml", strLanguage)
                    .SelectSingleNode(SourceID == Guid.Empty
                        ? $"/chummer/weaponmounts/weaponmount[name = \"{Name}\"]"
                        : $"/chummer/weaponmounts/weaponmount[id = \"{SourceIDString}\" or id = \"{SourceIDString.ToUpperInvariant()}\"]");
=======
                _objCachedMyXmlNode = SourceID == Guid.Empty
                    ? XmlManager.Load("vehicles.xml", strLanguage)
                        .SelectSingleNode("/chummer/weaponmounts/weaponmount[name = \"" + Name + "\"]")
                    : XmlManager.Load("vehicles.xml", strLanguage)
                        .SelectSingleNode("/chummer/weaponmounts/weaponmount[id = \"" + SourceIDString + "\" or id = \"" + SourceIDString.ToUpperInvariant() + "\"]");
>>>>>>> 1161a64b
                _strCachedXmlNodeLanguage = strLanguage;
            }
            return _objCachedMyXmlNode;
        }
        #endregion
        #region Methods

        /// <summary>
        /// Checks a nominated piece of gear for Availability requirements.
        /// </summary>
        /// <param name="blnRestrictedGearUsed">Whether Restricted Gear is already being used.</param>
        /// <param name="intRestrictedCount">Amount of gear that is currently over the availability limit.</param>
        /// <param name="strAvailItems">String used to list names of gear that are currently over the availability limit.</param>
        /// <param name="strRestrictedItem">Item that is being used for Restricted Gear.</param>
        /// <param name="blnOutRestrictedGearUsed">Whether Restricted Gear is already being used (tracked across gear children).</param>
        /// <param name="intOutRestrictedCount">Amount of gear that is currently over the availability limit (tracked across gear children).</param>
        /// <param name="strOutAvailItems">String used to list names of gear that are currently over the availability limit (tracked across gear children).</param>
        /// <param name="strOutRestrictedItem">Item that is being used for Restricted Gear (tracked across gear children).</param>
        public void CheckRestrictedGear(bool blnRestrictedGearUsed, int intRestrictedCount, string strAvailItems,
            string strRestrictedItem, out bool blnOutRestrictedGearUsed,
            out int intOutRestrictedCount, out string strOutAvailItems, out string strOutRestrictedItem)
        {
            AvailabilityValue objTotalAvail = TotalAvailTuple;
            if (!objTotalAvail.AddToParent)
            {
                int intAvailInt = objTotalAvail.Value;
                if (intAvailInt > _objCharacter.MaximumAvailability)
                {
                    if (intAvailInt <= _objCharacter.RestrictedGear && !blnRestrictedGearUsed)
                    {
                        blnRestrictedGearUsed = true;
                        strRestrictedItem = CurrentDisplayName;
                    }
                    else
                    {
                        intRestrictedCount++;
                        strAvailItems += Environment.NewLine + "\t\t" + DisplayNameShort(GlobalOptions.Language);
                    }
                }
            }
            strOutAvailItems = strAvailItems;
            intOutRestrictedCount = intRestrictedCount;
            blnOutRestrictedGearUsed = blnRestrictedGearUsed;
            strOutRestrictedItem = strRestrictedItem;
        }
        #endregion
    }
}<|MERGE_RESOLUTION|>--- conflicted
+++ resolved
@@ -852,18 +852,10 @@
         {
             if (_objCachedMyXmlNode == null || strLanguage != _strCachedXmlNodeLanguage || GlobalOptions.LiveCustomData)
             {
-<<<<<<< HEAD
                 _objCachedMyXmlNode = _objCharacter.LoadData("vehicles.xml", strLanguage)
                     .SelectSingleNode(SourceID == Guid.Empty
                         ? $"/chummer/weaponmounts/weaponmount[name = \"{Name}\"]"
                         : $"/chummer/weaponmounts/weaponmount[id = \"{SourceIDString}\" or id = \"{SourceIDString.ToUpperInvariant()}\"]");
-=======
-                _objCachedMyXmlNode = SourceID == Guid.Empty
-                    ? XmlManager.Load("vehicles.xml", strLanguage)
-                        .SelectSingleNode("/chummer/weaponmounts/weaponmount[name = \"" + Name + "\"]")
-                    : XmlManager.Load("vehicles.xml", strLanguage)
-                        .SelectSingleNode("/chummer/weaponmounts/weaponmount[id = \"" + SourceIDString + "\" or id = \"" + SourceIDString.ToUpperInvariant() + "\"]");
->>>>>>> 1161a64b
                 _strCachedXmlNodeLanguage = strLanguage;
             }
             return _objCachedMyXmlNode;
@@ -1372,18 +1364,10 @@
         {
             if (_objCachedMyXmlNode == null || strLanguage != _strCachedXmlNodeLanguage || GlobalOptions.LiveCustomData)
             {
-<<<<<<< HEAD
                 _objCachedMyXmlNode = _objCharacter.LoadData("vehicles.xml", strLanguage)
                     .SelectSingleNode(SourceID == Guid.Empty
                         ? $"/chummer/weaponmounts/weaponmount[name = \"{Name}\"]"
                         : $"/chummer/weaponmounts/weaponmount[id = \"{SourceIDString}\" or id = \"{SourceIDString.ToUpperInvariant()}\"]");
-=======
-                _objCachedMyXmlNode = SourceID == Guid.Empty
-                    ? XmlManager.Load("vehicles.xml", strLanguage)
-                        .SelectSingleNode("/chummer/weaponmounts/weaponmount[name = \"" + Name + "\"]")
-                    : XmlManager.Load("vehicles.xml", strLanguage)
-                        .SelectSingleNode("/chummer/weaponmounts/weaponmount[id = \"" + SourceIDString + "\" or id = \"" + SourceIDString.ToUpperInvariant() + "\"]");
->>>>>>> 1161a64b
                 _strCachedXmlNodeLanguage = strLanguage;
             }
             return _objCachedMyXmlNode;
