using System;
using System.Collections.Generic;
using System.Drawing;
using System.Globalization;
using System.Linq;
using System.Windows.Forms;
using System.Xml;
using System.Xml.XPath;

namespace Chummer.Backend.Equipment
{
    /// <summary>
    /// A specific piece of Armor.
    /// </summary>
    public class Armor : INamedItemWithGuidAndNode
    {
        private Guid _sourceID = new Guid();
        private Guid _guiID = new Guid();
        private Guid _guiWeaponID = new Guid();
        private string _strName = string.Empty;
        private string _strCategory = string.Empty;
        private string _strA = "0";
        private string _strO = "0";
        private string _strArmorCapacity = "0";
        private string _strAvail = string.Empty;
        private string _strCost = string.Empty;
        private int _intRating = 0;
        private int _intMaxRating = 0;
        private string _strSource = string.Empty;
        private string _strPage = string.Empty;
        private string _strArmorName = string.Empty;
        private string _strExtra = string.Empty;
        private int _intDamage = 0;
        private bool _blnEquipped = true;
        private readonly Character _objCharacter;
        private List<ArmorMod> _lstArmorMods = new List<ArmorMod>();
        private List<Gear> _lstGear = new List<Gear>();
        private string _strNotes = string.Empty;
        protected string _strLocation = string.Empty;
        private XmlNode _nodBonus;
        private XmlNode _nodWirelessBonus;
        private bool _blnWirelessOn = true;
        private string _strAltName = string.Empty;
        private string _strAltCategory = string.Empty;
        private string _strAltPage = string.Empty;
        private bool _blnDiscountCost = false;

        #region Constructor, Create, Save, Load, and Print Methods
        public Armor(Character objCharacter)
        {
            // Create the GUID for the new piece of Armor.
            _guiID = Guid.NewGuid();
            _objCharacter = objCharacter;
        }

        /// Create an Armor from an XmlNode and return the TreeNodes for it.
        /// <param name="objXmlArmorNode">XmlNode to create the object from.</param>
        /// <param name="objNode">TreeNode to populate a TreeView.</param>
        /// <param name="cmsArmorMod">ContextMenuStrip to apply to Armor Mode TreeNodes.</param>
        /// <param name="blnSkipCost">Whether or not creating the Armor should skip the Variable price dialogue (should only be used by frmSelectArmor).</param>
        /// <param name="blnCreateChildren">Whether or not child items should be created.</param>
        /// <param name="intRating">Rating of the item.</param>
        /// <param name="objWeapons">List of Weapons that added to the character's weapons.</param>
        /// <param name="blnSkipSelectForms">Whether or not to skip forms that are created for bonuses like Custom Fit (Stack).</param>
        public void Create(XmlNode objXmlArmorNode, TreeNode objNode, ContextMenuStrip cmsArmorMod, int intRating, List<Weapon> objWeapons, bool blnSkipCost = false, bool blnCreateChildren = true, bool blnSkipSelectForms = false)
        {
            objXmlArmorNode.TryGetField("id", Guid.TryParse, out _sourceID);
            objXmlArmorNode.TryGetStringFieldQuickly("name", ref _strName);
            objXmlArmorNode.TryGetStringFieldQuickly("category", ref _strCategory);
            objXmlArmorNode.TryGetStringFieldQuickly("armor", ref _strA);
            objXmlArmorNode.TryGetStringFieldQuickly("armoroverride", ref _strO);
            _intRating = intRating;
            objXmlArmorNode.TryGetInt32FieldQuickly("rating", ref _intMaxRating);
            objXmlArmorNode.TryGetStringFieldQuickly("armorcapacity", ref _strArmorCapacity);
            objXmlArmorNode.TryGetStringFieldQuickly("avail", ref _strAvail);
            objXmlArmorNode.TryGetStringFieldQuickly("source", ref _strSource);
            objXmlArmorNode.TryGetStringFieldQuickly("page", ref _strPage);
            _nodBonus = objXmlArmorNode["bonus"];
            _nodWirelessBonus = objXmlArmorNode["wirelessbonus"];
            _blnWirelessOn = _nodWirelessBonus != null;

            if (GlobalOptions.Instance.Language != "en-us")
            {
                XmlNode objArmorNode = MyXmlNode;
                if (objArmorNode != null)
                {
                    objArmorNode.TryGetStringFieldQuickly("translate", ref _strAltName);
                    objArmorNode.TryGetStringFieldQuickly("altpage", ref _strAltPage);
                }

                XmlDocument objXmlDocument = XmlManager.Instance.Load("armor.xml");
                objArmorNode = objXmlDocument.SelectSingleNode("/chummer/categories/category[. = \"" + _strCategory + "\"]");
                _strAltCategory = objArmorNode?.Attributes?["translate"]?.InnerText;
            }

            // Check for a Variable Cost.
            if (blnSkipCost)
                _strCost = "0";
            else if (objXmlArmorNode["cost"] != null)
            {
                if (objXmlArmorNode["cost"].InnerText.StartsWith("Variable") && !blnSkipSelectForms)
                {
                    int intMin;
                    int intMax = 0;
                    char[] charParentheses = { '(', ')' };
                    string strCost = objXmlArmorNode["cost"].InnerText.Replace("Variable", string.Empty).Trim(charParentheses);
                    if (strCost.Contains("-"))
                    {
                        string[] strValues = strCost.Split('-');
                        intMin = Convert.ToInt32(strValues[0]);
                        intMax = Convert.ToInt32(strValues[1]);
                    }
                    else
                        intMin = Convert.ToInt32(strCost.Replace("+", string.Empty));

                    if (intMin != 0 || intMax != 0)
                    {
                        frmSelectNumber frmPickNumber = new frmSelectNumber();
                        if (intMax == 0)
                            intMax = 1000000;
                        frmPickNumber.Minimum = intMin;
                        frmPickNumber.Maximum = intMax;
                        frmPickNumber.Description = LanguageManager.Instance.GetString("String_SelectVariableCost").Replace("{0}", DisplayNameShort);
                        frmPickNumber.AllowCancel = false;
                        frmPickNumber.ShowDialog();
                        _strCost = frmPickNumber.SelectedValue.ToString();
                    }
                }
                else if (objXmlArmorNode["cost"].InnerText.StartsWith("Rating"))
                {
                    // If the cost is determined by the Rating, evaluate the expression.
                    XmlDocument objXmlDocument = new XmlDocument();
                    XPathNavigator nav = objXmlDocument.CreateNavigator();

                    string strCostExpression = _strCost;

                    string strCost = strCostExpression.Replace("Rating", _intRating.ToString(CultureInfo.InvariantCulture));
                    XPathExpression xprCost = nav.Compile(strCost);
                    _strCost = nav.Evaluate(xprCost).ToString();
                }
                else
                {
                    _strCost = objXmlArmorNode["cost"].InnerText;
                }
            }

<<<<<<< HEAD
            if (objXmlArmorNode["bonus"] != null && !blnSkipCost && !blnSkipSelectForms)
=======
            if (objXmlArmorNode["bonus"] != null && !blnSkipSelectForms)
>>>>>>> e2a5c7ac
            {
                if (!ImprovementManager.CreateImprovements(_objCharacter, Improvement.ImprovementSource.Armor, _guiID.ToString(), objXmlArmorNode["bonus"], false, 1, DisplayNameShort))
                {
                    _guiID = Guid.Empty;
                    return;
                }
                if (!string.IsNullOrEmpty(ImprovementManager.SelectedValue))
                {
                    _strExtra = ImprovementManager.SelectedValue;
                    objNode.Text += " (" + ImprovementManager.SelectedValue + ")";
                }
            }

            if (objXmlArmorNode.InnerXml.Contains("<selectmodsfromcategory>") && !blnSkipSelectForms)
            {
                XmlDocument objXmlDocument = XmlManager.Instance.Load("armor.xml");

                // More than one Weapon can be added, so loop through all occurrences.
                foreach (XmlNode objXmlCategoryNode in objXmlArmorNode["selectmodsfromcategory"])
                {
                    frmSelectArmorMod frmPickArmorMod = new frmSelectArmorMod(_objCharacter);
                    frmPickArmorMod.AllowedCategories = objXmlCategoryNode.InnerText;
                    frmPickArmorMod.ExcludeGeneralCategory = true;
                    frmPickArmorMod.ShowDialog();

                    if (frmPickArmorMod.DialogResult == DialogResult.Cancel)
                        return;

                    // Locate the selected piece.
                    XmlNode objXmlMod = objXmlDocument.SelectSingleNode("/chummer/mods/mod[name = \"" + frmPickArmorMod.SelectedArmorMod + "\"]");

                    if (objXmlMod != null)
                    {
                        ArmorMod objMod = new ArmorMod(_objCharacter);
                        List<Weapon> lstWeapons = new List<Weapon>();
                        List<TreeNode> lstWeaponNodes = new List<TreeNode>();

                        TreeNode objModNode = new TreeNode();

                        objMod.Create(objXmlMod, objModNode, intRating, lstWeapons, lstWeaponNodes, blnSkipCost);
                        objMod.Parent = this;
                        objMod.IncludedInArmor = true;
                        objMod.ArmorCapacity = "[0]";
                        objMod.Cost = "0";
                        objMod.MaximumRating = objMod.Rating;
                        _lstArmorMods.Add(objMod);

                        objModNode.ContextMenuStrip = cmsArmorMod;
                        objNode.Nodes.Add(objModNode);
                        objNode.Expand();
                    }
                    else
                    {
                        ArmorMod objMod = new ArmorMod(_objCharacter);
                        List<Weapon> lstWeapons = new List<Weapon>();
                        List<TreeNode> lstWeaponNodes = new List<TreeNode>();

                        TreeNode objModNode = new TreeNode();

                        objMod.Name = _strName;
                        objMod.Category = "Features";
                        objMod.Avail = "0";
                        objMod.Source = _strSource;
                        objMod.Page = _strPage;
                        objMod.Parent = this;
                        objMod.IncludedInArmor = true;
                        objMod.ArmorCapacity = "[0]";
                        objMod.Cost = "0";
                        objMod.Rating = 0;
                        objMod.MaximumRating = objMod.Rating;
                        _lstArmorMods.Add(objMod);

                        objModNode.ContextMenuStrip = cmsArmorMod;
                        objNode.Nodes.Add(objModNode);
                        objNode.Expand();
                    }
                }
            }

            // Add any Armor Mods that come with the Armor.
            if (objXmlArmorNode["mods"] != null && blnCreateChildren)
            {
                XmlDocument objXmlArmorDocument = XmlManager.Instance.Load("armor.xml");

                foreach (XmlNode objXmlArmorMod in objXmlArmorNode.SelectNodes("mods/name"))
                {
                    intRating = 0;
                    string strForceValue = string.Empty;
                    objXmlArmorMod.TryGetInt32FieldQuickly("rating", ref intRating);
                    objXmlArmorMod.TryGetStringFieldQuickly("select", ref strForceValue);

                    XmlNode objXmlMod = objXmlArmorDocument.SelectSingleNode("/chummer/mods/mod[name = \"" + objXmlArmorMod.InnerText + "\"]");
                    if (objXmlMod != null)
                    {
                        ArmorMod objMod = new ArmorMod(_objCharacter);
                        List<Weapon> lstWeapons = new List<Weapon>();
                        List<TreeNode> lstWeaponNodes = new List<TreeNode>();

                        TreeNode objModNode = new TreeNode();

                        objMod.Create(objXmlMod, objModNode, intRating, lstWeapons, lstWeaponNodes, blnSkipCost, blnSkipSelectForms);
                        objMod.Parent = this;
                        objMod.IncludedInArmor = true;
                        objMod.ArmorCapacity = "[0]";
                        objMod.Cost = "0";
                        objMod.MaximumRating = objMod.Rating;
                        _lstArmorMods.Add(objMod);

                        objModNode.ContextMenuStrip = cmsArmorMod;
                        objNode.Nodes.Add(objModNode);
                        objNode.Expand();
                    }
                    else
                    {
                        ArmorMod objMod = new ArmorMod(_objCharacter);
                        List<Weapon> lstWeapons = new List<Weapon>();
                        List<TreeNode> lstWeaponNodes = new List<TreeNode>();

                        TreeNode objModNode = new TreeNode();

                        objMod.Name = _strName;
                        objMod.Category = "Features";
                        objMod.Avail = "0";
                        objMod.Source = _strSource;
                        objMod.Page = _strPage;
                        objMod.Parent = this;
                        objMod.IncludedInArmor = true;
                        objMod.ArmorCapacity = "[0]";
                        objMod.Cost = "0";
                        objMod.Rating = 0;
                        objMod.MaximumRating = objMod.Rating;
                        _lstArmorMods.Add(objMod);

                        objModNode.ContextMenuStrip = cmsArmorMod;
                        objNode.Nodes.Add(objModNode);
                        objNode.Expand();
                    }
                }
            }

            // Add any Gear that comes with the Armor.
            if (objXmlArmorNode["gears"] != null && blnCreateChildren)
            {
                XmlDocument objXmlGearDocument = XmlManager.Instance.Load("gear.xml");
                foreach (XmlNode objXmlArmorGear in objXmlArmorNode.SelectNodes("gears/usegear"))
                {
                    intRating = 0;
                    string strForceValue = string.Empty;
                    objXmlArmorGear.TryGetInt32FieldQuickly("rating", ref intRating);
                    objXmlArmorGear.TryGetStringFieldQuickly("select", ref strForceValue);

                    XmlNode objXmlGear = objXmlGearDocument.SelectSingleNode("/chummer/gears/gear[name = \"" + objXmlArmorGear.InnerText + "\"]");
                    Gear objGear = new Gear(_objCharacter);

                    TreeNode objGearNode = new TreeNode();
                    List<Weapon> lstWeapons = new List<Weapon>();
                    List<TreeNode> lstWeaponNodes = new List<TreeNode>();

                    objGear.Create(objXmlGear, _objCharacter, objGearNode, intRating, lstWeapons, lstWeaponNodes, strForceValue, false, false, !blnSkipCost);
                    objGear.Capacity = "[0]";
                    objGear.ArmorCapacity = "[0]";
                    objGear.Cost = "0";
                    objGear.MaxRating = objGear.Rating;
                    objGear.MinRating = objGear.Rating;
                    objGear.IncludedInParent = true;
                    _lstGear.Add(objGear);

                    objNode.Nodes.Add(objGearNode);
                    objNode.Expand();
                }
            }

            if (objXmlArmorNode.InnerXml.Contains("<addweapon>"))
            {
                XmlDocument objXmlWeaponDocument = XmlManager.Instance.Load("weapons.xml");

                // More than one Weapon can be added, so loop through all occurrences.
                foreach (XmlNode objXmlAddWeapon in objXmlArmorNode.SelectNodes("addweapon"))
                {
                    var objXmlWeapon = helpers.Guid.IsGuid(objXmlAddWeapon.InnerText)
                        ? objXmlWeaponDocument.SelectSingleNode("/chummer/weapons/weapon[id = \"" + objXmlAddWeapon.InnerText + "\"]")
                        : objXmlWeaponDocument.SelectSingleNode("/chummer/weapons/weapon[name = \"" + objXmlAddWeapon.InnerText + "\"]");

                    TreeNode objGearWeaponNode = new TreeNode();
                    Weapon objGearWeapon = new Weapon(_objCharacter);
                    objGearWeapon.Create(objXmlWeapon, objGearWeaponNode, null, null);
                    objGearWeapon.ParentID = InternalId;
                    objWeapons.Add(objGearWeapon);

                    _guiWeaponID = Guid.Parse(objGearWeapon.InternalId);
                }
            }

            objNode.Text = DisplayName;
            objNode.Tag = _guiID.ToString();
        }

        /// <summary>
        /// Save the object's XML to the XmlWriter.
        /// </summary>
        /// <param name="objWriter">XmlTextWriter to write with.</param>
        public void Save(XmlTextWriter objWriter)
        {
            objWriter.WriteStartElement("armor");
            objWriter.WriteElementString("sourceid", _sourceID.ToString());
            objWriter.WriteElementString("guid",InternalId);
            objWriter.WriteElementString("name", _strName);
            objWriter.WriteElementString("category", _strCategory);
            objWriter.WriteElementString("armor", _strA);
            objWriter.WriteElementString("armoroverride", _strO);
            objWriter.WriteElementString("armorcapacity", _strArmorCapacity);
            objWriter.WriteElementString("avail", _strAvail);
            objWriter.WriteElementString("cost", _strCost);
            objWriter.WriteElementString("source", _strSource);
            objWriter.WriteElementString("page", _strPage);
            objWriter.WriteElementString("armorname", _strArmorName);
            objWriter.WriteElementString("equipped", _blnEquipped.ToString());
            objWriter.WriteElementString("wirelesson", _blnWirelessOn.ToString());
            objWriter.WriteElementString("extra", _strExtra);
            objWriter.WriteElementString("damage", _intDamage.ToString(CultureInfo.InvariantCulture));
            objWriter.WriteElementString("rating", _intRating.ToString(CultureInfo.InvariantCulture));
            objWriter.WriteElementString("rating", _intMaxRating.ToString(CultureInfo.InvariantCulture));
            objWriter.WriteStartElement("armormods");
            foreach (ArmorMod objMod in _lstArmorMods)
            {
                objMod.Save(objWriter);
            }
            objWriter.WriteEndElement();
            if (_lstGear.Count > 0)
            {
                objWriter.WriteStartElement("gears");
                foreach (Gear objGear in _lstGear)
                {
                    // Use the Gear's SubClass if applicable.
                    if (objGear.GetType() == typeof(Commlink))
                    {
                        Commlink objCommlink = objGear as Commlink;
                        objCommlink?.Save(objWriter);
                    }
                    else
                    {
                        objGear.Save(objWriter);
                    }
                }
                objWriter.WriteEndElement();
            }
            if (_nodBonus != null)
                objWriter.WriteRaw(_nodBonus.OuterXml);
            else
                objWriter.WriteElementString("bonus", string.Empty);
            if (_nodWirelessBonus != null)
                objWriter.WriteRaw(_nodWirelessBonus.OuterXml);
            else
                objWriter.WriteElementString("wirelessbonus", string.Empty);
            objWriter.WriteElementString("location", _strLocation);
            objWriter.WriteElementString("notes", _strNotes);
            objWriter.WriteElementString("discountedcost", DiscountCost.ToString());
            if (_guiWeaponID != Guid.Empty)
                objWriter.WriteElementString("weaponguid", _guiWeaponID.ToString());
            objWriter.WriteEndElement();
            _objCharacter.SourceProcess(_strSource);
        }

        /// <summary>
        /// Load the CharacterAttribute from the XmlNode.
        /// </summary>
        /// <param name="objNode">XmlNode to load.</param>
        /// <param name="blnCopy">Check if we are copying an existing item.</param>
        public void Load(XmlNode objNode, bool blnCopy = false)
        {
            if (blnCopy)
            {
                _guiID = Guid.NewGuid();
                _strLocation = string.Empty;
            }
            else
            {
                _guiID = Guid.Parse(objNode["guid"].InnerText);
                objNode.TryGetStringFieldQuickly("location", ref _strLocation);
            }

            objNode.TryGetStringFieldQuickly("name", ref _strName);
            if (objNode["sourceid"] == null)
            {
                XmlNode objArmorNode = MyXmlNode;
                if (objArmorNode != null)
                {
                    _sourceID = Guid.Parse(objArmorNode["id"].InnerText);
                }
            }
            else
            {
                _sourceID = Guid.Parse(objNode["sourceid"].InnerText);
            }
            objNode.TryGetStringFieldQuickly("category", ref _strCategory);
            objNode.TryGetStringFieldQuickly("armor", ref _strA);
            objNode.TryGetStringFieldQuickly("avail", ref _strAvail);
            objNode.TryGetStringFieldQuickly("cost", ref _strCost);
            objNode.TryGetStringFieldQuickly("source", ref _strSource);
            objNode.TryGetStringFieldQuickly("armoroverride", ref _strO);
            objNode.TryGetStringFieldQuickly("armorcapacity", ref _strArmorCapacity);
            objNode.TryGetInt32FieldQuickly("rating", ref _intRating);
            objNode.TryGetInt32FieldQuickly("maxrating", ref _intMaxRating);
            objNode.TryGetStringFieldQuickly("page", ref _strPage);
            objNode.TryGetStringFieldQuickly("armorname", ref _strArmorName);
            objNode.TryGetBoolFieldQuickly("equipped", ref _blnEquipped);
            objNode.TryGetStringFieldQuickly("extra", ref _strExtra);
            objNode.TryGetInt32FieldQuickly("damage", ref _intDamage);
            objNode.TryGetStringFieldQuickly("notes", ref _strNotes);
            objNode.TryGetBoolFieldQuickly("discountedcost", ref _blnDiscountCost);
            _nodBonus = objNode["bonus"];
            _nodWirelessBonus = objNode["wirelessbonus"];
            if (!objNode.TryGetBoolFieldQuickly("wirelesson", ref _blnWirelessOn))
                _blnWirelessOn = _nodWirelessBonus != null;
            if (objNode.InnerXml.Contains("armormods"))
            {
                XmlNodeList nodMods = objNode.SelectNodes("armormods/armormod");
                foreach (XmlNode nodMod in nodMods)
                {
                    ArmorMod objMod = new ArmorMod(_objCharacter);
                    objMod.Load(nodMod, blnCopy);
                    objMod.Parent = this;
                    _lstArmorMods.Add(objMod);
                }
            }
            if (objNode.InnerXml.Contains("gears"))
            {
                XmlNodeList nodGears = objNode.SelectNodes("gears/gear");
                foreach (XmlNode nodGear in nodGears)
                {
                    switch (nodGear["category"].InnerText)
                    {
                        case "Commlinks":
                        case "Commlink Accessories":
                        case "Cyberdecks":
                        case "Rigger Command Consoles":
                            Commlink objCommlink = new Commlink(_objCharacter);
                            objCommlink.Load(nodGear, blnCopy);
                            _lstGear.Add(objCommlink);
                            break;
                        default:
                            Gear objGear = new Gear(_objCharacter);
                            objGear.Load(nodGear, blnCopy);
                            _lstGear.Add(objGear);
                            break;
                    }
                }
            }

            if (GlobalOptions.Instance.Language != "en-us")
            {
                XmlNode objArmorNode = MyXmlNode;
                if (objArmorNode != null)
                {
                    objArmorNode.TryGetStringFieldQuickly("translate", ref _strAltName);
                    objArmorNode.TryGetStringFieldQuickly("altpage", ref _strAltPage);
                }

                XmlDocument objXmlArmorDocument = XmlManager.Instance.Load("armor.xml");
                objArmorNode = objXmlArmorDocument.SelectSingleNode("/chummer/categories/category[. = \"" + _strCategory + "\"]");
                _strAltCategory = objArmorNode?.Attributes?["translate"]?.InnerText;
            }
        }

        /// <summary>
        /// Print the object's XML to the XmlWriter.
        /// </summary>
        /// <param name="objWriter">XmlTextWriter to write with.</param>
        public void Print(XmlTextWriter objWriter)
        {
            objWriter.WriteStartElement("armor");
            objWriter.WriteElementString("name", DisplayNameShort);
            objWriter.WriteElementString("name_english", _strName);
            objWriter.WriteElementString("category", DisplayCategory);
            objWriter.WriteElementString("category_english", _strCategory);
            objWriter.WriteElementString("armor", TotalArmor.ToString());
            objWriter.WriteElementString("avail", TotalAvail);
            objWriter.WriteElementString("cost", TotalCost.ToString());
            objWriter.WriteElementString("owncost", OwnCost.ToString());
            objWriter.WriteElementString("source", _objCharacter.Options.LanguageBookShort(_strSource));
            objWriter.WriteElementString("page", Page);
            objWriter.WriteElementString("armorname", _strArmorName);
            objWriter.WriteElementString("equipped", _blnEquipped.ToString());
            objWriter.WriteElementString("wirelesson", _blnWirelessOn.ToString());
            objWriter.WriteStartElement("armormods");
            foreach (ArmorMod objMod in _lstArmorMods)
            {
                objMod.Print(objWriter);
            }
            objWriter.WriteEndElement();
            objWriter.WriteStartElement("gears");
            foreach (Gear objGear in _lstGear)
            {
                // Use the Gear's SubClass if applicable.
                if (objGear.GetType() == typeof(Commlink))
                {
                    Commlink objCommlink = objGear as Commlink;
                    objCommlink?.Print(objWriter);
                }
                else
                {
                    objGear.Print(objWriter);
                }
            }
            objWriter.WriteEndElement();
            objWriter.WriteElementString("extra", LanguageManager.Instance.TranslateExtra(_strExtra));
            objWriter.WriteElementString("location", _strLocation);
            if (_objCharacter.Options.PrintNotes)
                objWriter.WriteElementString("notes", _strNotes);
            objWriter.WriteEndElement();
        }
        #endregion

        #region Properties
        /// <summary>
        /// Internal identifier which will be used to identify this piece of Armor in the Improvement system.
        /// </summary>
        public string InternalId
        {
            get
            {
                return _guiID.ToString();
            }
        }

        /// <summary>
        /// Name of the Armor.
        /// </summary>
        public string Name
        {
            get
            {
                return _strName;
            }
            set
            {
                _strName = value;
            }
        }

        /// <summary>
        /// Bonus node from the XML file.
        /// </summary>
        public XmlNode Bonus
        {
            get
            {
                return _nodBonus;
            }
            set
            {
                _nodBonus = value;
            }
        }

        /// <summary>
        /// Wireless Bonus node from the XML file.
        /// </summary>
        public XmlNode WirelessBonus
        {
            get
            {
                return _nodWirelessBonus;
            }
            set
            {
                _nodWirelessBonus = value;
            }
        }

        /// <summary>
        /// Value that was selected during an ImprovementManager dialogue.
        /// </summary>
        public string Extra
        {
            get
            {
                return _strExtra;
            }
            set
            {
                _strExtra = value;
            }
        }

        /// <summary>
        /// Translated Category.
        /// </summary>
        public string DisplayCategory
        {
            get
            {
                if (!string.IsNullOrEmpty(_strAltCategory))
                    return _strAltCategory;

                return _strCategory;
            }
        }

        /// <summary>
        /// Armor's Category.
        /// </summary>
        public string Category
        {
            get
            {
                return _strCategory;
            }
            set
            {
                _strCategory = value;
            }
        }

        /// <summary>
        /// Armor's Armor value.
        /// </summary>
        public string ArmorValue
        {
            get
            {
                return _strA;
            }
            set
            {
                _strA = value;
            }
        }

        /// <summary>
        /// Armor's Armor Override value.
        /// </summary>
        public string ArmorOverrideValue
        {
            get
            {
                return _strO;
            }
            set
            {
                _strO = value;
            }
        }

        /// <summary>
        /// Damage done to the Armor's Armor Rating.
        /// </summary>
        public int ArmorDamage
        {
            get
            {
                return _intDamage;
            }
            set
            {
                _intDamage = value;

                int intTotalArmor = Convert.ToInt32(_strA);

                // Go through all of the Mods for this piece of Armor and add the Armor value.
                foreach (ArmorMod objMod in _lstArmorMods)
                {
                    if (objMod.Equipped)
                        intTotalArmor += objMod.Armor;
                }

                if (_intDamage < 0)
                    _intDamage = 0;
                if (_intDamage > intTotalArmor)
                    _intDamage = intTotalArmor;
            }
        }

        /// <summary>
        /// Rating.
        /// </summary>
        public int Rating
        {
            get
            {
                return _intRating;
            }
            set
            {
                _intRating = value;
            }
        }

        /// <summary>
        /// Rating.
        /// </summary>
        public int MaxRating
        {
            get
            {
                return _intMaxRating;
            }
            set
            {
                _intMaxRating = value;
            }
        }

        /// <summary>
        /// Armor's Capacity.
        /// </summary>
        public string ArmorCapacity
        {
            get
            {
                if (_strArmorCapacity.Contains("Rating"))
                {
                    // If the Capaicty is determined by the Rating, evaluate the expression.
                    XmlDocument objXmlDocument = new XmlDocument();
                    XPathNavigator nav = objXmlDocument.CreateNavigator();

                    // XPathExpression cannot evaluate while there are square brackets, so remove them if necessary.
                    bool blnSquareBrackets = _strArmorCapacity.Contains('[');
                    string strCapacity = _strArmorCapacity;
                    if (blnSquareBrackets)
                        strCapacity = strCapacity.Substring(1, strCapacity.Length - 2);
                    XPathExpression xprCapacity = nav.Compile(strCapacity.Replace("Rating", _intRating.ToString()));

                    string strReturn = nav.Evaluate(xprCapacity).ToString();
                    if (blnSquareBrackets)
                        strReturn = "[" + strReturn + "]";

                    return strReturn;
                }
                else
                {
                    return _strArmorCapacity;
                }
            }
            set
            {
                _strArmorCapacity = value;
            }
        }

        /// <summary>
        /// Armor's Availability.
        /// </summary>
        public string Avail
        {
            get
            {
                return _strAvail;
            }
            set
            {
                _strAvail = value;
            }
        }

        /// <summary>
        /// Armor's Cost.
        /// </summary>
        public int Cost
        {
            get
            {
                if (_strCost.Contains("Rating"))
                {
                    // If the Capaicty is determined by the Rating, evaluate the expression.
                    XmlDocument objXmlDocument = new XmlDocument();
                    XPathNavigator nav = objXmlDocument.CreateNavigator();

                    // XPathExpression cannot evaluate while there are square brackets, so remove them if necessary.
                    bool blnSquareBrackets = _strArmorCapacity.Contains('[');
                    string strCapacity = _strArmorCapacity;
                    if (blnSquareBrackets)
                        strCapacity = strCapacity.Substring(1, strCapacity.Length - 2);
                    XPathExpression xprCapacity = nav.Compile(strCapacity.Replace("Rating", _intRating.ToString()));

                    string strReturn = nav.Evaluate(xprCapacity).ToString();
                    if (blnSquareBrackets)
                        strReturn = "[" + strReturn + "]";

                    return Convert.ToInt32(strReturn);
                }
                else
                {
                    return Convert.ToInt32(_strCost);
                }
            }
            set
            {
                _strCost = value.ToString();
            }
        }

        /// <summary>
        /// Armor's Sourcebook.
        /// </summary>
        public string Source
        {
            get
            {
                return _strSource;
            }
            set
            {
                _strSource = value;
            }
        }

        /// <summary>
        /// Guid of a Weapon created from the Armour.
        /// </summary>
        public string WeaponID
        {
            get
            {
                return _guiWeaponID.ToString();
            }
            set
            {
                _guiWeaponID = Guid.Parse(value);
            }
        }

        /// <summary>
        /// Sourcebook Page Number.
        /// </summary>
        public string Page
        {
            get
            {
                if (!string.IsNullOrEmpty(_strAltPage))
                    return _strAltPage;

                return _strPage;
            }
            set
            {
                _strPage = value;
            }
        }

        /// <summary>
        /// Whether or not the Armor is equipped and should be considered for highest Armor Rating or Armor Encumbrance.
        /// </summary>
        public bool Equipped
        {
            get
            {
                return _blnEquipped;
            }
            set
            {
                _blnEquipped = value;
            }
        }

        /// <summary>
        /// Whether or not Wireless is turned on for this armor
        /// </summary>
        public bool WirelessOn
        {
            get
            {
                return _blnWirelessOn;
            }
            set
            {
                _blnWirelessOn = value;
            }
        }

        /// <summary>
        /// The Armor's total Armor value including Modifications.
        /// </summary>
        public int TotalArmor
        {
            get
            {
                bool blnUseBase = false;
                bool blnCustomFitted = false;
                bool blnHighest = true;
                int intOverride = 0;

                foreach (Armor a in _objCharacter.Armor.Where(a => a.Equipped))
                {
                    if (a.ArmorValue.Substring(0, 1) != "+")
                        blnUseBase = true;
                    if (Convert.ToInt32(a.ArmorOverrideValue) > 0)
                        intOverride += 1;
                    if (a.Name != _strName)
                    {
                        if (Convert.ToInt32(a.ArmorOverrideValue) > Convert.ToInt32(_strO))
                            blnHighest = false;
                    }
                    if (a.Name == _strName)
                    {
                        //Check for Custom Fitted armour
                        foreach (ArmorMod objMod in a.ArmorMods.Where(objMod => objMod.Name == "Custom Fit (Stack)" && (objMod.Extra.Length > 0)).Where(objMod => _objCharacter.Armor.Any(objArmor => objArmor.Equipped && objMod.Extra == objArmor.Name)))
                        {
                            blnCustomFitted = true;
                        }
                    }
                }

                if (!blnHighest || Convert.ToInt32(_strO) == 0)
                    blnUseBase = true;

                int intTotalArmor;
                int.TryParse(_strA.Replace("Rating", _intRating.ToString()), out intTotalArmor);
                // if there's zero or usebase is true, we're all done. Calculate as normal.
                if (blnCustomFitted || (!blnUseBase && intOverride > 1 && !blnHighest))
                {
                    int.TryParse(_strO, out intTotalArmor);
                }

                // Go through all of the Mods for this piece of Armor and add the Armor value.
                foreach (ArmorMod objMod in _lstArmorMods)
                {
                    if (objMod.Equipped)
                        intTotalArmor += objMod.Armor;
                }

                intTotalArmor -= _intDamage;

                return intTotalArmor;
            }
        }

        /// <summary>
        /// The Armor's total Cost including Modifications.
        /// </summary>
        public int TotalCost
        {
            get
            {
                int intTotalCost;
                if (_strCost.Contains("Rating"))
                {
                    // If the cost is determined by the Rating, evaluate the expression.
                    XmlDocument objXmlDocument = new XmlDocument();
                    XPathNavigator nav = objXmlDocument.CreateNavigator();

                    string strCostExpression = _strCost;

                    string strCost = strCostExpression.Replace("Rating", _intRating.ToString());
                    XPathExpression xprCost = nav.Compile(strCost);
                    intTotalCost = Convert.ToInt32(nav.Evaluate(xprCost).ToString());
                }
                else
                {
                    intTotalCost = Convert.ToInt32(_strCost);
                }
                if (DiscountCost)
                    intTotalCost = intTotalCost * 9 / 10;

                // Go through all of the Mods for this piece of Armor and add the Cost value.
                foreach (ArmorMod objMod in _lstArmorMods)
                    intTotalCost += objMod.TotalCost;

                // Go through all of the Gear for this piece of Armor and add the Cost value.
                foreach (Gear objGear in _lstGear)
                    intTotalCost += objGear.TotalCost;

                return intTotalCost;
            }
        }

        /// <summary>
        /// Cost for just the Armor.
        /// </summary>
        public int OwnCost
        {
            get
            {
                int intTotalCost;
                if (_strCost.Contains("Rating"))
                {
                    // If the cost is determined by the Rating, evaluate the expression.
                    XmlDocument objXmlDocument = new XmlDocument();
                    XPathNavigator nav = objXmlDocument.CreateNavigator();

                    string strCostExpression = _strCost;

                    string strCost = strCostExpression.Replace("Rating", _intRating.ToString());
                    XPathExpression xprCost = nav.Compile(strCost);
                    intTotalCost = Convert.ToInt32(nav.Evaluate(xprCost).ToString());
                }
                else
                {
                    intTotalCost = Convert.ToInt32(_strCost);
                }

                if (DiscountCost)
                    intTotalCost = intTotalCost * 9 / 10;

                return intTotalCost;
            }
        }

        /// <summary>
        /// The Modifications currently applied to the Armor.
        /// </summary>
        public List<ArmorMod> ArmorMods
        {
            get
            {
                return _lstArmorMods;
            }
        }

        /// <summary>
        /// The Gear currently applied to the Armor.
        /// </summary>
        public List<Gear> Gear
        {
            get
            {
                return _lstGear;
            }
        }

        /// <summary>
        /// Location.
        /// </summary>
        public string Location
        {
            get
            {
                return _strLocation;
            }
            set
            {
                _strLocation = value;
            }
        }

        /// <summary>
        /// Notes.
        /// </summary>
        public string Notes
        {
            get
            {
                return _strNotes;
            }
            set
            {
                _strNotes = value;
            }
        }

        /// <summary>
        /// Whether or not the Armor's cost should be discounted by 10% through the Black Market Pipeline Quality.
        /// </summary>
        public bool DiscountCost
        {
            get
            {
                return _blnDiscountCost;
            }
            set
            {
                _blnDiscountCost = value;
            }
        }
        public Guid SourceID
        {
            get
            {
                return _sourceID;
            }
        }
        #endregion

        #region Complex Properties
        /// <summary>
        /// Total Availablility of the Armor and its Modifications and Gear.
        /// </summary>
        public string TotalAvail
        {
            get
            {
                // If the Avail contains "+", return the base string and don't try to calculate anything since we're looking at a child component.
                if (_strAvail.Contains("+"))
                    return _strAvail;

                string strCalculated;

                // Just a straight cost, so return the value.
                if (_strAvail.Contains("F") || _strAvail.Contains("R"))
                {
                    strCalculated = Convert.ToInt32(_strAvail.Substring(0, _strAvail.Length - 1)).ToString() + _strAvail.Substring(_strAvail.Length - 1, 1);
                }
                else
                    strCalculated = Convert.ToInt32(_strAvail).ToString();

                int intAvail;
                string strAvailText = string.Empty;
                if (strCalculated.Contains("F") || strCalculated.Contains("R"))
                {
                    strAvailText = strCalculated.Substring(strCalculated.Length - 1);
                    intAvail = Convert.ToInt32(strCalculated.Replace(strAvailText, string.Empty));
                }
                else
                    intAvail = Convert.ToInt32(strCalculated);

                // Run through the child items and increase the Avail by any Mod whose Avail contains "+".
                foreach (Gear objChild in _lstGear)
                {
                    if (objChild.Avail.Contains("+") && !objChild.IncludedInParent)
                    {
                        if (objChild.Avail.Contains("Rating"))
                        {
                            // If the cost is determined by the Rating, evaluate the expression.
                            XmlDocument objXmlDocument = new XmlDocument();
                            XPathNavigator nav = objXmlDocument.CreateNavigator();

                            string strAvailExpression = (objChild.Avail);

                            string strAvailability = strAvailExpression.Replace("Rating", objChild.Rating.ToString());
                            if (strAvailability.Contains("R") || strAvailability.Contains("F"))
                            {
                                if (strAvailText != "F")
                                    strAvailText = objChild.Avail.Substring(strAvailability.Length - 1);
                            }
                            strAvailability = strAvailability.Replace("F", string.Empty).Replace("R", string.Empty);
                            if (strAvailability.StartsWith("+"))
                                strAvailability = strAvailability.Substring(1);
                            XPathExpression xprCost = nav.Compile(strAvailability);
                            intAvail += Convert.ToInt32(nav.Evaluate(xprCost));
                        }
                        else
                        {
                            if (objChild.Avail.Contains("R") || objChild.Avail.Contains("F"))
                            {
                                if (strAvailText != "F")
                                    strAvailText = objChild.Avail.Substring(objChild.Avail.Length - 1);
                                intAvail += Convert.ToInt32(objChild.Avail.Replace("F", string.Empty).Replace("R", string.Empty));
                            }
                            else
                                intAvail += Convert.ToInt32(objChild.Avail);
                        }
                    }
                }

                // Run through the child items and increase the Avail by any Mod whose Avail contains "+".
                foreach (ArmorMod objChild in _lstArmorMods)
                {
                    if (objChild.Avail.Contains("+") && !objChild.IncludedInArmor)
                    {
                        if (objChild.Avail.Contains("R") || objChild.Avail.Contains("F"))
                        {
                            if (strAvailText != "F")
                                strAvailText = objChild.Avail.Substring(objChild.Avail.Length - 1);
                            intAvail += Convert.ToInt32(objChild.Avail.Replace("F", string.Empty).Replace("R", string.Empty));
                        }
                        else
                            intAvail += Convert.ToInt32(objChild.Avail);
                    }
                }

                string strReturn = intAvail.ToString() + strAvailText;

                // Translate the Avail string.
                strReturn = strReturn.Replace("R", LanguageManager.Instance.GetString("String_AvailRestricted"));
                strReturn = strReturn.Replace("F", LanguageManager.Instance.GetString("String_AvailForbidden"));

                return strReturn;
            }
        }

        /// <summary>
        /// Calculated Capacity of the Armor.
        /// </summary>
        public string CalculatedCapacity
        {
            get
            {
                string strReturn;

                // If an Armor Capacity is specified for the Armor, use that value. Otherwise, use the higher of 6 or (Highest Armor Rating * 1.5, round up).
                if (string.IsNullOrEmpty(_strArmorCapacity) || _strArmorCapacity == "0")
                {
                    // This is only calculated if the Maximum Armor Modification rule is enabled.
                    if (_objCharacter.Options.MaximumArmorModifications)
                    {
                        int intA = (3 * Convert.ToInt32(_strA, GlobalOptions.CultureInfo) + 1) / 2;
                        strReturn = Math.Max(intA, 6).ToString();
                    }
                    else
                        strReturn = "0";
                }
                else if (_strArmorCapacity == "Rating")
                {
                    strReturn = _intRating.ToString();
                }
                else
                {
                    strReturn = _strArmorCapacity;
                }

                foreach (ArmorMod objArmorMod in ArmorMods)
                {
                    if (objArmorMod.ArmorCapacity.StartsWith("-") || objArmorMod.ArmorCapacity.StartsWith("[-"))
                    {
                        // If the Capaicty is determined by the Capacity of the parent, evaluate the expression. Generally used for providing a percentage of armour capacity as bonus, ie YNT Softweave.
                        XmlDocument objXmlDocument = new XmlDocument();
                        XPathNavigator nav = objXmlDocument.CreateNavigator();

                        // XPathExpression cannot evaluate while there are square brackets, so remove them if necessary.
                        string strCapacity = objArmorMod.ArmorCapacity;
                        strCapacity = strCapacity.Replace("[-", string.Empty);
                        strCapacity = strCapacity.Replace("[", string.Empty);
                        strCapacity = strCapacity.Replace("]", string.Empty);
                        strCapacity = strCapacity.Replace("Capacity", _strArmorCapacity);
                        strCapacity = strCapacity.Replace("Rating", _intRating.ToString());
                        XPathExpression xprCapacity = nav.Compile(strCapacity);

                        strCapacity = nav.Evaluate(xprCapacity).ToString();
                        strCapacity = Math.Ceiling(Convert.ToDouble(strCapacity) + Convert.ToDouble(strReturn)).ToString(GlobalOptions.CultureInfo);
                        strReturn = strCapacity;
                    }
                }

                return strReturn;
            }
        }

        /// <summary>
        /// The amount of Capacity remaining in the Gear.
        /// </summary>
        public int CapacityRemaining
        {
            get
            {
                // Get the Armor base Capacity.
                int intCapacity = Convert.ToInt32(CalculatedCapacity);

                // If there is no Capacity (meaning that the Armor Suit Capacity or Maximum Armor Modification rule is turned off depending on the type of Armor), don't bother to calculate the remaining
                // Capacity since it's disabled and return 0 instead.
                if (intCapacity == 0)
                    return 0;

                // Calculate the remaining Capacity for a Suit of Armor.
                if (_strArmorCapacity != "0" && !string.IsNullOrEmpty(_strArmorCapacity)) // && _objCharacter.Options.ArmorSuitCapacity)
                {
                    // Run through its Armor Mods and deduct the Capacity costs.
                    foreach (ArmorMod objMod in _lstArmorMods)
                    {
                        bool blnSoftweave = false;
                        if (objMod.Bonus != null)
                        {
                            blnSoftweave = objMod.Bonus.SelectSingleNode("softweave") != null;
                        }
                        if (objMod.WirelessOn && objMod.WirelessBonus != null)
                        {
                            blnSoftweave = objMod.WirelessBonus.SelectSingleNode("softweave") != null;
                        }
                        if (blnSoftweave) continue;
                        string strCapacity = objMod.CalculatedCapacity;
                        if (strCapacity.Contains("/["))
                        {
                            // If this is a multiple-capacity item, use only the second half.
                            int intPos = strCapacity.IndexOf("/[", StringComparison.Ordinal);
                            strCapacity = strCapacity.Substring(intPos + 1);
                        }

                        if (strCapacity.Contains("["))
                            strCapacity = strCapacity.Substring(1, strCapacity.Length - 2);
                        if (strCapacity == "*")
                            strCapacity = "0";
                        intCapacity -= Convert.ToInt32(strCapacity);
                    }

                    // Run through its Gear and deduct the Armor Capacity costs.
                    foreach (Gear objGear in _lstGear)
                    {
                        string strCapacity = objGear.CalculatedArmorCapacity;
                        if (strCapacity.Contains("/["))
                        {
                            // If this is a multiple-capacity item, use only the second half.
                            int intPos = strCapacity.IndexOf("/[", StringComparison.Ordinal);
                            strCapacity = strCapacity.Substring(intPos + 1);
                        }

                        if (strCapacity.Contains("["))
                            strCapacity = strCapacity.Substring(1, strCapacity.Length - 2);
                        if (strCapacity == "*")
                            strCapacity = "0";
                        intCapacity -= Convert.ToInt32(strCapacity);
                    }
                }

                // Calculate the remaining Capacity for a standard piece of Armor using the Maximum Armor Modifications rules.
                if (string.IsNullOrEmpty(_strArmorCapacity) || _strArmorCapacity == "0") // && _objCharacter.Options.MaximumArmorModifications)
                {
                    // Run through its Armor Mods and deduct the Rating (or 1 if it has no Rating).
                    foreach (ArmorMod objMod in _lstArmorMods)
                    {
                        if (objMod.Rating > 0)
                            intCapacity -= objMod.Rating;
                        else
                            intCapacity -= 1;
                    }

                    // Run through its Gear and deduct the Rating (or 1 if it has no Rating).
                    foreach (Gear objGear in _lstGear)
                    {
                        if (objGear.Rating > 0)
                            intCapacity -= objGear.Rating;
                        else
                            intCapacity -= 1;
                    }
                }

                return intCapacity;
            }
        }

        /// <summary>
        /// Capacity display style;
        /// </summary>
        public CapacityStyle CapacityDisplayStyle
        {
            get
            {
                CapacityStyle objReturn = CapacityStyle.Zero;
                if (string.IsNullOrEmpty(_strArmorCapacity) || _strArmorCapacity == "0") // && _objCharacter.Options.MaximumArmorModifications)
                    objReturn = CapacityStyle.PerRating;
                if (!string.IsNullOrEmpty(_strArmorCapacity) && _strArmorCapacity != "0") // && _objCharacter.Options.ArmorSuitCapacity)
                    objReturn = CapacityStyle.Standard;

                return objReturn;
            }
        }

        /// <summary>
        /// The name of the object as it should appear on printouts (translated name only).
        /// </summary>
        public string DisplayNameShort
        {
            get
            {
                if (!string.IsNullOrEmpty(_strAltName))
                    return _strAltName;

                return _strName;
            }
        }

        /// <summary>
        /// The name of the object as it should be displayed in lists. Qty Name (Rating) (Extra).
        /// </summary>
        public string DisplayName
        {
            get
            {
                string strReturn = DisplayNameShort;

                if (!string.IsNullOrEmpty(_strArmorName))
                    strReturn += " (\"" + _strArmorName + "\")";
                if (_intRating > 0)
                    strReturn += " (" + LanguageManager.Instance.GetString("String_Rating") + " " + _intRating.ToString() + ")";
                if (!string.IsNullOrEmpty(_strExtra))
                    strReturn += " (" + LanguageManager.Instance.TranslateExtra(_strExtra) + ")";
                return strReturn;
            }
        }

        /// <summary>
        /// A custom name for the Armor assigned by the player.
        /// </summary>
        public string ArmorName
        {
            get
            {
                return _strArmorName;
            }
            set
            {
                _strArmorName = value;
            }
        }

        public XmlNode MyXmlNode
        {
            get
            {
                return XmlManager.Instance.Load("armor.xml")?.SelectSingleNode("/chummer/armors/armor[name = \"" + Name + "\"]");
            }
        }
        #endregion
    }
}<|MERGE_RESOLUTION|>--- conflicted
+++ resolved
@@ -144,11 +144,7 @@
                 }
             }
 
-<<<<<<< HEAD
-            if (objXmlArmorNode["bonus"] != null && !blnSkipCost && !blnSkipSelectForms)
-=======
             if (objXmlArmorNode["bonus"] != null && !blnSkipSelectForms)
->>>>>>> e2a5c7ac
             {
                 if (!ImprovementManager.CreateImprovements(_objCharacter, Improvement.ImprovementSource.Armor, _guiID.ToString(), objXmlArmorNode["bonus"], false, 1, DisplayNameShort))
                 {
