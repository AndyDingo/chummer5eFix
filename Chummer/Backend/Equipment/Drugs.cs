/*  This file is part of Chummer5a.
 *
 *  Chummer5a is free software: you can redistribute it and/or modify
 *  it under the terms of the GNU General Public License as published by
 *  the Free Software Foundation, either version 3 of the License, or
 *  (at your option) any later version.
 *
 *  Chummer5a is distributed in the hope that it will be useful,
 *  but WITHOUT ANY WARRANTY; without even the implied warranty of
 *  MERCHANTABILITY or FITNESS FOR A PARTICULAR PURPOSE.  See the
 *  GNU General Public License for more details.
 *
 *  You should have received a copy of the GNU General Public License
 *  along with Chummer5a.  If not, see <http://www.gnu.org/licenses/>.
 *
 *  You can obtain the full source code for Chummer5a at
 *  https://github.com/chummer5a/chummer5a
 */
using System;
using System.Collections.Generic;
using System.Collections.ObjectModel;
using System.Collections.Specialized;
using System.Drawing;
using System.Globalization;
using System.Linq;
using System.Text;
using System.Windows.Forms;
using System.Xml;
using System.Xml.XPath;
using Chummer.Backend.Attributes;
using NLog;
using Chummer.Classes;

namespace Chummer.Backend.Equipment
{
    public class Drug : IHasName, IHasXmlNode, ICanSort, IHasStolenProperty, ICanRemove
    {
        private static readonly Logger Log = LogManager.GetCurrentClassLogger();
        private Guid _guiSourceID = Guid.Empty;
        private Guid _guiID;
        private string _strName = "";
        private string _strCategory = "";
        private string _strAvailability = "0";
        private string _strDuration;
        private string _strDescription = string.Empty;
        private string _strEffectDescription = string.Empty;
        private Dictionary<string, int> _dicCachedAttributes = new Dictionary<string, int>();
        private List<string> _lstCachedInfos = new List<string>();
        private Dictionary<string, int> _dicCachedLimits = new Dictionary<string, int>();
        private List<XmlNode> _lstCachedQualities = new List<XmlNode>();
        private string _strGrade = "";
        private decimal _decCost;
        private int _intAddictionThreshold;
        private int _intAddictionRating;
        private readonly int _intSpeed = 9;
        private decimal _decQty;
        private int _intSortOrder;
        private readonly Character _objCharacter;
        private bool _blnStolen;
        private bool _blnCachedAttributeFlag;
        private XmlNode _objCachedMyXmlNode;
        private string _strCachedXmlNodeLanguage;
        private string _strSource;
        private string _strPage;
        private int _intDurationDice;

        #region Constructor, Create, Save, Load, and Print Methods

        public Drug(Character objCharacter)
        {
            _objCharacter = objCharacter;
            // Create the GUID for the new Drug.
            _guiID = Guid.NewGuid();
            Components.CollectionChanged += ComponentsChanged;
        }

        private void ComponentsChanged(object sender, NotifyCollectionChangedEventArgs e)
        {
            _intCachedCrashDamage = int.MinValue;
            _intCachedDuration = int.MinValue;
            _intCachedInitiative = int.MinValue;
            _intCachedInitiativeDice = int.MinValue;
            _intCachedSpeed = int.MinValue;
            _blnCachedQualityFlag = false;
            _blnCachedLimitFlag = false;
            _blnCachedAttributeFlag = false;
            _strDescription = string.Empty;
        }

        public void Create(XmlNode objXmlData)
        {
            objXmlData.TryGetField("guid", Guid.TryParse, out _guiID);
            objXmlData.TryGetStringFieldQuickly("name", ref _strName);
            objXmlData.TryGetStringFieldQuickly("category", ref _strCategory);
            if (objXmlData["sourceid"] == null || !objXmlData.TryGetField("sourceid", Guid.TryParse, out _guiSourceID))
            {
                XmlNode node = GetNode(GlobalOptions.Language);
                node?.TryGetField("id", Guid.TryParse, out _guiSourceID);
            }
            objXmlData.TryGetStringFieldQuickly("availability", ref _strAvailability);
            objXmlData.TryGetDecFieldQuickly("cost", ref _decCost);
            objXmlData.TryGetDecFieldQuickly("quantity", ref _decQty);
            objXmlData.TryGetInt32FieldQuickly("rating", ref _intAddictionRating);
            objXmlData.TryGetInt32FieldQuickly("threshold", ref _intAddictionThreshold);
            objXmlData.TryGetStringFieldQuickly("grade", ref _strGrade);
            objXmlData.TryGetInt32FieldQuickly("sortorder", ref _intSortOrder);
            objXmlData.TryGetBoolFieldQuickly("stolen", ref _blnStolen);
            objXmlData.TryGetStringFieldQuickly("duration", ref _strDuration);
            objXmlData.TryGetInt32FieldQuickly("durationdice", ref _intDurationDice);
            DurationTimescale = CommonFunctions.ConvertStringToTimescale(objXmlData["timescale"]?.InnerText);

            objXmlData.TryGetField("source", out _strSource);
            objXmlData.TryGetField("page", out _strPage);

        }

        public void Load(XmlNode objXmlData)
        {
            objXmlData.TryGetStringFieldQuickly("name", ref _strName);
            if (!objXmlData.TryGetGuidFieldQuickly("sourceid", ref _guiSourceID))
            {
                XmlNode node = GetNode(GlobalOptions.Language);
                node?.TryGetGuidFieldQuickly("id", ref _guiSourceID);
            }
            objXmlData.TryGetStringFieldQuickly("category", ref _strCategory);
            Grade = Grade.ConvertToCyberwareGrade(objXmlData["grade"]?.InnerText, Improvement.ImprovementSource.Drug, _objCharacter);

            XmlNodeList xmlComponentsNodeList = objXmlData.SelectNodes("drugcomponents/drugcomponent");
            if (xmlComponentsNodeList?.Count > 0)
            {
                foreach (XmlNode objXmlLevel in xmlComponentsNodeList)
                {
                    DrugComponent c = new DrugComponent(_objCharacter);
                    c.Load(objXmlLevel);
                    Components.Add(c);
                }
            }

            if (!objXmlData.TryGetGuidFieldQuickly("sourceid", ref _guiSourceID))
            {
                XmlNode node = GetNode(GlobalOptions.Language);
                node?.TryGetGuidFieldQuickly("id", ref _guiSourceID);
            }
            objXmlData.TryGetStringFieldQuickly("availability", ref _strAvailability);
            objXmlData.TryGetDecFieldQuickly("cost", ref _decCost);
            objXmlData.TryGetDecFieldQuickly("quantity", ref _decQty);
            objXmlData.TryGetInt32FieldQuickly("rating", ref _intAddictionRating);
            objXmlData.TryGetInt32FieldQuickly("threshold", ref _intAddictionThreshold);
            objXmlData.TryGetStringFieldQuickly("grade", ref _strGrade);
            objXmlData.TryGetInt32FieldQuickly("sortorder", ref _intSortOrder);
            objXmlData.TryGetBoolFieldQuickly("stolen", ref _blnStolen);
            objXmlData.TryGetField("source", out _strSource);
            objXmlData.TryGetField("page", out _strPage);
        }

        public void Save(XmlWriter objXmlWriter)
        {
            if (objXmlWriter == null)
                return;
            objXmlWriter.WriteStartElement("drug");
            objXmlWriter.WriteElementString("sourceid", SourceIDString);
            objXmlWriter.WriteElementString("guid", InternalId);
            objXmlWriter.WriteElementString("name", _strName);
            objXmlWriter.WriteElementString("category", _strCategory);
            objXmlWriter.WriteElementString("quantity", _decQty.ToString(GlobalOptions.InvariantCultureInfo));
            objXmlWriter.WriteStartElement("drugcomponents");
            foreach (DrugComponent objDrugComponent in Components)
            {
                objXmlWriter.WriteStartElement("drugcomponent");
                objDrugComponent.Save(objXmlWriter);
                objXmlWriter.WriteEndElement();
            }
            objXmlWriter.WriteEndElement();
            objXmlWriter.WriteElementString("availability", _strAvailability);
            if (_decCost != 0)
                objXmlWriter.WriteElementString("cost", _decCost.ToString(GlobalOptions.InvariantCultureInfo));
            if (_intAddictionRating != 0)
                objXmlWriter.WriteElementString("rating", _intAddictionRating.ToString(GlobalOptions.InvariantCultureInfo));
            if (_intAddictionThreshold != 0)
                objXmlWriter.WriteElementString("threshold", _intAddictionThreshold.ToString(GlobalOptions.InvariantCultureInfo));
            objXmlWriter.WriteElementString("grade", Grade.Name);
            objXmlWriter.WriteElementString("sortorder", _intSortOrder.ToString(GlobalOptions.InvariantCultureInfo));
            objXmlWriter.WriteElementString("stolen", _blnStolen.ToString(GlobalOptions.InvariantCultureInfo));
            objXmlWriter.WriteElementString("source", _strSource);
            objXmlWriter.WriteElementString("page", _strPage);
            objXmlWriter.WriteEndElement();
        }

        /// <summary>
        /// Print the object's XML to the XmlWriter.
        /// </summary>
        /// <param name="objWriter">XmlTextWriter to write with.</param>
        /// <param name="objCulture">Culture in which to print.</param>
        /// <param name="strLanguageToPrint">Language in which to print</param>
        public void Print(XmlTextWriter objWriter, CultureInfo objCulture, string strLanguageToPrint)
        {
            if (objWriter == null)
                return;
            objWriter.WriteStartElement("drug");

            objWriter.WriteElementString("name", DisplayNameShort(strLanguageToPrint));
            objWriter.WriteElementString("name_english", Name);
            objWriter.WriteElementString("category", DisplayCategory(strLanguageToPrint));
            objWriter.WriteElementString("category_english", Category);
            objWriter.WriteElementString("grade", Grade.DisplayName(strLanguageToPrint));
            objWriter.WriteElementString("qty", Quantity.ToString( "#,0.##", objCulture));
            objWriter.WriteElementString("addictionthreshold", AddictionThreshold.ToString(objCulture));
            objWriter.WriteElementString("addictionrating", AddictionRating.ToString(objCulture));
            objWriter.WriteElementString("initiative", Initiative.ToString(objCulture));
            objWriter.WriteElementString("initiativedice", InitiativeDice.ToString(objCulture));
            objWriter.WriteElementString("speed", Speed.ToString(objCulture));
            objWriter.WriteElementString("duration", Duration.ToString(objCulture));
            objWriter.WriteElementString("crashdamage", CrashDamage.ToString(objCulture));
            objWriter.WriteElementString("avail", TotalAvail(GlobalOptions.CultureInfo, strLanguageToPrint));
            objWriter.WriteElementString("avail_english", TotalAvail(GlobalOptions.CultureInfo, GlobalOptions.DefaultLanguage));
            objWriter.WriteElementString("cost", TotalCost.ToString(_objCharacter.Options.NuyenFormat, objCulture));

            objWriter.WriteStartElement("attributes");
            foreach (KeyValuePair<string, int> objAttribute in Attributes)
            {
                if (objAttribute.Value != 0)
                {
                    objWriter.WriteStartElement("attribute");
                    objWriter.WriteElementString("name", LanguageManager.GetString("String_Attribute" + objAttribute.Key + "Short", strLanguageToPrint));
                    objWriter.WriteElementString("name_english", objAttribute.Key);
                    objWriter.WriteElementString("value", objAttribute.Value.ToString("+#;-#", objCulture));
                    objWriter.WriteEndElement();
                }
            }
            objWriter.WriteEndElement();

            objWriter.WriteStartElement("limits");
            foreach (KeyValuePair<string, int> objLimit in Limits)
            {
                if (objLimit.Value != 0)
                {
                    objWriter.WriteStartElement("limit");
                    objWriter.WriteElementString("name", LanguageManager.GetString("Node_" + objLimit.Key, strLanguageToPrint));
                    objWriter.WriteElementString("name_english", objLimit.Key);
                    objWriter.WriteElementString("value", objLimit.Value.ToString("+#;-#", objCulture));
                    objWriter.WriteEndElement();
                }
            }
            objWriter.WriteEndElement();

            objWriter.WriteStartElement("qualities");
            foreach (XmlNode nodQuality in Qualities)
            {
                objWriter.WriteStartElement("quality");
                objWriter.WriteElementString("name", LanguageManager.TranslateExtra(nodQuality.InnerText, strLanguageToPrint));
                objWriter.WriteElementString("name_english", nodQuality.InnerText);
                objWriter.WriteEndElement();
            }
            objWriter.WriteEndElement();

            objWriter.WriteStartElement("infos");
            foreach (string strInfo in Infos)
            {
                objWriter.WriteStartElement("info");
                objWriter.WriteElementString("name", LanguageManager.TranslateExtra(strInfo, strLanguageToPrint));
                objWriter.WriteElementString("name_english", strInfo);
                objWriter.WriteEndElement();
            }
            objWriter.WriteEndElement();

            if (_objCharacter.Options.PrintNotes)
                objWriter.WriteElementString("notes", Notes);

            objWriter.WriteEndElement();
        }
        #endregion
        #region Properties
        /// <summary>
        /// Internal identifier which will be used to identify this item.
        /// </summary>
        public string InternalId => _guiID.ToString();

        /// <summary>
        /// Grade level of the Cyberware.
        /// </summary>
        public Grade Grade { get; set; }

        /// <summary>
        /// Compiled description of the drug.
        /// </summary>
        public string Description
        {
            get
            {
                if (string.IsNullOrEmpty(_strDescription))
                    _strDescription = GenerateDescription(0);
                return _strDescription;
            }
            set => _strDescription = value;
        }

        /// <summary>
        /// Compiled description of the drug's Effects.
        /// </summary>
        public string EffectDescription
        {
            get
            {
                if (string.IsNullOrEmpty(_strEffectDescription))
                    _strEffectDescription = GenerateDescription(0, true);
                return _strEffectDescription;
            }
            set => _strEffectDescription = value;
        }

        /// <summary>
        /// Components of the Drug.
        /// </summary>
        public ObservableCollection<DrugComponent> Components { get; } = new ObservableCollection<DrugComponent>();

        /// <summary>
        /// Name of the Drug.
        /// </summary>
        public string Name
        {
            get => _strName;
            set => _strName = LanguageManager.ReverseTranslateExtra(value);
        }

        /// <summary>
        /// Translated Category.
        /// </summary>
        public string DisplayCategory(string strLanguage)
        {
            if (strLanguage == GlobalOptions.DefaultLanguage)
                return Category;

            return XmlManager.Load("gear.xml", _objCharacter.Options.CustomDataDictionary, strLanguage).SelectSingleNode("/chummer/categories/category[. = \"" + Category + "\"]/@translate")?.InnerText ?? Category;
        }

        /// <summary>
        /// Category of the Drug.
        /// </summary>
        public string Category
        {
            get => _strCategory;
            set => _strCategory = value;
        }

        private decimal _decCachedCost = decimal.MinValue;

        /// <summary>
        /// Base cost of the Drug.
        /// </summary>
        public decimal Cost
        {
            get
            {
                if (_decCachedCost != decimal.MinValue) return _decCachedCost;
                _decCachedCost = Components.Where(d => d.ActiveDrugEffect != null).Sum(d => d.CostPerLevel);
                return _decCachedCost;
            }
        }

        /// <summary>
        /// Total cost of the Drug.
        /// </summary>
        public decimal TotalCost => Cost * Quantity;

        /// <summary>
        /// Total cost of the Drug.
        /// </summary>
        public decimal StolenTotalCost => Stolen ? TotalCost : 0;

        /// <summary>
        /// Total amount of the Drug held by the character.
        /// </summary>
        public decimal Quantity
        {
            get => _decQty;
            set => _decQty = value;
        }

        /// <summary>
        /// Availability of the Drug.
        /// </summary>
        public string Availability => _strAvailability;

        /// <summary>
        /// Total Availability in the program's current language.
        /// </summary>
        public string DisplayTotalAvail => TotalAvail(GlobalOptions.CultureInfo, GlobalOptions.Language);

        /// <summary>
        /// Total Availability.
        /// </summary>
        public string TotalAvail(CultureInfo objCulture, string strLanguage)
        {
            return TotalAvailTuple().ToString(objCulture, strLanguage);
        }

        /// <summary>
        /// Total Availability as a triple.
        /// </summary>
        public AvailabilityValue TotalAvailTuple(bool blnCheckChildren = true)
        {
            bool blnModifyParentAvail = false;
            string strAvail = Availability;
            char chrLastAvailChar = ' ';
            int intAvail = 0;
            if (strAvail.Length > 0)
            {
                chrLastAvailChar = strAvail[strAvail.Length - 1];
                if (chrLastAvailChar == 'F' || chrLastAvailChar == 'R')
                {
                    strAvail = strAvail.Substring(0, strAvail.Length - 1);
                }

                blnModifyParentAvail = strAvail.StartsWith('+', '-');
                StringBuilder objAvail = new StringBuilder(strAvail.TrimStart('+'));
                /*
                foreach (CharacterAttrib objLoopAttribute in _objCharacter.AttributeSection.AttributeList.Concat(_objCharacter.AttributeSection.SpecialAttributeList))
                {
                    objAvail.CheapReplace(strAvail, objLoopAttribute.Abbrev, () => objLoopAttribute.TotalValue.ToString());
                    objAvail.CheapReplace(strAvail, objLoopAttribute.Abbrev + "Base", () => objLoopAttribute.TotalBase.ToString());
                }
                */

                object objProcess = CommonFunctions.EvaluateInvariantXPath(objAvail.ToString(), out bool blnIsSuccess);
                if (blnIsSuccess)
                    intAvail += Convert.ToInt32(objProcess, GlobalOptions.InvariantCultureInfo);
            }
            if (blnCheckChildren)
            {
                // Run through the Accessories and add in their availability.
                foreach (DrugComponent objComponent in Components)
                {
                    AvailabilityValue objLoopAvail = objComponent.TotalAvailTuple;
                    if (objLoopAvail.AddToParent)
                        intAvail += objLoopAvail.Value;
                    if (objLoopAvail.Suffix == 'F')
                        chrLastAvailChar = 'F';
                    else if (chrLastAvailChar != 'F' && objLoopAvail.Suffix == 'R')
                        chrLastAvailChar = 'R';
                }
            }

            if (intAvail < 0)
                intAvail = 0;

            return new AvailabilityValue(intAvail, chrLastAvailChar, blnModifyParentAvail);
        }

        private int _intCachedAddictionThreshold = int.MinValue;

        /// <summary>
        /// Addiction Threshold of the Drug.
        /// </summary>
        public int AddictionThreshold
        {
            get
            {
                if (_intCachedAddictionThreshold != int.MinValue) return _intCachedAddictionThreshold;
                _intCachedAddictionThreshold = Components.Where(d => d.ActiveDrugEffect != null).Sum(d => d.AddictionThreshold);
                return _intCachedAddictionThreshold;
            }
        }

        private int _intCachedAddictionRating = int.MinValue;
        /// <summary>
        /// Addiction Rating of the Drug.
        /// </summary>
        public int AddictionRating
        {
            get
            {
                if (_intCachedAddictionRating != int.MinValue) return _intCachedAddictionRating;
                _intCachedAddictionRating = Components.Where(d => d.ActiveDrugEffect != null).Sum(d => d.AddictionRating);
                return _intCachedAddictionRating;
            }
        }

        private bool _blnCachedLimitFlag;
        public Dictionary<string, int> Limits
        {
            get
            {
                if (_blnCachedLimitFlag) return _dicCachedLimits;
                _dicCachedLimits = Components.Where(d => d.ActiveDrugEffect?.Limits.Count > 0)
                    .SelectMany(d => d.ActiveDrugEffect.Limits)
                    .GroupBy(x => x.Key).ToDictionary(x => x.Key, x => x.Sum(y => y.Value));
                _blnCachedLimitFlag = true;
                return _dicCachedLimits;

            }
        }

        private bool _blnCachedQualityFlag;
        public List<XmlNode> Qualities
        {
            get
            {
                if (_blnCachedQualityFlag) return _lstCachedQualities;
                foreach (DrugComponent d in Components.Where(d => d.ActiveDrugEffect != null))
                {
                    _lstCachedQualities.AddRange(d.ActiveDrugEffect.Qualities);
                }

                _lstCachedQualities = _lstCachedQualities.Distinct().ToList();
                _blnCachedQualityFlag = true;
                return _lstCachedQualities;
            }
        }

        private bool _blnCachedInfoFlag;
        public List<string> Infos
        {
            get
            {
                if (_blnCachedInfoFlag) return _lstCachedInfos;
                foreach (DrugComponent d in Components.Where(d => d.ActiveDrugEffect != null))
                {
                    _lstCachedInfos.AddRange(d.ActiveDrugEffect.Infos);
                }

                _lstCachedInfos = _lstCachedInfos.Distinct().ToList();
                _blnCachedInfoFlag = true;
                return _lstCachedInfos;
            }
        }

        private int _intCachedInitiative = int.MinValue;

        public int Initiative
        {
            get
            {
                if (_intCachedInitiative != int.MinValue) return _intCachedInitiative;
                _intCachedInitiative = Components.Where(d => d.ActiveDrugEffect != null).Sum(d => d.ActiveDrugEffect.Initiative);
                return _intCachedInitiative;
            }
        }

        private int _intCachedInitiativeDice = int.MinValue;
        public int InitiativeDice
        {
            get
            {
                if (_intCachedInitiativeDice != int.MinValue) return _intCachedInitiativeDice;
                _intCachedInitiativeDice = Components.Where(d => d.ActiveDrugEffect != null).Sum(d => d.ActiveDrugEffect.InitiativeDice);
                return _intCachedInitiativeDice;
            }
        }

        private int _intCachedSpeed = int.MinValue;
        /// <summary>
        /// How quickly the Drug takes effect, in seconds. A Combat Turn is considered
        /// to be 3 seconds, so anything with a Speed below 3 is considered to be Immediate.
        /// </summary>
        public int Speed
        {
            get
            {
                if (_intCachedSpeed != int.MinValue) return _intCachedSpeed;
                _intCachedSpeed = Components.Where(d => d.ActiveDrugEffect != null).Sum(d => d.ActiveDrugEffect.Speed) + _intSpeed;
                return _intCachedSpeed;
            }
        }

        private int _intCachedDuration = int.MinValue;
        public int Duration
        {
            get
            {
                if (_intCachedDuration != int.MinValue) return _intCachedDuration;
                if (!string.IsNullOrWhiteSpace(_strDuration))
                {
                    StringBuilder sbdDrain = new StringBuilder(_strDuration);
                    foreach (string strAttribute in AttributeSection.AttributeStrings)
                    {
                        CharacterAttrib objAttrib = _objCharacter.GetAttribute(strAttribute);
                        sbdDrain.CheapReplace(_strDuration, objAttrib.Abbrev,
                            () => objAttrib.TotalValue.ToString(GlobalOptions.InvariantCultureInfo));
                    }

                    string strDuration = sbdDrain.ToString();
                    if (!int.TryParse(strDuration, out int intDuration))
                    {
                        object objProcess = CommonFunctions.EvaluateInvariantXPath(strDuration, out bool blnIsSuccess);
                        if (blnIsSuccess)
                            intDuration = Convert.ToInt32(objProcess, GlobalOptions.InvariantCultureInfo);
                    }

                    _intCachedDuration = intDuration;
                }
                else
                {
                    _intCachedDuration = 0;
                }

                _intCachedDuration += Components.Where(d => d.ActiveDrugEffect != null).Sum(d => d.ActiveDrugEffect.Duration) + ImprovementManager.ValueOf(_objCharacter, Improvement.ImprovementType.DrugDuration);
                if (ImprovementManager.ValueOf(_objCharacter, Improvement.ImprovementType.DrugDurationMultiplier) == 0)
                    return _intCachedDuration;
                decimal decMultiplier = 1;
                decMultiplier = _objCharacter.Improvements
                    .Where(objImprovement => objImprovement.ImproveType == Improvement.ImprovementType.DrugDurationMultiplier && objImprovement.Enabled)
                    .Aggregate(decMultiplier, (current, objImprovement) => current - (1m - Convert.ToDecimal(objImprovement.Value, GlobalOptions.InvariantCultureInfo) / 100m));
                _intCachedDuration *= Convert.ToInt32(1.0m - decMultiplier);
                return _intCachedDuration;
            }
        }

        public CommonFunctions.Timescale DurationTimescale { get; private set; }

        private string _strCachedDisplayDuration;
        public string DisplayDuration
        {
            get
            {
                if (!string.IsNullOrWhiteSpace(_strCachedDisplayDuration)) return _strCachedDisplayDuration;
                StringBuilder sb = new StringBuilder();
                if (Duration > 0)
                {
                    sb.Append(Duration);
                    sb.Append(LanguageManager.GetString("String_Space"));
                    if (DurationDice > 0)
                    {
                        sb.Append($"x {DurationDice}{LanguageManager.GetString("String_D6")}");
                        sb.Append(LanguageManager.GetString("String_Space"));
                    }
                }

                sb.Append(CommonFunctions.GetTimescaleString(DurationTimescale, Duration > 1));
                _strCachedDisplayDuration = sb.ToString();

                return _strCachedDisplayDuration;
            }
        }

        public int DurationDice { get; set; }

        private int _intCachedCrashDamage = int.MinValue;
        public int CrashDamage
        {
            get
            {
                if (_intCachedCrashDamage != int.MinValue) return _intCachedCrashDamage;
                _intCachedCrashDamage = Components.Sum(d => d.ActiveDrugEffect?.CrashDamage ?? 0);
                return _intCachedCrashDamage;
            }
        }

        /// <summary>
        /// Used by our sorting algorithm to remember which order the user moves things to
        /// </summary>
        public int SortOrder
        {
            get => _intSortOrder;
            set => _intSortOrder = value;
        }

        public string Notes { get; internal set; }

        /// <summary>
        /// The name of the object as it should appear on printouts (translated name only).
        /// </summary>
        public string DisplayNameShort(string strLanguage)
        {
            if (strLanguage == GlobalOptions.DefaultLanguage)
                return Name;

            return LanguageManager.TranslateExtra(Name, strLanguage);
        }

        /// <summary>
        /// The name of the object as it should be displayed in lists. Qty Name (Rating) (Extra).
        /// </summary>
        public string DisplayName(CultureInfo objCulture, string strLanguage)
        {
            string strReturn = DisplayNameShort(strLanguage);
            string strSpaceCharacter = LanguageManager.GetString("String_Space", strLanguage);
            if (Quantity != 1)
                strReturn = Quantity.ToString("#,0.##", objCulture) + strSpaceCharacter + strReturn;
            return strReturn;
        }

        public string CurrentDisplayName => DisplayName(GlobalOptions.CultureInfo, GlobalOptions.Language);

        public Dictionary<string, int> Attributes
        {
            get
            {
                if (_blnCachedAttributeFlag)
                    return _dicCachedAttributes;
                _dicCachedAttributes = new Dictionary<string, int>();
                foreach (DrugComponent objComponent in Components)
                {
                    foreach (DrugEffect objDrugEffect in objComponent.DrugEffects)
                    {
                        if (objDrugEffect.Level == objComponent.Level && objDrugEffect.Attributes.Count > 0)
                        {
                            foreach (KeyValuePair<string, int> objAttributeEntry in objDrugEffect.Attributes)
                            {
                                if (_dicCachedAttributes.ContainsKey(objAttributeEntry.Key))
                                    _dicCachedAttributes[objAttributeEntry.Key] += objAttributeEntry.Value;
                                else
                                    _dicCachedAttributes.Add(objAttributeEntry.Key, objAttributeEntry.Value);
                            }
                        }
                    }
                }
                _blnCachedAttributeFlag = true;
                return _dicCachedAttributes;
            }
        }
        public Color PreferredColor
        {
            get
            {
                if (!string.IsNullOrEmpty(Notes))
                {
                    return Color.SaddleBrown;
                }

                return SystemColors.WindowText;
            }
        }


        /// <summary>
        /// Identifier of the object within data files.
        /// </summary>
        public Guid SourceID => _guiSourceID;

        /// <summary>
        /// String-formatted identifier of the <inheritdoc cref="SourceID"/> from the data files.
        /// </summary>
        public string SourceIDString => _guiSourceID.ToString("D", GlobalOptions.InvariantCultureInfo);

        public bool Stolen
        {
            get => _blnStolen;
            set => _blnStolen = value;
        }

        #endregion
        #region UI Methods
        /// <summary>
        /// Add a piece of Armor to the Armor TreeView.
        /// </summary>
        public TreeNode CreateTreeNode()
        {
            //if (!string.IsNullOrEmpty(ParentID) && !string.IsNullOrEmpty(Source) && !_objCharacter.Options.BookEnabled(Source))
            //return null;

            TreeNode objNode = new TreeNode
            {
                Name = InternalId,
                Text = CurrentDisplayName,
                Tag = this,
                ForeColor = PreferredColor,
                ToolTipText = Notes.WordWrap(100)
            };

            TreeNodeCollection lstChildNodes = objNode.Nodes;

            if (lstChildNodes.Count > 0)
                objNode.Expand();

            return objNode;
        }
        #endregion
        #region Methods
        public string GenerateDescription(int intLevel = -1, bool blnEffectsOnly = false, string strLanguage = "", CultureInfo objCulture = null, bool blnDoCache = true)
        {
            if (string.IsNullOrEmpty(strLanguage))
                strLanguage = GlobalOptions.Language;
            if (objCulture == null)
                objCulture = GlobalOptions.CultureInfo;
            StringBuilder sbdDescription = new StringBuilder();
            bool blnNewLineFlag = false;
            string strSpaceString = LanguageManager.GetString("String_Space", strLanguage);
            string strColonString = LanguageManager.GetString("String_Colon", strLanguage);
            if (!blnEffectsOnly)
            {
                string strName = DisplayNameShort(strLanguage);
                if (!string.IsNullOrWhiteSpace(strName))
                    sbdDescription.AppendLine(strName);
            }

            if (intLevel != -1)
            {
                foreach (KeyValuePair<string, int> objAttribute in Attributes)
                {
                    if (objAttribute.Value != 0)
                    {
                        if (blnNewLineFlag)
                        {
                            sbdDescription.Append(',').Append(strSpaceString);
                        }

                        sbdDescription.Append(LanguageManager.GetString("String_Attribute" + objAttribute.Key + "Short", strLanguage))
                            .Append(strSpaceString).Append(objAttribute.Value.ToString("+#;-#", GlobalOptions.CultureInfo));
                        blnNewLineFlag = true;
                    }
                }
                if (blnNewLineFlag)
                {
                    blnNewLineFlag = false;
                    sbdDescription.AppendLine();
                }

                foreach (KeyValuePair<string, int> objLimit in Limits)
                {
                    if (objLimit.Value != 0)
                    {
                        if (blnNewLineFlag)
                        {
                            sbdDescription.Append(',').Append(strSpaceString);
                        }

                        sbdDescription.Append(LanguageManager.GetString("Node_" + objLimit.Key, strLanguage)).Append(strSpaceString).Append(LanguageManager.GetString("String_Limit", strLanguage)).Append(strSpaceString)
                            .Append(objLimit.Value.ToString(" +#;-#", GlobalOptions.CultureInfo));
                        blnNewLineFlag = true;
                    }
                }
                if (blnNewLineFlag)
                {
                    sbdDescription.AppendLine();
                }

                if (Initiative != 0 || InitiativeDice != 0)
                {
                    sbdDescription.Append(LanguageManager.GetString("String_AttributeINILong", strLanguage)).Append(strSpaceString);
                    if (Initiative != 0)
                    {
                        sbdDescription.Append(Initiative.ToString("+#;-#", GlobalOptions.CultureInfo));
                        if (InitiativeDice != 0)
                            sbdDescription.Append(InitiativeDice.ToString("+#;-#", GlobalOptions.CultureInfo)).Append(LanguageManager.GetString("String_D6", strLanguage));
                    }
                    else if (InitiativeDice != 0)
                        sbdDescription.Append(InitiativeDice.ToString("+#;-#", GlobalOptions.CultureInfo)).Append(LanguageManager.GetString("String_D6", strLanguage));
                    sbdDescription.AppendLine();
                }

                foreach (XmlNode nodQuality in Qualities)
                    sbdDescription.Append(LanguageManager.TranslateExtra(nodQuality.InnerText, strLanguage)).Append(strSpaceString).AppendLine(LanguageManager.GetString("String_Quality", strLanguage));
                foreach (string strInfo in Infos)
                    sbdDescription.AppendLine(LanguageManager.TranslateExtra(strInfo, strLanguage));

                if (Category == "Custom Drug" || Duration != 0)
                    sbdDescription.Append(LanguageManager.GetString("Label_Duration", strLanguage)).AppendLine(DisplayDuration);

                if (Category == "Custom Drug" || Speed != 0)
                {
                    sbdDescription.Append(LanguageManager.GetString("Label_Speed")).Append(strColonString).Append(strSpaceString);
                    if (Speed <= 0)
                        sbdDescription.AppendLine(LanguageManager.GetString("String_Immediate"));
                    else if (Speed <= 60)
                        sbdDescription.AppendLine((Speed / 3).ToString(GlobalOptions.CultureInfo) + strSpaceString + LanguageManager.GetString("String_CombatTurns"));
                    else
                        sbdDescription.AppendLine((Speed).ToString(GlobalOptions.CultureInfo) + LanguageManager.GetString("String_Seconds"));
                }

                if (CrashDamage != 0)
                    sbdDescription.Append(LanguageManager.GetString("Label_CrashEffect", strLanguage)).Append(strSpaceString)
                        .Append(CrashDamage.ToString(objCulture)).Append(LanguageManager.GetString("String_DamageStun", strLanguage)).Append(strSpaceString)
                        .AppendLine(LanguageManager.GetString("String_DamageUnresisted", strLanguage));
                if (!blnEffectsOnly)
                {
                    sbdDescription.Append(LanguageManager.GetString("Label_AddictionRating", strLanguage)).Append(strSpaceString).AppendLine((AddictionRating * (intLevel + 1)).ToString(objCulture));
                    sbdDescription.Append(LanguageManager.GetString("Label_AddictionThreshold", strLanguage)).Append(strSpaceString).AppendLine((AddictionThreshold * (intLevel + 1)).ToString(objCulture));
                    sbdDescription.Append(LanguageManager.GetString("Label_Cost", strLanguage)).Append(strSpaceString).Append((Cost * (intLevel + 1)).ToString(_objCharacter.Options.NuyenFormat, objCulture)).AppendLine("¥");
                    sbdDescription.Append(LanguageManager.GetString("Label_Avail", strLanguage)).Append(strSpaceString).AppendLine(TotalAvail(objCulture, strLanguage));
                }
            }
            else if (!blnEffectsOnly)
            {
                sbdDescription.Append(LanguageManager.GetString("Label_AddictionRating", strLanguage)).Append(strSpaceString).AppendLine(0.ToString(objCulture));
                sbdDescription.Append(LanguageManager.GetString("Label_AddictionThreshold", strLanguage)).Append(strSpaceString).AppendLine(0.ToString(objCulture));
                sbdDescription.Append(LanguageManager.GetString("Label_Cost", strLanguage)).Append(strSpaceString).Append((Cost * (intLevel + 1)).ToString(_objCharacter.Options.NuyenFormat, objCulture)).AppendLine("¥");
                sbdDescription.Append(LanguageManager.GetString("Label_Avail", strLanguage)).Append(strSpaceString).AppendLine(TotalAvail(objCulture, strLanguage));
            }

            string strReturn = sbdDescription.ToString();
            if (blnDoCache)
                _strDescription = strReturn;
            return strReturn;
        }

        /// <summary>
        /// Creates the improvements necessary to to 'activate' a given drug.
        /// TODO: I'm really not happy with the lack of extensibility on this.
        /// TODO: Refactor drug effects to just use XML nodes, which can then be passed to Improvement Manager?
        /// TODO: Refactor Improvement Manager to automatically collapse improvements of the same type into a single improvement?
        /// </summary>
        public void GenerateImprovement()
        {
            if (_objCharacter.Improvements.Any(ig => ig.SourceName == InternalId)) return;
            _objCharacter.ImprovementGroups.Add(Name);
            List<Improvement> lstImprovements = (from objAttribute in Attributes
            where objAttribute.Value != 0
            select new Improvement(_objCharacter)
            {
                ImproveSource = Improvement.ImprovementSource.Drug,
                ImproveType = Improvement.ImprovementType.Attribute,
                SourceName = InternalId,
                Augmented = objAttribute.Value,
                ImprovedName = objAttribute.Key,
                CustomName = $"{_strName} - {objAttribute.Key} {objAttribute.Value:+#;-#;0}"
            }).ToList();

            foreach (KeyValuePair<string, int> objLimit in Limits)
            {
                if (objLimit.Value == 0) continue;
                var i = new Improvement(_objCharacter)
                {
                    ImproveSource = Improvement.ImprovementSource.Drug,
                    SourceName = InternalId,
                    Value = objLimit.Value,
                    CustomName = $"{_strName} - {objLimit.Key} {objLimit.Value:+#;-#;0}"
                };
                switch (objLimit.Key)
                {
                    case "Physical":
                        i.ImproveType = Improvement.ImprovementType.PhysicalLimit;
                        break;
                    case "Mental":
                        i.ImproveType = Improvement.ImprovementType.MentalLimit;
                        break;
                    case "Social":
                        i.ImproveType = Improvement.ImprovementType.SocialLimit;
                        break;
                }
                lstImprovements.Add(i);
            }

            if (Initiative != 0)
            {
                var i = new Improvement(_objCharacter)
                {
                    ImproveSource = Improvement.ImprovementSource.Drug,
                    SourceName = InternalId,
                    ImproveType = Improvement.ImprovementType.Initiative,
                    Value = Initiative,
                    CustomName = $"{_strName} - {LanguageManager.GetString("String_Initiative")} {Initiative:+#;-#;0}"
                };
                lstImprovements.Add(i);
            }

            if (InitiativeDice != 0)
            {
                var i = new Improvement(_objCharacter)
                {
                    ImproveSource = Improvement.ImprovementSource.Drug,
                    SourceName = InternalId,
                    ImproveType = Improvement.ImprovementType.InitiativeDice,
                    Value = InitiativeDice,
                    CustomName = $"{_strName} - {LanguageManager.GetString("Label_InitiativeDice")} {InitiativeDice:+#;-#;0}"
                };
                lstImprovements.Add(i);
            }

            if (Qualities.Count > 0)
            {
                XmlDocument objXmlDocument = XmlManager.Load("qualities.xml", _objCharacter.Options.CustomDataDictionary);
                foreach (XmlNode objXmlAddQuality in Qualities)
                {
                    XmlNode objXmlSelectedQuality = objXmlDocument.SelectSingleNode("/chummer/qualities/quality[name = \"" + objXmlAddQuality.InnerText + "\"]");
                    XPathNavigator xpnSelectedQuality = objXmlSelectedQuality.CreateNavigator();
                    string strForceValue = objXmlAddQuality.Attributes?["select"]?.InnerText ?? string.Empty;

                    string strRating = objXmlAddQuality.Attributes?["rating"]?.InnerText;
                    int intCount = string.IsNullOrEmpty(strRating) ? 1 : ImprovementManager.ValueToInt(_objCharacter, strRating, 1);
                    bool blnDoesNotContributeToBP = !string.Equals(objXmlAddQuality.Attributes?["contributetobp"]?.InnerText, bool.TrueString, StringComparison.CurrentCultureIgnoreCase);

                    for (int i = 0; i < intCount; ++i)
                    {
                        // Makes sure we aren't over our limits for this particular quality from this overall source
                        if (objXmlAddQuality.Attributes?["forced"]?.InnerText == bool.TrueString ||
                            xpnSelectedQuality.RequirementsMet(_objCharacter, LanguageManager.GetString("String_Quality"), string.Empty, Name))
                        {
                            List<Weapon> lstWeapons = new List<Weapon>();
                            Quality objAddQuality = new Quality(_objCharacter);
                            objAddQuality.Create(objXmlSelectedQuality, QualitySource.Improvement, lstWeapons, strForceValue, Name);

                            if (blnDoesNotContributeToBP)
                            {
                                objAddQuality.BP = 0;
                                objAddQuality.ContributeToLimit = false;
                            }

                            _objCharacter.Qualities.Add(objAddQuality);
                            foreach (Weapon objWeapon in lstWeapons)
                                _objCharacter.Weapons.Add(objWeapon);
                            var objImprovement = new Improvement(_objCharacter)
                            {
                                ImprovedName = objAddQuality.InternalId,
                                ImproveSource = Improvement.ImprovementSource.Drug,
                                SourceName = InternalId,
                                ImproveType = Improvement.ImprovementType.SpecificQuality,
                                CustomName =
                                    $"{_strName} - {LanguageManager.GetString("String_InitiativeDice")} {objAddQuality.Name}"
                            };
                            lstImprovements.Add(objImprovement);
                        }
                        else
                        {
                            throw new AbortedException();
                        }
                    }
                }
            }
            foreach (Improvement i in lstImprovements)
            {
                i.CustomGroup = Name;
                i.Custom = true;
                i.Enabled = false;
            }
            _objCharacter.Improvements.AddRange(lstImprovements);
        }
        public XmlNode GetNode()
        {
            return GetNode(GlobalOptions.Language);
        }

        public XmlNode GetNode(string strLanguage)
        {
            if (_objCachedMyXmlNode == null || strLanguage != _strCachedXmlNodeLanguage || GlobalOptions.LiveCustomData)
            {
                _objCachedMyXmlNode = SourceID == Guid.Empty
                    ? XmlManager.Load("drugcomponents.xml", _objCharacter.Options.CustomDataDictionary, strLanguage)
                        .SelectSingleNode($"/chummer/drugcomponents/drugcomponent[name = \"{Name}\"]")
                    : XmlManager.Load("drugcomponents.xml", _objCharacter.Options.CustomDataDictionary, strLanguage)
                        .SelectSingleNode($"/chummer/drugcomponents/drugcomponent[id = \"{SourceIDString}\" or id = \"{SourceIDString}\"]");

                _strCachedXmlNodeLanguage = strLanguage;
            }
            return _objCachedMyXmlNode;
        }

        public bool Remove(bool blnConfirmDelete)
        {
            if (blnConfirmDelete && !_objCharacter.ConfirmDelete(LanguageManager.GetString("Message_DeleteDrug",
                    GlobalOptions.Language)))
            {
                return false;
            }
            _objCharacter.Drugs.Remove(this);
            ImprovementManager.RemoveImprovements(_objCharacter, Improvement.ImprovementSource.Drug, InternalId);
            return true;
        }
        #endregion

    }
    /// <summary>
    /// Drug Component.
    /// </summary>
    public class DrugComponent : IHasName, IHasInternalId, IHasXmlNode
    {
        private static readonly Logger Log = LogManager.GetCurrentClassLogger();
        private Guid _guidId;
        private Guid _guiSourceID;
        private string _strName;
        private string _strCategory;
        private string _strAvailability = "0";
        private int _intLevel;
        private int _intLimit = 1;
        private string _strSource;
        private string _strPage;
        private string _strCost;
        private int _intAddictionThreshold;
        private int _intAddictionRating;
        private XmlNode _objCachedMyXmlNode;
        private string _strCachedXmlNodeLanguage;
        private readonly Character _objCharacter;

        public DrugComponent(Character objCharacter)
        {
            _guidId = new Guid();
            _objCharacter = objCharacter;
        }

        #region Constructor, Create, Save, Load, and Print Methods
        public void Load(XmlNode objXmlData)
        {
            objXmlData.TryGetStringFieldQuickly("name", ref _strName);
            if (!objXmlData.TryGetGuidFieldQuickly("sourceid", ref _guiSourceID))
            {
                XmlNode node = GetNode(GlobalOptions.Language);
                node?.TryGetGuidFieldQuickly("id", ref _guiSourceID);
            }
            objXmlData.TryGetField("internalid", Guid.TryParse, out _guidId);
            objXmlData.TryGetStringFieldQuickly("category", ref _strCategory);
            XmlNodeList xmlEffectsList = objXmlData.SelectNodes("effects/effect");
            if (xmlEffectsList?.Count > 0)
            {
                foreach (XmlNode objXmlLevel in xmlEffectsList)
                {
                    DrugEffect objDrugEffect = new DrugEffect();
                    objXmlLevel.TryGetField("level", out int effectLevel);
                    objDrugEffect.Level = effectLevel;
                    XmlNodeList xmlEffectChildNodeList = objXmlLevel.SelectNodes("*");
                    if (xmlEffectChildNodeList?.Count > 0)
                    {
                        foreach (XmlNode objXmlEffect in xmlEffectChildNodeList)
                        {
                            string strEffectName = string.Empty;
                            objXmlEffect.TryGetStringFieldQuickly("name", ref strEffectName);
                            switch (objXmlEffect.Name)
                            {
                                case "attribute":
                                {
                                    int intEffectValue = 0;
                                    if (!string.IsNullOrEmpty(strEffectName) && objXmlEffect.TryGetInt32FieldQuickly("value", ref intEffectValue))
                                        objDrugEffect.Attributes[strEffectName] = intEffectValue;
                                }
                                    break;
                                case "limit":
                                {
                                    int intEffectValue = 0;
                                    if (!string.IsNullOrEmpty(strEffectName) && objXmlEffect.TryGetInt32FieldQuickly("value", ref intEffectValue))
                                        objDrugEffect.Limits[strEffectName] = intEffectValue;
                                    break;
                                }
                                case "quality":
                                    objDrugEffect.Qualities.Add(objXmlEffect);
                                    break;
                                case "info":
                                    objDrugEffect.Infos.Add(objXmlEffect.InnerText);
                                    break;
                                case "initiative":
                                {
                                    if (int.TryParse(objXmlEffect.InnerText, out int intInnerText))
                                        objDrugEffect.Initiative = intInnerText;
                                    break;
                                }
                                case "initiativedice":
                                {
                                    if (int.TryParse(objXmlEffect.InnerText, out int intInnerText))
                                        objDrugEffect.InitiativeDice = intInnerText;
                                    break;
                                }
                                case "crashdamage":
                                {
                                    if (int.TryParse(objXmlEffect.InnerText, out int intInnerText))
                                        objDrugEffect.CrashDamage = intInnerText;
                                    break;
                                }
                                case "speed":
                                {
                                    if (int.TryParse(objXmlEffect.InnerText, out int intInnerText))
                                        objDrugEffect.Speed = intInnerText;
                                    break;
                                }
                                case "duration":
                                {
                                    if (int.TryParse(objXmlEffect.InnerText, out int intInnerText))
                                        objDrugEffect.Duration = intInnerText;
                                    break;
                                }
                                default:
                                    Log.Warn($"Unknown drug effect {objXmlEffect.Name} in component {strEffectName}");
                                    break;
                            }
                        }
                    }

                    DrugEffects.Add(objDrugEffect);
                }
            }

            objXmlData.TryGetStringFieldQuickly("availability", ref _strAvailability);
            objXmlData.TryGetStringFieldQuickly("cost", ref _strCost);
            objXmlData.TryGetInt32FieldQuickly("level", ref _intLevel);
            objXmlData.TryGetInt32FieldQuickly("limit", ref _intLimit);
            objXmlData.TryGetInt32FieldQuickly("rating", ref _intAddictionRating);
            objXmlData.TryGetInt32FieldQuickly("threshold", ref _intAddictionThreshold);
            objXmlData.TryGetStringFieldQuickly("source", ref _strSource);
            objXmlData.TryGetStringFieldQuickly("page", ref _strPage);
        }

        public void Save(XmlWriter objXmlWriter)
        {
            if (objXmlWriter == null)
                return;
            objXmlWriter.WriteElementString("sourceid", SourceIDString);
            objXmlWriter.WriteElementString("guid", InternalId);
            objXmlWriter.WriteElementString("name", _strName);
            objXmlWriter.WriteElementString("category", _strCategory);

            objXmlWriter.WriteStartElement("effects");
            foreach (DrugEffect objDrugEffect in DrugEffects)
            {
                objXmlWriter.WriteStartElement("effect");
                foreach (KeyValuePair<string, int> objAttribute in objDrugEffect.Attributes)
                {
                    objXmlWriter.WriteStartElement("attribute");
                    objXmlWriter.WriteElementString("name", objAttribute.Key);
                    objXmlWriter.WriteElementString("value", objAttribute.Value.ToString(GlobalOptions.InvariantCultureInfo));
                    objXmlWriter.WriteEndElement();
                }
                foreach (KeyValuePair<string, int> objLimit in objDrugEffect.Limits)
                {
                    objXmlWriter.WriteStartElement("limit");
                    objXmlWriter.WriteElementString("name", objLimit.Key);
                    objXmlWriter.WriteElementString("value", objLimit.Value.ToString(GlobalOptions.InvariantCultureInfo));
                    objXmlWriter.WriteEndElement();
                }
                foreach (XmlNode nodQuality in objDrugEffect.Qualities)
                {
                    objXmlWriter.WriteRaw("<quality>" + nodQuality.InnerXml + "</quality>");
                }
                foreach (string strInfo in objDrugEffect.Infos)
                {
                    objXmlWriter.WriteElementString("info", strInfo);
                }
                if (objDrugEffect.Initiative != 0)
                    objXmlWriter.WriteElementString("initiative", objDrugEffect.Initiative.ToString(GlobalOptions.InvariantCultureInfo));
                if (objDrugEffect.InitiativeDice != 0)
                    objXmlWriter.WriteElementString("initiativedice", objDrugEffect.InitiativeDice.ToString(GlobalOptions.InvariantCultureInfo));
                if (objDrugEffect.Duration != 0)
                    objXmlWriter.WriteElementString("duration", objDrugEffect.Duration.ToString(GlobalOptions.InvariantCultureInfo));
                if (objDrugEffect.Speed != 0)
                    objXmlWriter.WriteElementString("speed", objDrugEffect.Speed.ToString(GlobalOptions.InvariantCultureInfo));
                if (objDrugEffect.CrashDamage != 0)
                    objXmlWriter.WriteElementString("crashdamage", objDrugEffect.CrashDamage.ToString(GlobalOptions.InvariantCultureInfo));
                objXmlWriter.WriteEndElement();
            }
            objXmlWriter.WriteEndElement();

            objXmlWriter.WriteElementString("availability", _strAvailability);
            objXmlWriter.WriteElementString("cost", _strCost);
            objXmlWriter.WriteElementString("level", _intLevel.ToString(GlobalOptions.InvariantCultureInfo));
            objXmlWriter.WriteElementString("limit", _intLimit.ToString(GlobalOptions.InvariantCultureInfo));
            if (_intAddictionRating != 0)
                objXmlWriter.WriteElementString("rating", _intAddictionRating.ToString(GlobalOptions.InvariantCultureInfo));
            if (_intAddictionThreshold != 0)
                objXmlWriter.WriteElementString("threshold", _intAddictionThreshold.ToString(GlobalOptions.InvariantCultureInfo));
            objXmlWriter.WriteElementString("source", _strSource);
            objXmlWriter.WriteElementString("page", _strPage);
        }
<<<<<<< HEAD
		#endregion
		#region Properties
		/// <summary>
		/// Drug Component's English Name
		/// </summary>
		public string Name
		{
			get => _strName;
		    set => _strName = value;
		}

	    /// <summary>
	    /// The name of the object as it should appear on printouts (translated name only).
	    /// </summary>
	    public string DisplayNameShort(string strLanguage)
	    {
	        if (strLanguage == GlobalOptions.DefaultLanguage)
	            return Name;

	        XmlNode xmlGearDataNode = GetNode(strLanguage);
	        if (xmlGearDataNode?["name"]?.InnerText == "Custom Item")
	        {
	            return LanguageManager.TranslateExtra(Name, strLanguage);
	        }

	        return xmlGearDataNode?["translate"]?.InnerText ?? Name;
	    }

	    /// <summary>
	    /// The name of the object as it should be displayed in lists. Name (Level X).
	    /// </summary>
	    public string DisplayName(CultureInfo objCulture, string strLanguage)
	    {
	        string strReturn = DisplayNameShort(strLanguage);
	        if (Level != 0)
	        {
	            string strSpaceCharacter = LanguageManager.GetString("String_Space", strLanguage);
	            strReturn += strSpaceCharacter + '(' + LanguageManager.GetString("String_Level", strLanguage) + strSpaceCharacter + Level.ToString(objCulture) + ')';
	        }

	        return strReturn;
	    }

	    public string CurrentDisplayName => DisplayName(GlobalOptions.CultureInfo, GlobalOptions.Language);

	    /// <summary>
	    /// Translated Category.
	    /// </summary>
	    public string DisplayCategory(string strLanguage)
	    {
	        if (strLanguage == GlobalOptions.DefaultLanguage)
	            return Category;

	        return XmlManager.Load("drugcomponents.xml", _objCharacter.Options.CustomDataDictionary, strLanguage).SelectSingleNode("/chummer/categories/category[. = \"" + Category + "\"]/@translate")?.InnerText ?? Category;
	    }
=======
        #endregion
        #region Properties
        /// <summary>
        /// Drug Component's English Name
        /// </summary>
        public string Name
        {
            get => _strName;
            set => _strName = value;
        }

        /// <summary>
        /// The name of the object as it should appear on printouts (translated name only).
        /// </summary>
        public string DisplayNameShort(string strLanguage)
        {
            if (strLanguage == GlobalOptions.DefaultLanguage)
                return Name;

            XmlNode xmlGearDataNode = GetNode(strLanguage);
            if (xmlGearDataNode?["name"]?.InnerText == "Custom Item")
            {
                return LanguageManager.TranslateExtra(Name, strLanguage);
            }

            return xmlGearDataNode?["translate"]?.InnerText ?? Name;
        }

        /// <summary>
        /// The name of the object as it should be displayed in lists. Name (Level X).
        /// </summary>
        public string DisplayName(CultureInfo objCulture, string strLanguage)
        {
            string strReturn = DisplayNameShort(strLanguage);
            if (Level != 0)
            {
                string strSpaceCharacter = LanguageManager.GetString("String_Space", strLanguage);
                strReturn += strSpaceCharacter + '(' + LanguageManager.GetString("String_Level", strLanguage) + strSpaceCharacter + Level.ToString(objCulture) + ')';
            }

            return strReturn;
        }

        public string CurrentDisplayName => DisplayName(GlobalOptions.CultureInfo, GlobalOptions.Language);

        /// <summary>
        /// Translated Category.
        /// </summary>
        public string DisplayCategory(string strLanguage)
        {
            if (strLanguage == GlobalOptions.DefaultLanguage)
                return Category;

            return XmlManager.Load("drugcomponents.xml", strLanguage).SelectSingleNode("/chummer/categories/category[. = \"" + Category + "\"]/@translate")?.InnerText ?? Category;
        }
>>>>>>> 4d997dd7

        /// <summary>
        /// Category
        /// </summary>
        public string Category
        {
            get => _strCategory;
            set => _strCategory = value;
        }

        /// <summary>
        /// Sourcebook.
        /// </summary>
        public string Source
        {
            get => _strSource;
            set => _strSource = value;
        }


        /// <summary>
        /// Sourcebook Page Number.
        /// </summary>
        public string Page
        {
            get => _strPage;
            set => _strPage = value;
        }

        /// <summary>
        /// Sourcebook Page Number using a given language file.
        /// Returns Page if not found or the string is empty.
        /// </summary>
        /// <param name="strLanguage">Language file keyword to use.</param>
        /// <returns></returns>
        public string DisplayPage(string strLanguage)
        {
            if (strLanguage == GlobalOptions.DefaultLanguage)
                return Page;
            string s = GetNode(strLanguage)?["altpage"]?.InnerText ?? Page;
            return !string.IsNullOrWhiteSpace(s) ? s : Page;
        }

        public List<DrugEffect> DrugEffects { get; } = new List<DrugEffect>();

        public DrugEffect ActiveDrugEffect => DrugEffects.FirstOrDefault(effect => effect.Level == Level);

        public string Cost
        {
            get => _strCost;
            set => _strCost = value;
        }

        /// <summary>
        /// Cost of the drug component per level
        /// </summary>
        public decimal CostPerLevel
        {
            get
            {
                string strCostExpression = Cost;
                if (string.IsNullOrEmpty(strCostExpression))
                    return 0;

                if (strCostExpression.StartsWith("FixedValues(", StringComparison.Ordinal))
                {
                    string[] strValues = strCostExpression.TrimStartOnce("FixedValues(", true).TrimEndOnce(')').Split(',');
                    strCostExpression = strValues[Math.Max(Math.Min(Level, strValues.Length) - 1, 0)].Trim('[', ']');
                }

                if (string.IsNullOrEmpty(strCostExpression))
                    return 0;

                StringBuilder objCost = new StringBuilder(strCostExpression.TrimStart('+'));
                objCost.Replace("Level", Level.ToString(GlobalOptions.InvariantCultureInfo));
                foreach (CharacterAttrib objLoopAttribute in _objCharacter.AttributeSection.AttributeList.Concat(_objCharacter.AttributeSection.SpecialAttributeList))
                {
                    objCost.CheapReplace(strCostExpression, objLoopAttribute.Abbrev, () => objLoopAttribute.TotalValue.ToString(GlobalOptions.InvariantCultureInfo));
                    objCost.CheapReplace(strCostExpression, objLoopAttribute.Abbrev + "Base", () => objLoopAttribute.TotalBase.ToString(GlobalOptions.InvariantCultureInfo));
                }
                object objProcess = CommonFunctions.EvaluateInvariantXPath(objCost.ToString(), out bool blnIsSuccess);
                return blnIsSuccess ? Convert.ToDecimal(objProcess, GlobalOptions.InvariantCultureInfo) : 0;
            }
        }

        public string Availability
        {
            get => _strAvailability;
            set => _strAvailability = value;
        }

        /// <summary>
        /// Total Availability in the program's current language.
        /// </summary>
        public string DisplayTotalAvail => TotalAvail(GlobalOptions.CultureInfo, GlobalOptions.Language);

        /// <summary>
        /// Total Availability.
        /// </summary>
        public string TotalAvail(CultureInfo objCulture, string strLanguage)
        {
            return TotalAvailTuple.ToString(objCulture, strLanguage);
        }

        /// <summary>
        /// Total Availability as a triple.
        /// </summary>
        public AvailabilityValue TotalAvailTuple
        {
            get
            {
                bool blnModifyParentAvail = false;
                string strAvail = Availability;
                char chrLastAvailChar = ' ';
                int intAvail = 0;
                if (strAvail.Length > 0)
                {
                    chrLastAvailChar = strAvail[strAvail.Length - 1];
                    if (chrLastAvailChar == 'F' || chrLastAvailChar == 'R')
                    {
                        strAvail = strAvail.Substring(0, strAvail.Length - 1);
                    }

                    blnModifyParentAvail = strAvail.StartsWith('+', '-');
                    StringBuilder objAvail = new StringBuilder(strAvail.TrimStart('+'));
                    /*
                    foreach (CharacterAttrib objLoopAttribute in _objCharacter.AttributeSection.AttributeList.Concat(_objCharacter.AttributeSection.SpecialAttributeList))
                    {
                        objAvail.CheapReplace(strAvail, objLoopAttribute.Abbrev, () => objLoopAttribute.TotalValue.ToString());
                        objAvail.CheapReplace(strAvail, objLoopAttribute.Abbrev + "Base", () => objLoopAttribute.TotalBase.ToString());
                    }
                    */

                    object objProcess = CommonFunctions.EvaluateInvariantXPath(objAvail.ToString(), out bool blnIsSuccess);
                    if (blnIsSuccess)
                        intAvail += Convert.ToInt32(objProcess, GlobalOptions.InvariantCultureInfo);
                }

                if (intAvail < 0)
                    intAvail = 0;

                return new AvailabilityValue(intAvail, chrLastAvailChar, blnModifyParentAvail);
            }
        }

        public int AddictionThreshold
        {
            get => _intAddictionThreshold;
            set => _intAddictionThreshold = value;
        }

        public int AddictionRating
        {
            get => _intAddictionRating;
            set => _intAddictionRating = value;
        }

        public int Level
        {
            get => _intLevel;
            set => _intLevel = value;
        }

        /// <summary>
        /// Amount of this drug component that is allowed to be in a complete drug recipe. If 0, assume unlimited.
        /// </summary>
        public int Limit
        {
            get => _intLimit;
            set => _intLimit = value;
        }


        /// <summary>
        /// Identifier of the object within data files.
        /// </summary>
        public Guid SourceID => _guiSourceID;

        /// <summary>
        /// String-formatted identifier of the <inheritdoc cref="SourceID"/> from the data files.
        /// </summary>
        public string SourceIDString => _guiSourceID.ToString("D", GlobalOptions.InvariantCultureInfo);

        public string InternalId => _guidId.ToString("D", GlobalOptions.InvariantCultureInfo);
        #endregion
        #region Methods
        public string GenerateDescription(int intLevel = -1)
        {
            if (intLevel >= DrugEffects.Count)
                return null;

            StringBuilder sbdDescription = new StringBuilder();
            bool blnNewLineFlag = false;
            string strSpaceString = LanguageManager.GetString("String_Space");
            string strColonString = LanguageManager.GetString("String_Colon");
            sbdDescription.Append(DisplayCategory(GlobalOptions.Language)).Append(strColonString).Append(strSpaceString).Append(CurrentDisplayName).AppendLine();

            if (intLevel != -1)
            {
                DrugEffect objDrugEffect = DrugEffects[intLevel];

                foreach (KeyValuePair<string, int> objAttribute in objDrugEffect.Attributes)
                {
                    if (objAttribute.Value != 0)
                    {
                        if (blnNewLineFlag)
                        {
                            sbdDescription.Append(',').Append(strSpaceString);
                        }

                        sbdDescription.Append(LanguageManager.GetString("String_Attribute" + objAttribute.Key + "Short"))
                            .Append(strSpaceString).Append(objAttribute.Value.ToString("+#;-#", GlobalOptions.CultureInfo));
                        blnNewLineFlag = true;
                    }
                }
                if (blnNewLineFlag)
                {
                    blnNewLineFlag = false;
                    sbdDescription.AppendLine();
                }

                foreach (KeyValuePair<string, int> objLimit in objDrugEffect.Limits)
                {
                    if (objLimit.Value != 0)
                    {
                        if (blnNewLineFlag)
                        {
                            sbdDescription.Append(',').Append(strSpaceString);
                        }

                        sbdDescription.Append(LanguageManager.GetString("Node_" + objLimit.Key)).Append(strSpaceString).Append(LanguageManager.GetString("String_Limit")).Append(strSpaceString)
                            .Append(objLimit.Value.ToString("+#;-#", GlobalOptions.CultureInfo));
                        blnNewLineFlag = true;
                    }
                }
                if (blnNewLineFlag)
                {
                    sbdDescription.AppendLine();
                }

                if (objDrugEffect.Initiative != 0 || objDrugEffect.InitiativeDice != 0)
                {
                    sbdDescription.Append(LanguageManager.GetString("String_AttributeINILong")).Append(strSpaceString);
                    if (objDrugEffect.Initiative != 0)
                    {
                        sbdDescription.Append(objDrugEffect.Initiative.ToString("+#;-#", GlobalOptions.CultureInfo));
                        if (objDrugEffect.InitiativeDice != 0)
                            sbdDescription.Append(objDrugEffect.InitiativeDice.ToString("+#;-#", GlobalOptions.CultureInfo)).Append(LanguageManager.GetString("String_D6"));
                    }
                    else if (objDrugEffect.InitiativeDice != 0)
                        sbdDescription.Append(objDrugEffect.InitiativeDice.ToString("+#;-#", GlobalOptions.CultureInfo)).Append(LanguageManager.GetString("String_D6"));
                    sbdDescription.AppendLine();
                }

                foreach (XmlNode strQuality in objDrugEffect.Qualities)
                    sbdDescription.Append(LanguageManager.TranslateExtra(strQuality.InnerText)).Append(strSpaceString).AppendLine(LanguageManager.GetString("String_Quality"));
                foreach (string strInfo in objDrugEffect.Infos)
                    sbdDescription.AppendLine(LanguageManager.TranslateExtra(strInfo));

                if (Category == "Custom Drug" || objDrugEffect.Duration != 0)
                    sbdDescription.Append(LanguageManager.GetString("Label_Duration")).Append(strColonString).Append(strSpaceString)
                        .Append("10 ⨯ ").Append((objDrugEffect.Duration + 1).ToString(GlobalOptions.CultureInfo)).Append(LanguageManager.GetString("String_D6")).Append(strSpaceString).AppendLine(LanguageManager.GetString("String_Minutes"));

                if (Category == "Custom Drug" || objDrugEffect.Speed != 0)
                {
                    sbdDescription.Append(LanguageManager.GetString("Label_Speed")).Append(strColonString).Append(strSpaceString);
                    if (objDrugEffect.Speed <= 0)
                        sbdDescription.AppendLine(LanguageManager.GetString("String_Immediate"));
                    else if (objDrugEffect.Speed <= 60)
                        sbdDescription.AppendLine((objDrugEffect.Speed / 3).ToString(GlobalOptions.CultureInfo) + strSpaceString + LanguageManager.GetString("String_CombatTurns"));
                    else
                        sbdDescription.AppendLine((objDrugEffect.Speed).ToString(GlobalOptions.CultureInfo) + LanguageManager.GetString("String_Seconds"));
                }

                if (objDrugEffect.CrashDamage != 0)
                    sbdDescription.Append(LanguageManager.GetString("Label_CrashEffect")).Append(strSpaceString)
                        .Append(objDrugEffect.CrashDamage.ToString(GlobalOptions.CultureInfo)).Append(LanguageManager.GetString("String_DamageStun")).Append(strSpaceString)
                        .AppendLine(LanguageManager.GetString("String_DamageUnresisted"));

                sbdDescription.Append(LanguageManager.GetString("Label_AddictionRating")).Append(strSpaceString).AppendLine((AddictionRating * (intLevel + 1)).ToString(GlobalOptions.CultureInfo));
                sbdDescription.Append(LanguageManager.GetString("Label_AddictionThreshold")).Append(strSpaceString).AppendLine((AddictionThreshold * (intLevel + 1)).ToString(GlobalOptions.CultureInfo));
                sbdDescription.Append(LanguageManager.GetString("Label_Cost")).Append(strSpaceString).Append((CostPerLevel * (intLevel + 1)).ToString(_objCharacter.Options.NuyenFormat, GlobalOptions.CultureInfo)).AppendLine("¥");
                sbdDescription.Append(LanguageManager.GetString("Label_Avail")).Append(strSpaceString).AppendLine(DisplayTotalAvail);
            }
            else
            {
                string strPerLevel = LanguageManager.GetString("String_PerLevel");
                sbdDescription.Append(LanguageManager.GetString("Label_AddictionRating")).Append(strSpaceString).Append(0.ToString(GlobalOptions.CultureInfo))
                    .Append(strSpaceString).AppendLine(strPerLevel);
<<<<<<< HEAD
			    strbldDescription.Append(LanguageManager.GetString("Label_Cost")).Append(strSpaceString).Append((CostPerLevel * (intLevel + 1)).ToString(_objCharacter.Options.NuyenFormat, GlobalOptions.CultureInfo))
			        .Append("¥").Append(strSpaceString).AppendLine(strPerLevel);
			    strbldDescription.Append(LanguageManager.GetString("Label_Avail")).Append(strSpaceString).AppendLine(TotalAvail(GlobalOptions.CultureInfo, GlobalOptions.Language));
			}

			return strbldDescription.ToString();
		}

	    public XmlNode GetNode()
	    {
	        return GetNode(GlobalOptions.Language);
	    }

	    public XmlNode GetNode(string strLanguage)
	    {
	        if (_objCachedMyXmlNode == null || strLanguage != _strCachedXmlNodeLanguage || GlobalOptions.LiveCustomData)
	        {
	            _objCachedMyXmlNode = SourceID == Guid.Empty
	                ? XmlManager.Load("drugcomponents.xml", _objCharacter.Options.CustomDataDictionary, strLanguage)
	                    .SelectSingleNode($"/chummer/drugcomponents/drugcomponent[name = \"{Name}\"]")
	                : XmlManager.Load("drugcomponents.xml", _objCharacter.Options.CustomDataDictionary, strLanguage)
	                    .SelectSingleNode($"/chummer/drugcomponents/drugcomponent[id = \"{SourceIDString}\" or id = \"{SourceIDString}\"]");
=======
                sbdDescription.Append(LanguageManager.GetString("Label_AddictionThreshold")).Append(strSpaceString).Append(0.ToString(GlobalOptions.CultureInfo))
                    .Append(strSpaceString).AppendLine(strPerLevel);
                sbdDescription.Append(LanguageManager.GetString("Label_Cost")).Append(strSpaceString).Append((CostPerLevel * (intLevel + 1)).ToString(_objCharacter.Options.NuyenFormat, GlobalOptions.CultureInfo))
                    .Append("¥").Append(strSpaceString).AppendLine(strPerLevel);
                sbdDescription.Append(LanguageManager.GetString("Label_Avail")).Append(strSpaceString).AppendLine(DisplayTotalAvail);
            }

            return sbdDescription.ToString();
        }

        public XmlNode GetNode()
        {
            return GetNode(GlobalOptions.Language);
        }

        public XmlNode GetNode(string strLanguage)
        {
            if (_objCachedMyXmlNode == null || strLanguage != _strCachedXmlNodeLanguage || GlobalOptions.LiveCustomData)
            {
                _objCachedMyXmlNode = SourceID == Guid.Empty
                    ? XmlManager.Load("drugcomponents.xml", strLanguage)
                        .SelectSingleNode($"/chummer/drugcomponents/drugcomponent[name = \"{Name}\"]")
                    : XmlManager.Load("drugcomponents.xml", strLanguage)
                        .SelectSingleNode($"/chummer/drugcomponents/drugcomponent[id = \"{SourceIDString}\" or id = \"{SourceIDString}\"]");
>>>>>>> 4d997dd7
                _strCachedXmlNodeLanguage = strLanguage;
            }
            return _objCachedMyXmlNode;
        }
        #endregion
    }
    /// <summary>
    /// Drug Effect
    /// </summary>
    public class DrugEffect : object
    {
        public DrugEffect()
        {
            Attributes = new Dictionary<string, int>();
            Limits = new Dictionary<string, int>();
            Qualities = new List<XmlNode>();
            Infos = new List<string>();
        }

        public Dictionary<string, int> Attributes { get; }

        public Dictionary<string, int> Limits { get; }

        public List<XmlNode> Qualities { get; }

        public List<string> Infos { get; }

        public int Initiative { get; set; }

        public int InitiativeDice { get; set; }

        public int CrashDamage { get; set; }

        public int Speed { get; set; }

        public int Duration { get; set; }

        public int Level { get; set; }
    }
}<|MERGE_RESOLUTION|>--- conflicted
+++ resolved
@@ -1235,63 +1235,6 @@
             objXmlWriter.WriteElementString("source", _strSource);
             objXmlWriter.WriteElementString("page", _strPage);
         }
-<<<<<<< HEAD
-		#endregion
-		#region Properties
-		/// <summary>
-		/// Drug Component's English Name
-		/// </summary>
-		public string Name
-		{
-			get => _strName;
-		    set => _strName = value;
-		}
-
-	    /// <summary>
-	    /// The name of the object as it should appear on printouts (translated name only).
-	    /// </summary>
-	    public string DisplayNameShort(string strLanguage)
-	    {
-	        if (strLanguage == GlobalOptions.DefaultLanguage)
-	            return Name;
-
-	        XmlNode xmlGearDataNode = GetNode(strLanguage);
-	        if (xmlGearDataNode?["name"]?.InnerText == "Custom Item")
-	        {
-	            return LanguageManager.TranslateExtra(Name, strLanguage);
-	        }
-
-	        return xmlGearDataNode?["translate"]?.InnerText ?? Name;
-	    }
-
-	    /// <summary>
-	    /// The name of the object as it should be displayed in lists. Name (Level X).
-	    /// </summary>
-	    public string DisplayName(CultureInfo objCulture, string strLanguage)
-	    {
-	        string strReturn = DisplayNameShort(strLanguage);
-	        if (Level != 0)
-	        {
-	            string strSpaceCharacter = LanguageManager.GetString("String_Space", strLanguage);
-	            strReturn += strSpaceCharacter + '(' + LanguageManager.GetString("String_Level", strLanguage) + strSpaceCharacter + Level.ToString(objCulture) + ')';
-	        }
-
-	        return strReturn;
-	    }
-
-	    public string CurrentDisplayName => DisplayName(GlobalOptions.CultureInfo, GlobalOptions.Language);
-
-	    /// <summary>
-	    /// Translated Category.
-	    /// </summary>
-	    public string DisplayCategory(string strLanguage)
-	    {
-	        if (strLanguage == GlobalOptions.DefaultLanguage)
-	            return Category;
-
-	        return XmlManager.Load("drugcomponents.xml", _objCharacter.Options.CustomDataDictionary, strLanguage).SelectSingleNode("/chummer/categories/category[. = \"" + Category + "\"]/@translate")?.InnerText ?? Category;
-	    }
-=======
         #endregion
         #region Properties
         /// <summary>
@@ -1345,9 +1288,8 @@
             if (strLanguage == GlobalOptions.DefaultLanguage)
                 return Category;
 
-            return XmlManager.Load("drugcomponents.xml", strLanguage).SelectSingleNode("/chummer/categories/category[. = \"" + Category + "\"]/@translate")?.InnerText ?? Category;
-        }
->>>>>>> 4d997dd7
+            return XmlManager.Load("drugcomponents.xml", _objCharacter.Options.CustomDataDictionary, strLanguage).SelectSingleNode("/chummer/categories/category[. = \"" + Category + "\"]/@translate")?.InnerText ?? Category;
+        }
 
         /// <summary>
         /// Category
@@ -1637,30 +1579,6 @@
                 string strPerLevel = LanguageManager.GetString("String_PerLevel");
                 sbdDescription.Append(LanguageManager.GetString("Label_AddictionRating")).Append(strSpaceString).Append(0.ToString(GlobalOptions.CultureInfo))
                     .Append(strSpaceString).AppendLine(strPerLevel);
-<<<<<<< HEAD
-			    strbldDescription.Append(LanguageManager.GetString("Label_Cost")).Append(strSpaceString).Append((CostPerLevel * (intLevel + 1)).ToString(_objCharacter.Options.NuyenFormat, GlobalOptions.CultureInfo))
-			        .Append("¥").Append(strSpaceString).AppendLine(strPerLevel);
-			    strbldDescription.Append(LanguageManager.GetString("Label_Avail")).Append(strSpaceString).AppendLine(TotalAvail(GlobalOptions.CultureInfo, GlobalOptions.Language));
-			}
-
-			return strbldDescription.ToString();
-		}
-
-	    public XmlNode GetNode()
-	    {
-	        return GetNode(GlobalOptions.Language);
-	    }
-
-	    public XmlNode GetNode(string strLanguage)
-	    {
-	        if (_objCachedMyXmlNode == null || strLanguage != _strCachedXmlNodeLanguage || GlobalOptions.LiveCustomData)
-	        {
-	            _objCachedMyXmlNode = SourceID == Guid.Empty
-	                ? XmlManager.Load("drugcomponents.xml", _objCharacter.Options.CustomDataDictionary, strLanguage)
-	                    .SelectSingleNode($"/chummer/drugcomponents/drugcomponent[name = \"{Name}\"]")
-	                : XmlManager.Load("drugcomponents.xml", _objCharacter.Options.CustomDataDictionary, strLanguage)
-	                    .SelectSingleNode($"/chummer/drugcomponents/drugcomponent[id = \"{SourceIDString}\" or id = \"{SourceIDString}\"]");
-=======
                 sbdDescription.Append(LanguageManager.GetString("Label_AddictionThreshold")).Append(strSpaceString).Append(0.ToString(GlobalOptions.CultureInfo))
                     .Append(strSpaceString).AppendLine(strPerLevel);
                 sbdDescription.Append(LanguageManager.GetString("Label_Cost")).Append(strSpaceString).Append((CostPerLevel * (intLevel + 1)).ToString(_objCharacter.Options.NuyenFormat, GlobalOptions.CultureInfo))
@@ -1681,11 +1599,10 @@
             if (_objCachedMyXmlNode == null || strLanguage != _strCachedXmlNodeLanguage || GlobalOptions.LiveCustomData)
             {
                 _objCachedMyXmlNode = SourceID == Guid.Empty
-                    ? XmlManager.Load("drugcomponents.xml", strLanguage)
+                    ? XmlManager.Load("drugcomponents.xml", _objCharacter.Options.CustomDataDictionary, strLanguage)
                         .SelectSingleNode($"/chummer/drugcomponents/drugcomponent[name = \"{Name}\"]")
-                    : XmlManager.Load("drugcomponents.xml", strLanguage)
+                    : XmlManager.Load("drugcomponents.xml", _objCharacter.Options.CustomDataDictionary, strLanguage)
                         .SelectSingleNode($"/chummer/drugcomponents/drugcomponent[id = \"{SourceIDString}\" or id = \"{SourceIDString}\"]");
->>>>>>> 4d997dd7
                 _strCachedXmlNodeLanguage = strLanguage;
             }
             return _objCachedMyXmlNode;
