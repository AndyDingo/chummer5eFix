using System;
using System.Collections.Generic;
using System.Globalization;
using System.Linq;
using System.Windows.Forms;
using System.Xml;
using System.Xml.XPath;
using Chummer.Skills;
using Chummer.Backend.Extensions;

namespace Chummer.Backend.Equipment
{
    /// <summary>
    /// A Weapon.
    /// </summary>
    public class Weapon : INamedParentWithGuidAndNode<Weapon>
    {
        private Guid _sourceID = new Guid();
        private Guid _guiID = new Guid();
        private string _strName = string.Empty;
        private string _strCategory = string.Empty;
        private string _strType = string.Empty;
        private int _intReach = 0;
        private string _strDamage = string.Empty;
        private string _strAP = "0";
        private string _strMode = string.Empty;
        private string _strRC = string.Empty;
        private string _strAmmo = string.Empty;
        private string _strAmmoCategory = string.Empty;
        private int _intConceal = 0;
        private List<Clip> _ammo = new List<Clip>();
        //private int _intAmmoRemaining = 0;
        //private int _intAmmoRemaining2 = 0;
        //private int _intAmmoRemaining3 = 0;
        //private int _intAmmoRemaining4 = 0;
        //private Guid _guiAmmoLoaded = new Guid();
        //private Guid _guiAmmoLoaded2 = new Guid();
        //private Guid _guiAmmoLoaded3 = new Guid();
        //private Guid _guiAmmoLoaded4 = new Guid();
        private int _intActiveAmmoSlot = 1;
        private string _strAvail = string.Empty;
        private decimal _decCost = 0;
        private string _strRange = string.Empty;
        private string _strAlternateRange = string.Empty;
        private double _dblRangeMultiplier = 1;
        private string _strSource = string.Empty;
        private string _strPage = string.Empty;
        private string _strWeaponName = string.Empty;
        private int _intFullBurst = 10;
        private int _intSuppressive = 20;
        private List<WeaponAccessory> _lstAccessories = new List<WeaponAccessory>();
        private List<Weapon> _lstUnderbarrel = new List<Weapon>();
        private bool _blnVehicleMounted = false;
        private string _strNotes = string.Empty;
        private string _strAltName = string.Empty;
        private string _strAltCategory = string.Empty;
        private string _strAltPage = string.Empty;
        private string _strUseSkill = string.Empty;
        private string _strLocation = string.Empty;
        private string _strSpec = string.Empty;
        private string _strSpec2 = string.Empty;
        private bool _blnIncludedInWeapon = false;
        private bool _blnInstalled = true;
        private bool _blnDiscountCost = false;
        private bool _blnRequireAmmo = true;
        private string _strAccuracy = string.Empty;
        private string _strRCTip = string.Empty;
        private string _strWeaponSlots = string.Empty;
        private bool _blnCyberware = false;
        private string _strParentID = string.Empty;

        private readonly Character _objCharacter;
        private string _mount;
        private string _extraMount;

        #region Constructor, Create, Save, Load, and Print Methods
        public Weapon(Character objCharacter)
        {
            // Create the GUID for the new Weapon.
            _guiID = Guid.NewGuid();
            _objCharacter = objCharacter;
        }

        /// Create a Weapon from an XmlNode and return the TreeNodes for it.
        /// <param name="objXmlWeapon">XmlNode to create the object from.</param>
        /// <param name="objNode">TreeNode to populate a TreeView.</param>
        /// <param name="cmsWeapon">ContextMenuStrip to use for Weapons.</param>
        /// <param name="cmsWeaponAccessory">ContextMenuStrip to use for Accessories.</param>
        /// <param name="blnCreateChildren">Whether or not child items should be created.</param>
        public void Create(XmlNode objXmlWeapon, TreeNode objNode, ContextMenuStrip cmsWeapon, ContextMenuStrip cmsWeaponAccessory, ContextMenuStrip cmsWeaponAccessoryGear = null, bool blnCreateChildren = true)
        {
            objXmlWeapon.TryGetField("id", Guid.TryParse, out _sourceID);
            objXmlWeapon.TryGetStringFieldQuickly("name", ref _strName);
            objXmlWeapon.TryGetStringFieldQuickly("category", ref _strCategory);
            objXmlWeapon.TryGetStringFieldQuickly("type", ref _strType);
            objXmlWeapon.TryGetInt32FieldQuickly("reach", ref _intReach);
            objXmlWeapon.TryGetStringFieldQuickly("accuracy", ref _strAccuracy);
            objXmlWeapon.TryGetStringFieldQuickly("damage", ref _strDamage);
            objXmlWeapon.TryGetStringFieldQuickly("ap", ref _strAP);
            objXmlWeapon.TryGetStringFieldQuickly("mode", ref _strMode);
            objXmlWeapon.TryGetStringFieldQuickly("ammo", ref _strAmmo);
            objXmlWeapon.TryGetStringFieldQuickly("mount", ref _mount);
            objXmlWeapon.TryGetStringFieldQuickly("extramount", ref _extraMount);
            if (objXmlWeapon["accessorymounts"] != null)
            {
                XmlNodeList objXmlMountList = objXmlWeapon.SelectNodes("accessorymounts/mount");
                string strMounts = string.Empty;
                foreach (XmlNode objXmlMount in objXmlMountList)
                {
                    strMounts += objXmlMount.InnerText + "/";
                }
                if (strMounts.EndsWith("/"))
                {
                    strMounts = strMounts.Substring(0, strMounts.Length - 1);
                }
                _strWeaponSlots = strMounts;
            }
            objXmlWeapon.TryGetStringFieldQuickly("ammocategory", ref _strAmmoCategory);
            objXmlWeapon.TryGetStringFieldQuickly("rc", ref _strRC);
            objXmlWeapon.TryGetInt32FieldQuickly("conceal", ref _intConceal);
            objXmlWeapon.TryGetStringFieldQuickly("avail", ref _strAvail);
            if (objXmlWeapon["cost"] != null)
            {
                // Check for a Variable Cost.
                if (objXmlWeapon["cost"].InnerText.StartsWith("Variable"))
                {
                    decimal decMin = 0;
                    decimal decMax = decimal.MaxValue;
                    char[] chrParentheses = { '(', ')' };
                    string strCost = objXmlWeapon["cost"].InnerText.Replace("Variable", string.Empty).Trim(chrParentheses);
                    if (strCost.Contains("-"))
                    {
                        string[] strValues = strCost.Split('-');
                        decMin = Convert.ToDecimal(strValues[0], GlobalOptions.InvariantCultureInfo);
                        decMax = Convert.ToDecimal(strValues[1], GlobalOptions.InvariantCultureInfo);
                    }
                    else
                        decMin = Convert.ToDecimal(strCost.Replace("+", string.Empty), GlobalOptions.InvariantCultureInfo);

                    if (decMin != 0 || decMax != decimal.MaxValue)
                    {
                        frmSelectNumber frmPickNumber = new frmSelectNumber();
                        if (decMax > 1000000)
                            decMax = 1000000;
                        frmPickNumber.Minimum = decMin;
                        frmPickNumber.Maximum = decMax;
                        frmPickNumber.Description = LanguageManager.Instance.GetString("String_SelectVariableCost").Replace("{0}", DisplayNameShort);
                        frmPickNumber.AllowCancel = false;
                        frmPickNumber.ShowDialog();
                        _decCost = frmPickNumber.SelectedValue;
                    }
                }
                else
                {
                    decimal.TryParse(objXmlWeapon["cost"].InnerText, NumberStyles.Any, GlobalOptions.InvariantCultureInfo, out _decCost);
                }
            }

            if (objXmlWeapon["cyberware"]?.InnerText == "yes")
                _blnCyberware = true;
            objXmlWeapon.TryGetStringFieldQuickly("source", ref _strSource);
            objXmlWeapon.TryGetStringFieldQuickly("page", ref _strPage);

            XmlDocument objXmlDocument = XmlManager.Instance.Load("weapons.xml");

            if (GlobalOptions.Instance.Language != "en-us")
            {
                XmlNode objWeaponNode = objXmlDocument.SelectSingleNode("/chummer/weapons/weapon[name = \"" + _strName + "\"]");
                if (objWeaponNode != null)
                {
                    objWeaponNode.TryGetStringFieldQuickly("translate", ref _strAltName);
                    objWeaponNode.TryGetStringFieldQuickly("altpage", ref _strAltPage);
                }

                objWeaponNode = objXmlDocument.SelectSingleNode("/chummer/categories/category[. = \"" + _strCategory + "\"]");
                _strAltCategory = objWeaponNode?.Attributes?["translate"]?.InnerText;
            }

            // Populate the Range if it differs from the Weapon's Category.
            if (objXmlWeapon["range"] != null)
            {
                _strRange = objXmlWeapon["range"].InnerText;
                if (objXmlWeapon["range"].Attributes["multiply"] != null)
                    _dblRangeMultiplier = Convert.ToDouble(objXmlWeapon["range"].Attributes["multiply"].InnerText, GlobalOptions.InvariantCultureInfo);
            }
            if (objXmlWeapon["alternaterange"] != null)
            {
                _strAlternateRange = objXmlWeapon["alternaterange"].InnerText;
            }

            objXmlWeapon.TryGetInt32FieldQuickly("fullburst", ref _intFullBurst);
            objXmlWeapon.TryGetInt32FieldQuickly("suppressive", ref _intSuppressive);

            objXmlWeapon.TryGetStringFieldQuickly("useskill", ref _strUseSkill);
            objXmlWeapon.TryGetBoolFieldQuickly("requireammo", ref _blnRequireAmmo);
            objXmlWeapon.TryGetStringFieldQuickly("spec", ref _strSpec);
            objXmlWeapon.TryGetStringFieldQuickly("spec2", ref _strSpec2);

            objNode.Text = DisplayName;
            objNode.Tag = _guiID.ToString();

            // If the Weapon comes with an Underbarrel Weapon, add it.
            if (objXmlWeapon.InnerXml.Contains("<underbarrels>") && blnCreateChildren)
            {
                foreach (XmlNode objXmlUnderbarrel in objXmlWeapon["underbarrels"].ChildNodes)
                {
                    Weapon objUnderbarrelWeapon = new Weapon(_objCharacter);
                    TreeNode objUnderbarrelNode = new TreeNode();
                    XmlNode objXmlWeaponNode =
                        objXmlDocument.SelectSingleNode("/chummer/weapons/weapon[name = \"" + objXmlUnderbarrel.InnerText + "\"]");
                    objUnderbarrelWeapon.Create(objXmlWeaponNode, objUnderbarrelNode, cmsWeapon, cmsWeaponAccessory, cmsWeaponAccessoryGear);
                    objUnderbarrelWeapon.ParentID = InternalId;
                    objUnderbarrelWeapon.IncludedInWeapon = true;
                    objUnderbarrelWeapon.Parent = this;
                    _lstUnderbarrel.Add(objUnderbarrelWeapon);
                    objUnderbarrelNode.ContextMenuStrip = cmsWeapon;
                    objNode.Nodes.Add(objUnderbarrelNode);
                }
            }

            //#1544 Ammunition not loading or available.
            if (_strUseSkill == "Throwing Weapons"
                && _strAmmo != "1")
            {
                _strAmmo = "1";
            }

            // If there are any Accessories that come with the Weapon, add them.
            if (objXmlWeapon.InnerXml.Contains("<accessories>") && blnCreateChildren)
            {
                XmlNodeList objXmlAccessoryList = objXmlWeapon.SelectNodes("accessories/accessory");
                foreach (XmlNode objXmlWeaponAccessory in objXmlAccessoryList)
                {
                    XmlNode objXmlAccessory = objXmlDocument.SelectSingleNode("/chummer/accessories/accessory[name = \"" + objXmlWeaponAccessory["name"].InnerText + "\"]");
                    TreeNode objAccessoryNode = new TreeNode();
                    WeaponAccessory objAccessory = new WeaponAccessory(_objCharacter);
                    int intAccessoryRating = 0;
                    if (objXmlWeaponAccessory.InnerXml.Contains("<rating>"))
                    {
                        intAccessoryRating = Convert.ToInt32(objXmlWeaponAccessory["rating"].InnerText);
                    }
                    if (objXmlWeaponAccessory.InnerXml.Contains("mount"))
                    {
                        if (objXmlWeaponAccessory.InnerXml.Contains("<extramount>"))
                        {
                            objAccessory.Create(objXmlAccessory, objAccessoryNode, new Tuple<string, string>(objXmlAccessory["mount"].InnerText, objXmlAccessory["extramount"].InnerText), intAccessoryRating, cmsWeaponAccessoryGear, false, blnCreateChildren);
                        }
                        else
                        {
                            objAccessory.Create(objXmlAccessory, objAccessoryNode, new Tuple<string, string>(objXmlAccessory["mount"].InnerText, "None"), intAccessoryRating, cmsWeaponAccessoryGear, false, blnCreateChildren);
                        }
                    }
                    else
                    {
                        objAccessory.Create(objXmlAccessory, objAccessoryNode, new Tuple<string, string>("Internal", "None"), intAccessoryRating, cmsWeaponAccessoryGear, false, blnCreateChildren);
                    }
                    // Add any extra Gear that comes with the Weapon Accessory.
                    if (objXmlWeaponAccessory["gears"] != null && blnCreateChildren)
                    {
                        XmlDocument objXmlGearDocument = XmlManager.Instance.Load("gear.xml");
                        foreach (XmlNode objXmlAccessoryGear in objXmlWeaponAccessory.SelectNodes("gears/usegear"))
                        {
                            int intGearRating = 0;
<<<<<<< HEAD
                            decimal decGearQty = 1;
                            string strChildForceSource = string.Empty;
                            string strChildForcePage = string.Empty;
                            string strChildForceValue = string.Empty;
                            bool blnStartCollapsed = objXmlAccessoryGear["name"].Attributes?["startcollapsed"]?.InnerText == "yes";
                            if (objXmlAccessoryGear["rating"] != null)
                                intGearRating = Convert.ToInt32(objXmlAccessoryGear["rating"].InnerText);
                            if (objXmlAccessoryGear["name"].Attributes["qty"] != null)
                                decGearQty = Convert.ToDecimal(objXmlAccessoryGear["name"].Attributes["qty"].InnerText, GlobalOptions.InvariantCultureInfo);
                            if (objXmlAccessoryGear["name"].Attributes["select"] != null)
                                strChildForceValue = objXmlAccessoryGear["name"].Attributes["select"].InnerText;
                            if (objXmlAccessoryGear["source"] != null)
                                strChildForceSource = objXmlAccessoryGear["source"].InnerText;
                            if (objXmlAccessoryGear["page"] != null)
                                strChildForcePage = objXmlAccessoryGear["page"].InnerText;
=======
                            int intGearQty = 1;
                            string strChildForceSource  = objXmlAccessoryGear.Attributes["source"]?.InnerText ?? string.Empty;
                            string strChildForcePage    = objXmlAccessoryGear.Attributes["page"]?.InnerText ?? string.Empty;
                            string strChildForceValue   = objXmlAccessoryGear.Attributes["select"]?.InnerText ?? string.Empty;
                            bool blnStartCollapsed      = objXmlAccessoryGear.Attributes?["startcollapsed"]?.InnerText == "yes";
                            if (objXmlAccessoryGear.Attributes["rating"] != null)
                                intGearRating = Convert.ToInt32(objXmlAccessoryGear.Attributes["rating"].InnerText);
                            if (objXmlAccessoryGear.Attributes["qty"] != null)
                                intGearQty = Convert.ToInt32(objXmlAccessoryGear.Attributes["qty"].InnerText);
>>>>>>> 72556ded

                            XmlNode objXmlGear = objXmlGearDocument.SelectSingleNode("/chummer/gears/gear[name = \"" + objXmlAccessoryGear.InnerText + "\"]");
                            Gear objGear = new Gear(_objCharacter);

                            TreeNode objGearNode = new TreeNode();
                            List<Weapon> lstWeapons = new List<Weapon>();
                            List<TreeNode> lstWeaponNodes = new List<TreeNode>();

                            if (!string.IsNullOrEmpty(objXmlGear["devicerating"]?.InnerText))
                            {
                                Commlink objCommlink = new Commlink(_objCharacter);
                                objCommlink.Create(objXmlGear, objGearNode, intGearRating, lstWeapons, lstWeaponNodes, strChildForceValue);
                                objGear = objCommlink;
                            }
                            else
                                objGear.Create(objXmlGear, objGearNode, intGearRating, lstWeapons, lstWeaponNodes, strChildForceValue);
                            objGear.Quantity = decGearQty;
                            objGear.Cost = "0";
                            objGear.MinRating = intGearRating;
                            objGear.MaxRating = intGearRating;
                            objGear.IncludedInParent = true;
                            if (!string.IsNullOrEmpty(strChildForceSource))
                                objGear.Source = strChildForceSource;
                            if (!string.IsNullOrEmpty(strChildForcePage))
                                objGear.Page = strChildForcePage;
                            objAccessory.Gear.Add(objGear);

                            // Change the Capacity of the child if necessary.
                            if (objXmlAccessoryGear["capacity"] != null)
                                objGear.Capacity = "[" + objXmlAccessoryGear["capacity"].InnerText + "]";

                            objGearNode.ContextMenuStrip = cmsWeaponAccessoryGear;
                            objAccessoryNode.Nodes.Add(objGearNode);
                            if (!blnStartCollapsed)
                                objAccessoryNode.Expand();
                        }
                    }

                    objAccessory.IncludedInWeapon = true;
                    objAccessory.Parent = this;
                    objAccessoryNode.ContextMenuStrip = cmsWeaponAccessory;
                    _lstAccessories.Add(objAccessory);
                    objAccessoryNode.Text = objAccessory.DisplayName;
                    objNode.Nodes.Add(objAccessoryNode);
                    objNode.Expand();
                }
            }
        }

        /// <summary>
        /// Save the object's XML to the XmlWriter.
        /// </summary>
        /// <param name="objWriter">XmlTextWriter to write with.</param>
        public void Save(XmlTextWriter objWriter)
        {
            objWriter.WriteStartElement("weapon");
            objWriter.WriteElementString("sourceid", _sourceID.ToString());
            objWriter.WriteElementString("guid", _guiID.ToString());
            objWriter.WriteElementString("name", _strName);
            objWriter.WriteElementString("category", _strCategory);
            objWriter.WriteElementString("type", _strType);
            objWriter.WriteElementString("spec", _strSpec);
            objWriter.WriteElementString("spec2", _strSpec2);
            objWriter.WriteElementString("reach", _intReach.ToString(CultureInfo.InvariantCulture));
            objWriter.WriteElementString("damage", _strDamage);
            objWriter.WriteElementString("ap", _strAP);
            objWriter.WriteElementString("mode", _strMode);
            objWriter.WriteElementString("rc", _strRC);
            objWriter.WriteElementString("ammo", _strAmmo);
            objWriter.WriteElementString("cyberware", _blnCyberware.ToString());
            objWriter.WriteElementString("ammocategory", _strAmmoCategory);

            objWriter.WriteStartElement("clips");
            foreach (Clip clip in _ammo)
            {
                clip.Save(objWriter);
            }
            objWriter.WriteEndElement();

            objWriter.WriteElementString("conceal", _intConceal.ToString(CultureInfo.InvariantCulture));
            objWriter.WriteElementString("avail", _strAvail);
            objWriter.WriteElementString("cost", _decCost.ToString(CultureInfo.InvariantCulture));
            objWriter.WriteElementString("useskill", _strUseSkill);
            objWriter.WriteElementString("range", _strRange);
            objWriter.WriteElementString("alternaterange", _strAlternateRange);
            objWriter.WriteElementString("rangemultiply", _dblRangeMultiplier.ToString(GlobalOptions.InvariantCultureInfo));
            objWriter.WriteElementString("fullburst", _intFullBurst.ToString(CultureInfo.InvariantCulture));
            objWriter.WriteElementString("suppressive", _intSuppressive.ToString(CultureInfo.InvariantCulture));
            objWriter.WriteElementString("source", _strSource);
            objWriter.WriteElementString("page", _strPage);
            objWriter.WriteElementString("parentid", _strParentID);
            objWriter.WriteElementString("weaponname", _strWeaponName);
            objWriter.WriteElementString("included", _blnIncludedInWeapon.ToString());
            objWriter.WriteElementString("installed", _blnInstalled.ToString());
            objWriter.WriteElementString("requireammo", _blnRequireAmmo.ToString());
            objWriter.WriteElementString("accuracy", _strAccuracy);
            objWriter.WriteElementString("mount", _mount);
            objWriter.WriteElementString("extramount", _extraMount);
            if (_lstAccessories.Count > 0)
            {
                objWriter.WriteStartElement("accessories");
                foreach (WeaponAccessory objAccessory in _lstAccessories)
                    objAccessory.Save(objWriter);
                objWriter.WriteEndElement();
            }
            if (_lstUnderbarrel.Count > 0)
            {
                foreach (Weapon objUnderbarrel in _lstUnderbarrel)
                {
                    objWriter.WriteStartElement("underbarrel");
                    objUnderbarrel.Save(objWriter);
                    objWriter.WriteEndElement();
                }
            }
            objWriter.WriteElementString("location", _strLocation);
            objWriter.WriteElementString("notes", _strNotes);
            objWriter.WriteElementString("discountedcost", DiscountCost.ToString());
            objWriter.WriteEndElement();
            _objCharacter.SourceProcess(_strSource);
        }

        /// <summary>
        /// Load the CharacterAttribute from the XmlNode.
        /// </summary>
        /// <param name="objNode">XmlNode to load.</param>
        public void Load(XmlNode objNode, bool blnCopy = false)
        {
            if (blnCopy)
            {
                _guiID = Guid.NewGuid();
                _ammo = new List<Clip>();
                _intActiveAmmoSlot = 1;
            }
            else
            {
                objNode.TryGetField("guid", Guid.TryParse, out _guiID);
                _ammo.Clear();
                if (objNode["clips"] != null)
                {
                    XmlNode clipNode = objNode["clips"];

                    foreach (XmlNode node in clipNode.ChildNodes)
                    {
                        Clip LoopClip = Clip.Load(node);

                        _ammo.Add(LoopClip);
                    }
                }
                else //Load old clips
                {
                    foreach (string s in new[] { string.Empty, "2", "3", "4" })
                    {
                        int ammo = 0;
                        Guid guid = Guid.Empty;

                        if (objNode.TryGetInt32FieldQuickly("ammoremaining" + s, ref ammo) &&
                            objNode.TryGetField("ammoloaded" + s, Guid.TryParse, out guid) &&
                            ammo > 0 && guid != Guid.Empty)
                        {
                            _ammo.Add(new Clip(guid, ammo));
                        }
                    }
                }
            }

            objNode.TryGetStringFieldQuickly("name", ref _strName);
            if (objNode["sourceid"] == null)
            {
                XmlDocument objXmlDocument = XmlManager.Instance.Load("weapons.xml");
                XmlNode objWeaponNode = objXmlDocument.SelectSingleNode("/chummer/weapons/weapon[name = \"" + _strName + "\"]");
                if (objWeaponNode != null)
                {
                    _sourceID = Guid.Parse(objWeaponNode["id"].InnerText);
                }
            }
            else
            {
                _sourceID = Guid.Parse(objNode["sourceid"].InnerText);
            }
            objNode.TryGetStringFieldQuickly("category", ref _strCategory);
            if (_strCategory == "Hold-Outs")
                _strCategory = "Holdouts";
            else if (_strCategory == "Cyberware Hold-Outs")
                _strCategory = "Cyberware Holdouts";
            objNode.TryGetStringFieldQuickly("type", ref _strType);
            objNode.TryGetStringFieldQuickly("spec", ref _strSpec);
            objNode.TryGetStringFieldQuickly("spec2", ref _strSpec2);
            objNode.TryGetInt32FieldQuickly("reach", ref _intReach);
            objNode.TryGetStringFieldQuickly("accuracy", ref _strAccuracy);
            objNode.TryGetStringFieldQuickly("damage", ref _strDamage);
            objNode.TryGetStringFieldQuickly("ap", ref _strAP);
            objNode.TryGetStringFieldQuickly("mode", ref _strMode);
            objNode.TryGetStringFieldQuickly("rc", ref _strRC);
            objNode.TryGetStringFieldQuickly("ammo", ref _strAmmo);
            objNode.TryGetBoolFieldQuickly("cyberware", ref _blnCyberware);
            objNode.TryGetStringFieldQuickly("ammocategory", ref _strAmmoCategory);
            objNode.TryGetInt32FieldQuickly("conceal", ref _intConceal);
            objNode.TryGetStringFieldQuickly("avail", ref _strAvail);
            objNode.TryGetDecFieldQuickly("cost", ref _decCost);
            objNode.TryGetInt32FieldQuickly("fullburst", ref _intFullBurst);
            objNode.TryGetInt32FieldQuickly("suppressive", ref _intSuppressive);
            objNode.TryGetStringFieldQuickly("page", ref _strPage);
            objNode.TryGetStringFieldQuickly("parentid", ref _strParentID);
            objNode.TryGetInt32FieldQuickly("fullburst", ref _intFullBurst);
            objNode.TryGetStringFieldQuickly("source", ref _strSource);
            objNode.TryGetStringFieldQuickly("weaponname", ref _strWeaponName);
            objNode.TryGetStringFieldQuickly("range", ref _strRange);
            objNode.TryGetStringFieldQuickly("mount", ref _mount);
            objNode.TryGetStringFieldQuickly("extramount", ref _extraMount);
            if (_strRange == "Hold-Outs")
            {
                _strRange = "Holdouts";
            }
            if (!objNode.TryGetStringFieldQuickly("alternaterange", ref _strAlternateRange))
            {
                XmlDocument objXmlDocument = XmlManager.Instance.Load("weapons.xml");
                XmlNode objWeaponNode = objXmlDocument.SelectSingleNode("/chummer/weapons/weapon[name = \"" + _strName + "\"]");
                if (objWeaponNode?["alternaterange"] != null)
                {
                    _strAlternateRange = objWeaponNode["alternaterange"].InnerText;
                }
            }
            objNode.TryGetStringFieldQuickly("useskill", ref _strUseSkill);
            objNode.TryGetDoubleFieldQuickly("rangemultiply", ref _dblRangeMultiplier);
            objNode.TryGetBoolFieldQuickly("included", ref _blnIncludedInWeapon);
            if (Name == "Unarmed Attack")
                _blnIncludedInWeapon = true; // Unarmed Attack can never be removed
            objNode.TryGetBoolFieldQuickly("installed", ref _blnInstalled);
            objNode.TryGetBoolFieldQuickly("requireammo", ref _blnRequireAmmo);


            //#1544 Ammunition not loading or available.
            if (_strUseSkill == "Throwing Weapons"
                && _strAmmo != "1")
            {
                _strAmmo = "1";
            }

            if (GlobalOptions.Instance.Language != "en-us")
            {
                XmlDocument objXmlDocument = XmlManager.Instance.Load("weapons.xml");
                XmlNode objWeaponNode = objXmlDocument.SelectSingleNode("/chummer/weapons/weapon[name = \"" + _strName + "\"]");
                if (objWeaponNode != null)
                {
                    objWeaponNode.TryGetStringFieldQuickly("translate", ref _strAltName);
                    objWeaponNode.TryGetStringFieldQuickly("altpage", ref _strAltPage);
                }

                objWeaponNode = objXmlDocument.SelectSingleNode("/chummer/categories/category[. = \"" + _strCategory + "\"]");
                _strAltCategory = objWeaponNode?.Attributes?["translate"]?.InnerText;
            }

            if (objNode.InnerXml.Contains("<accessories>"))
            {
                XmlNodeList nodChildren = objNode.SelectNodes("accessories/accessory");
                foreach (XmlNode nodChild in nodChildren)
                {
                    WeaponAccessory objAccessory = new WeaponAccessory(_objCharacter);
                    objAccessory.Load(nodChild, blnCopy);
                    objAccessory.Parent = this;
                    _lstAccessories.Add(objAccessory);
                }
            }

            if (objNode.InnerXml.Contains("<underbarrel>"))
            {
                foreach (XmlNode nodWeapon in objNode.SelectNodes("underbarrel/weapon"))
                {
                    Weapon objUnderbarrel = new Weapon(_objCharacter);
                    objUnderbarrel.Load(nodWeapon, blnCopy);
                    objUnderbarrel.Parent = this;
                    _lstUnderbarrel.Add(objUnderbarrel);
                }
            }
            objNode.TryGetStringFieldQuickly("notes", ref _strNotes);
            objNode.TryGetStringFieldQuickly("location", ref _strLocation);
            objNode.TryGetBoolFieldQuickly("discountedcost", ref _blnDiscountCost);
        }

        /// <summary>
        /// Print the object's XML to the XmlWriter.
        /// </summary>
        /// <param name="objWriter">XmlTextWriter to write with.</param>
        public void Print(XmlTextWriter objWriter)
        {
            // Find the piece of Gear that created this item if applicable
            List<Gear> lstGearToSearch = new List<Gear>(_objCharacter.Gear);
            foreach (Cyberware objCyberware in _objCharacter.Cyberware.DeepWhere(x => x.Children, x => x.Gear.Count > 0))
            {
                lstGearToSearch.AddRange(objCyberware.Gear);
            }
            foreach (Weapon objWeapon in _objCharacter.Weapons.DeepWhere(x => x.Children, x => x.WeaponAccessories.Any(y => y.Gear.Count > 0)))
            {
                foreach (WeaponAccessory objAccessory in objWeapon.WeaponAccessories)
                {
                    lstGearToSearch.AddRange(objAccessory.Gear);
                }
            }
            foreach (Armor objArmor in _objCharacter.Armor)
            {
                lstGearToSearch.AddRange(objArmor.Gear);
            }
            foreach (Vehicle objVehicle in _objCharacter.Vehicles)
            {
                lstGearToSearch.AddRange(objVehicle.Gear);
                foreach (Weapon objWeapon in objVehicle.Weapons.DeepWhere(x => x.Children, x => x.WeaponAccessories.Any(y => y.Gear.Count > 0)))
                {
                    foreach (WeaponAccessory objAccessory in objWeapon.WeaponAccessories)
                    {
                        lstGearToSearch.AddRange(objAccessory.Gear);
                    }
                }
                foreach (VehicleMod objVehicleMod in objVehicle.Mods.Where(x => x.Cyberware.Count > 0 || x.Weapons.Count > 0))
                {
                    foreach (Cyberware objCyberware in objVehicleMod.Cyberware.DeepWhere(x => x.Children, x => x.Gear.Count > 0))
                    {
                        lstGearToSearch.AddRange(objCyberware.Gear);
                    }
                    foreach (Weapon objWeapon in objVehicleMod.Weapons.DeepWhere(x => x.Children, x => x.WeaponAccessories.Any(y => y.Gear.Count > 0)))
                    {
                        foreach (WeaponAccessory objAccessory in objWeapon.WeaponAccessories)
                        {
                            lstGearToSearch.AddRange(objAccessory.Gear);
                        }
                    }
                }
            }
            Gear objGear = CommonFunctions.DeepFindById(ParentID, lstGearToSearch);

            objWriter.WriteStartElement("weapon");
            objWriter.WriteElementString("name", DisplayNameShort);
            objWriter.WriteElementString("name_english", _strName);
            objWriter.WriteElementString("category", DisplayCategory);
            objWriter.WriteElementString("category_english", _strCategory);
            objWriter.WriteElementString("type", _strType);
            objWriter.WriteElementString("reach", TotalReach.ToString());
            objWriter.WriteElementString("accuracy", TotalAccuracy);
            objWriter.WriteElementString("damage", CalculatedDamage());
            objWriter.WriteElementString("damage_english", CalculatedDamage(0, true));
            objWriter.WriteElementString("rawdamage", _strDamage);
            objWriter.WriteElementString("ap", TotalAP);
            objWriter.WriteElementString("mode", CalculatedMode);
            objWriter.WriteElementString("rc", TotalRC);
            objWriter.WriteElementString("ammo", CalculatedAmmo());
            objWriter.WriteElementString("ammo_english", CalculatedAmmo(true));
            objWriter.WriteElementString("conceal", CalculatedConcealability());
            if (objGear != null)
            {
                objWriter.WriteElementString("avail", objGear.TotalAvail(true));
                objWriter.WriteElementString("cost", objGear.TotalCost.ToString());
                objWriter.WriteElementString("owncost", objGear.OwnCost.ToString());
            }
            else
            {
                objWriter.WriteElementString("avail", TotalAvail);
                objWriter.WriteElementString("cost", TotalCost.ToString());
                objWriter.WriteElementString("owncost", OwnCost.ToString());
            }
            objWriter.WriteElementString("source", _objCharacter.Options.LanguageBookShort(_strSource));
            objWriter.WriteElementString("page", Page);
            objWriter.WriteElementString("weaponname", _strWeaponName);
            objWriter.WriteElementString("location", _strLocation);
            if (_lstAccessories.Count > 0)
            {
                objWriter.WriteStartElement("accessories");
                foreach (WeaponAccessory objAccessory in _lstAccessories)
                    objAccessory.Print(objWriter);
                objWriter.WriteEndElement();
            }

            Dictionary<string, string> dictionaryRanges = RangeStrings;
            // <ranges>
            objWriter.WriteStartElement("ranges");
            objWriter.WriteElementString("short", dictionaryRanges["short"]);
            objWriter.WriteElementString("medium", dictionaryRanges["medium"]);
            objWriter.WriteElementString("long", dictionaryRanges["long"]);
            objWriter.WriteElementString("extreme", dictionaryRanges["extreme"]);
            // </ranges>
            objWriter.WriteEndElement();

            // <alternateranges>
            objWriter.WriteStartElement("alternateranges");
            objWriter.WriteElementString("short", dictionaryRanges["alternateshort"]);
            objWriter.WriteElementString("medium", dictionaryRanges["alternatemedium"]);
            objWriter.WriteElementString("long", dictionaryRanges["alternatelong"]);
            objWriter.WriteElementString("extreme", dictionaryRanges["alternateextreme"]);
            // </alternateranges>
            objWriter.WriteEndElement();

            if (_lstUnderbarrel.Count > 0)
            {
                foreach (Weapon objUnderbarrel in _lstUnderbarrel)
                {
                    objWriter.WriteStartElement("underbarrel");
                    objUnderbarrel.Print(objWriter);
                    objWriter.WriteEndElement();
                }
            }

            // Currently loaded Ammo.
            Guid guiAmmo = GetClip(_intActiveAmmoSlot).Guid;

            objWriter.WriteElementString("currentammo", GetAmmoName(guiAmmo));
            objWriter.WriteStartElement("clips");
            foreach (Clip objClip in _ammo)
            {
                objClip.AmmoName = GetAmmoName(objClip.Guid);
                objClip.Save(objWriter);
            }
            objWriter.WriteEndElement();

            //Don't seem to be used
            //objWriter.WriteElementString("ammoslot1", GetAmmoName(_guiAmmoLoaded));
            //objWriter.WriteElementString("ammoslot2", GetAmmoName(_guiAmmoLoaded2));
            //objWriter.WriteElementString("ammoslot3", GetAmmoName(_guiAmmoLoaded3));
            //objWriter.WriteElementString("ammoslot4", GetAmmoName(_guiAmmoLoaded4));

            objWriter.WriteElementString("dicepool", DicePool);
            objWriter.WriteElementString("skill", Skill?.Name);

            if (_objCharacter.Options.PrintNotes)
                objWriter.WriteElementString("notes", _strNotes);

            objWriter.WriteEndElement();
        }

        /// <summary>
        /// Get the name of Ammo from the character or Vehicle.
        /// </summary>
        /// <param name="guiAmmo">InternalId of the Ammo to find.</param>
        private string GetAmmoName(Guid guiAmmo)
        {
            if (guiAmmo == Guid.Empty)
                return string.Empty;
            else
            {
                Gear objAmmo = CommonFunctions.DeepFindById(guiAmmo.ToString(), _objCharacter.Gear);
                if (objAmmo == null)
                {
                    objAmmo = CommonFunctions.FindVehicleGear(guiAmmo.ToString(), _objCharacter.Vehicles);
                }

                if (objAmmo != null)
                    return objAmmo.DisplayNameShort;
                else
                    return string.Empty;
            }
        }
        #endregion

        #region Properties
        /// <summary>
        /// Weapon Accessories.
        /// </summary>
        public List<WeaponAccessory> WeaponAccessories => _lstAccessories;

        /// <summary>
        /// Underbarrel Weapon.
        /// </summary>
        public List<Weapon> UnderbarrelWeapons => _lstUnderbarrel;

        /// <summary>
        /// Children as Underbarrel Weapon.
        /// </summary>
        public List<Weapon> Children => UnderbarrelWeapons;

        /// <summary>
        /// Whether or not this Weapon is an Underbarrel Weapon.
        /// </summary>
        public bool IsUnderbarrelWeapon
        {
            get
            {
                return Parent != null;
            }
        }

        /// <summary>
        /// Internal identifier which will be used to identify this Weapon.
        /// </summary>
        public string InternalId => _guiID.ToString();

        public string DisplayNameShort
        {
            get
            {
                if (!string.IsNullOrEmpty(_strAltName))
                    return _strAltName;

                return _strName;
            }
        }

        /// <summary>
        /// Display name.
        /// </summary>
        public string DisplayName
        {
            get
            {
                string strReturn = DisplayNameShort;

                if (!string.IsNullOrEmpty(_strWeaponName))
                {
                    strReturn += " (\"" + _strWeaponName + "\")";
                }

                return strReturn;
            }
        }

        /// <summary>
        /// Name.
        /// </summary>
        public string Name
        {
            get
            {
                return _strName;
            }
            set
            {
                _strName = value;
            }
        }

        /// <summary>
        /// A custom name for the Weapon assigned by the player.
        /// </summary>
        public string WeaponName
        {
            get
            {
                return _strWeaponName;
            }
            set
            {
                _strWeaponName = value;
            }
        }

        /// <summary>
        /// Translated Category.
        /// </summary>
        public string DisplayCategory
        {
            get
            {
                string strReturn = _strCategory;
                if (!string.IsNullOrEmpty(_strAltCategory))
                    strReturn = _strAltCategory;

                // So Categories are actually the name of object types, so pull them from the language file.
                if (strReturn == "Gear")
                {
                    strReturn = LanguageManager.Instance.GetString("String_SelectPACKSKit_Gear");
                }
                if (strReturn == "Cyberware")
                {
                    strReturn = LanguageManager.Instance.GetString("String_SelectPACKSKit_Cyberware");
                }
                if (strReturn == "Bioware")
                {
                    strReturn = LanguageManager.Instance.GetString("String_SelectPACKSKit_Bioware");
                }

                return strReturn;
            }
        }

        /// <summary>
        /// Translated Ammo Category.
        /// </summary>
        public string DisplayAmmoCategory
        {
            get
            {
                string strReturn = AmmoCategory;
                // Get the translated name if applicable.
                if (GlobalOptions.Instance.Language != "en-us")
                {
                    XmlDocument objXmlDocument = XmlManager.Instance.Load("weapons.xml");
                    XmlNode objNode = objXmlDocument.SelectSingleNode("/chummer/categories/category[. = \"" + _strCategory + "\"]");
                    strReturn = objNode?.Attributes?["translate"]?.InnerText;
                }

                return strReturn;
            }
        }

        /// <summary>
        /// Category.
        /// </summary>
        public string Category
        {
            get
            {
                return _strCategory;
            }
            set
            {
                _strCategory = value;
            }
        }

        /// <summary>
        /// Type of Weapon (either Melee or Ranged).
        /// </summary>
        public string WeaponType
        {
            get
            {
                return _strType;
            }
            set
            {
                _strType = value;
            }
        }

        /// <summary>
        /// Is this weapon cyberware?
        /// </summary>
        public bool Cyberware => _blnCyberware;

        /// <summary>
        /// Reach.
        /// </summary>
        public int Reach
        {
            get
            {
                return _intReach;
            }
            set
            {
                _intReach = value;
            }
        }

        /// <summary>
        /// Accuracy.
        /// </summary>
        public string Accuracy
        {
            get
            {
                return _strAccuracy;
            }
            set
            {
                _strAccuracy = value;
            }
        }

        /// <summary>
        /// Damage.
        /// </summary>
        public string Damage
        {
            get
            {
                return _strDamage;
            }
            set
            {
                _strDamage = value;
            }
        }

        /// <summary>
        /// Armor Penetration.
        /// </summary>
        public string AP
        {
            get
            {
                return _strAP;
            }
            set
            {
                _strAP = value;
            }
        }

        /// <summary>
        /// Firing Mode.
        /// </summary>
        public string Mode
        {
            get
            {
                return _strMode;
            }
            set
            {
                _strMode = value;
            }
        }

        /// <summary>
        /// Recoil.
        /// </summary>
        public string RC
        {
            get
            {
                if (_strRC == "0")
                    return "-";
                else
                    return _strRC;
            }
            set
            {
                _strRC = value;
            }
        }

        /// <summary>
        /// Ammo.
        /// </summary>
        public string Ammo
        {
            get
            {
                return _strAmmo;
            }
            set
            {
                _strAmmo = value;
            }
        }

        /// <summary>
        /// Category of Ammo the Weapon uses.
        /// </summary>
        public string AmmoCategory
        {
            get
            {
                if (!string.IsNullOrEmpty(_strAmmoCategory))
                    return _strAmmoCategory;

                return _strCategory;
            }
        }

        /// <summary>
        /// The number of rounds remaining in the Weapon.
        /// </summary>
        public int AmmoRemaining
        {
            get { return GetClip(_intActiveAmmoSlot).Ammo; }
            set { GetClip(_intActiveAmmoSlot).Ammo = value; }
        }

        /// <summary>
        /// The type of Ammuniation loaded in the Weapon.
        /// </summary>
        public string AmmoLoaded
        {
            get { return GetClip(_intActiveAmmoSlot).Guid.ToString(); }
            set { GetClip(_intActiveAmmoSlot).Guid = Guid.Parse(value); }
        }

        /// <summary>
        /// Active Ammo slot number.
        /// </summary>
        public int ActiveAmmoSlot
        {
            get
            {
                return _intActiveAmmoSlot;
            }
            set
            {
                _intActiveAmmoSlot = value;
            }
        }

        /// <summary>
        /// Number of Ammo slots the Weapon has.
        /// </summary>
        public int AmmoSlots
        {
            get
            {
                return 1 + _lstAccessories.Sum(objAccessory => objAccessory.AmmoSlots);
            }
        }

        /// <summary>
        /// Concealability.
        /// </summary>
        public int Concealability
        {
            get
            {
                return _intConceal;
            }
            set
            {
                _intConceal = value;
            }
        }

        /// <summary>
        /// Avail.
        /// </summary>
        public string Avail
        {
            get
            {
                return _strAvail;
            }
            set
            {
                _strAvail = value;
            }
        }

        /// <summary>
        /// Cost.
        /// </summary>
        public decimal Cost
        {
            get
            {
                return _decCost;
            }
            set
            {
                _decCost = value;
            }
        }

        /// <summary>
        /// Sourcebook.
        /// </summary>
        public string Source
        {
            get
            {
                return _strSource;
            }
            set
            {
                _strSource = value;
            }
        }

        /// <summary>
        /// Sourcebook Page Number.
        /// </summary>
        public string Page
        {
            get
            {
                if (!string.IsNullOrEmpty(_strAltPage))
                    return _strAltPage;

                return _strPage;
            }
            set
            {
                _strPage = value;
            }
        }

        public Weapon Parent { get; set; } = null;

        /// <summary>
        /// ID of the object that added this weapon (if any).
        /// </summary>
        public string ParentID
        {
            get
            {
                return _strParentID;
            }
            set
            {
                _strParentID = value;
            }
        }

        /// <summary>
        /// Location.
        /// </summary>
        public string Location
        {
            get
            {
                return _strLocation;
            }
            set
            {
                _strLocation = value;
            }
        }

        /// <summary>
        /// Notes.
        /// </summary>
        public string Notes
        {
            get
            {
                return _strNotes;
            }
            set
            {
                _strNotes = value;
            }
        }

        /// <summary>
        /// Whether or not the Weapon is mounted on a Vehicle.
        /// </summary>
        public bool VehicleMounted
        {
            get
            {
                return _blnVehicleMounted;
            }
            set
            {
                _blnVehicleMounted = value;
            }
        }

        /// <summary>
        /// Whether or not the Underbarrel Weapon is part of the parent Weapon by default.
        /// </summary>
        public bool IncludedInWeapon
        {
            get
            {
                return _blnIncludedInWeapon;
            }
            set
            {
                _blnIncludedInWeapon = value;
            }
        }

        /// <summary>
        /// Whether or not the Underbarrel Weapon is installed.
        /// </summary>
        public bool Installed
        {
            get
            {
                return _blnInstalled;
            }
            set
            {
                _blnInstalled = value;
            }
        }

        /// <summary>
        /// Active Skill that should be used with this Weapon instead of the default one.
        /// </summary>
        public string UseSkill
        {
            get
            {
                return _strUseSkill;
            }
            set
            {
                _strUseSkill = value;
            }
        }

        /// <summary>
        /// Whether or not the Armor's cost should be discounted by 10% through the Black Market Pipeline Quality.
        /// </summary>
        public bool DiscountCost
        {
            get
            {
                return _blnDiscountCost;
            }
            set
            {
                _blnDiscountCost = value;
            }
        }

        /// <summary>
        /// Whether or not the Weapon requires Ammo to be reloaded.
        /// </summary>
        public bool RequireAmmo
        {
            get
            {
                return _blnRequireAmmo;
            }
            set
            {
                _blnRequireAmmo = value;
            }
        }

        /// <summary>
        /// The Active Skill Specialization that this Weapon uses, in addition to any others it would normally use.
        /// </summary>
        public string Spec => _strSpec;

        /// <summary>
        /// The second Active Skill Specialization that this Weapon uses, in addition to any others it would normally use.
        /// </summary>
        public string Spec2 => _strSpec2;

        public Guid SourceID
        {
            get
            {
                return _sourceID;
            }
        }

        public XmlNode MyXmlNode
        {
            get
            {
                return XmlManager.Instance.Load("weapons.xml")?.SelectSingleNode("/chummer/weapons/weapon[id = \"" + _sourceID.ToString() + "\"]");
            }
        }
        #endregion

        #region Complex Properties
        /// <summary>
        /// Weapon's total Concealability including all Accessories and Modifications.
        /// </summary>
        public string CalculatedConcealability()
        {
            int intReturn = _intConceal;

            foreach (WeaponAccessory objAccessory in _lstAccessories)
            {
                if (objAccessory.Installed)
                    intReturn += objAccessory.Concealability;
            }

            /* Commented out because there's no reference to this in RAW
            // Add +4 for each Underbarrel Weapon installed.
            if (_lstUnderbarrel.Count > 0)
            {
                foreach (Weapon objUnderbarrelWeapon in _lstUnderbarrel)
                {
                    if (objUnderbarrelWeapon.Installed)
                        intReturn += 4;
                }
            }
            */

            // Factor in the character's Concealability modifiers.
            intReturn += ImprovementManager.ValueOf(_objCharacter, Improvement.ImprovementType.Concealability);

            string strReturn = string.Empty;
            if (intReturn >= 0)
                strReturn = "+" + intReturn.ToString();
            else
                strReturn = intReturn.ToString();

            return strReturn;
        }

        /// <summary>
        /// Weapon's Damage including all Accessories, Modifications, Attributes, and Ammunition.
        /// </summary>
        public string CalculatedDamage(int intUseSTR = 0, bool blnForceEnglish = false)
        {
            string strReturn = _strDamage;

            // If the cost is determined by the Rating, evaluate the expression.
            XmlDocument objXmlDocument = new XmlDocument();
            XPathNavigator nav = objXmlDocument.CreateNavigator();

            string strDamage = string.Empty;
            string strDamageExpression = _strDamage;
            string strDamageType = string.Empty;
            string strDamageExtra = string.Empty;
            XPathExpression xprDamage;

            if (_objCharacter != null)
            {
                if (_blnCyberware)
                {
                    int intSTR = _objCharacter.STR.TotalValue;
                    // Look to see if this is attached to a Cyberlimb and use its STR instead.
                    foreach (Cyberware objCyberware in _objCharacter.Cyberware)
                    {
                        if (!string.IsNullOrEmpty(objCyberware.LimbSlot))
                        {
                            if (objCyberware.WeaponID == InternalId)
                                intSTR = objCyberware.TotalStrength;
                            else
                            {
                                foreach (Cyberware objChild in objCyberware.Children)
                                {
                                    if (objChild.WeaponID == InternalId)
                                    {
                                        intSTR = objCyberware.TotalStrength;
                                        break;
                                    }
                                }
                            }
                        }
                    }

                    // A STR value has been passed, so use that instead.
                    if (intUseSTR > 0)
                        intSTR = intUseSTR;

                    if (_strCategory == "Throwing Weapons" || _strUseSkill == "Throwing Weapons")
                        intSTR += ImprovementManager.ValueOf(_objCharacter, Improvement.ImprovementType.ThrowSTR);

                    strDamage = strDamageExpression.Replace("STR", intSTR.ToString());
                }
                else
                {
                    int intThrowDV = 0;
                    if (_strCategory == "Throwing Weapons" || _strUseSkill == "Throwing Weapons")
                        intThrowDV = ImprovementManager.ValueOf(_objCharacter, Improvement.ImprovementType.ThrowSTR);

                    // A STR value has been passed, so use that instead.
                    if (intUseSTR > 0)
                        strDamage = strDamageExpression.Replace("STR", (intUseSTR + intThrowDV).ToString());
                    else
                        strDamage = strDamageExpression.Replace("STR", (_objCharacter.STR.TotalValue + intThrowDV).ToString());
                }

                foreach(Attributes.CharacterAttrib objLoopAttribute in _objCharacter.AttributeList)
                {
                    strDamage = strDamage.Replace(objLoopAttribute.Abbrev, objLoopAttribute.TotalValue.ToString());
                }
                foreach (Attributes.CharacterAttrib objLoopAttribute in _objCharacter.SpecialAttributeList)
                {
                    strDamage = strDamage.Replace(objLoopAttribute.Abbrev, objLoopAttribute.TotalValue.ToString());
                }
            }
            else
            {
                // If the character is null, this is a vehicle.
                strDamage = strDamageExpression.Replace("STR", intUseSTR.ToString());
            }

            // Evaluate the min expression if there is one.
            if (strDamage.Contains("min") && !strDamage.Contains("mini") && !strDamage.Contains("mine"))
            {
                string strMin = string.Empty;
                int intStart = strDamage.IndexOf("min");
                int intEnd = strDamage.IndexOf(')', intStart);
                strMin = strDamage.Substring(intStart, intEnd - intStart + 1);

                string strExpression = strMin;
                strExpression = strExpression.Replace("min", string.Empty).Replace("(", string.Empty).Replace(")", string.Empty);

                string[] strValue = strExpression.Split(',');
                strExpression = Math.Min(Convert.ToInt32(strValue[0]), Convert.ToInt32(strValue[1])).ToString();

                strDamage = strDamage.Replace(strMin, strExpression);
            }

            // Place the Damage Type (P or S) into a string and remove it from the expression.
            if (strDamage.Contains("P or S"))
            {
                strDamageType = "P or S";
                strDamage = strDamage.Replace("P or S", string.Empty);
            }
            else
            {
                if (strDamage.Contains("P"))
                {
                    strDamageType = "P";
                    strDamage = strDamage.Replace("P", string.Empty);
                }
                if (strDamage.Contains("S"))
                {
                    strDamageType = "S";
                    strDamage = strDamage.Replace("S", string.Empty);
                }
            }
            // Place any extra text like (e) and (f) in a string and remove it from the expression.
            if (strDamage.Contains("(e)"))
            {
                strDamageExtra = "(e)";
                strDamage = strDamage.Replace("(e)", string.Empty);
            }
            if (strDamage.Contains("(f)"))
            {
                strDamageExtra = "(f)";
                strDamage = strDamage.Replace("(f)", string.Empty);
            }

            // Look for splash damage info.
            if (strDamage.Contains("/m)") || strDamage.Contains(" Radius)"))
            {
                string strSplash = strDamage.Substring(strDamage.IndexOf('('), strDamage.IndexOf(')') - strDamage.IndexOf('(') + 1);
                strDamageExtra += " " + strSplash;
                strDamage = strDamage.Replace(strSplash, string.Empty).Trim();
            }

            // Replace the division sign with "div" since we're using XPath.
            strDamage = strDamage.Replace("/", " div ");

            // Include WeaponCategoryDV Improvements.
            int intImprove = 0;
            if (_objCharacter != null)
            {
                foreach (Improvement objImprovement in _objCharacter.Improvements)
                {
                    if (objImprovement.ImproveType == Improvement.ImprovementType.WeaponCategoryDV && objImprovement.Enabled && (objImprovement.ImprovedName == _strCategory || "Cyberware " + objImprovement.ImprovedName == _strCategory))
                        intImprove += objImprovement.Value;
                    if (!string.IsNullOrEmpty(_strUseSkill))
                    {
                        if (objImprovement.ImproveType == Improvement.ImprovementType.WeaponCategoryDV && objImprovement.Enabled && (objImprovement.ImprovedName == _strUseSkill || "Cyberware " + objImprovement.ImprovedName == _strCategory))
                            intImprove += objImprovement.Value;
                    }
                }
            }

            // If this is the Unarmed Attack Weapon and the character has the UnarmedDVPhysical Improvement, change the type to Physical.
            // This should also add any UnarmedDV bonus which only applies to Unarmed Combat, not Unarmed Weapons.
            if (_strName == "Unarmed Attack")
            {
                foreach (Improvement objImprovement in _objCharacter.Improvements)
                {
                    if (objImprovement.ImproveType == Improvement.ImprovementType.UnarmedDVPhysical && objImprovement.Enabled)
                        strDamageType = "P";
                    if (objImprovement.ImproveType == Improvement.ImprovementType.UnarmedDV && objImprovement.Enabled)
                        intImprove += objImprovement.Value;
                }
            }

            // This should also add any UnarmedDV bonus to Unarmed physical weapons if the option is enabled.
            else if (Skill != null && Skill.Name == "Unarmed Combat" && _objCharacter.Options.UnarmedImprovementsApplyToWeapons)
            {
                intImprove += ImprovementManager.ValueOf(_objCharacter, Improvement.ImprovementType.UnarmedDV);
            }
            bool blnDamageReplaced = false;

            // Add in the DV bonus from any Weapon Mods.
            foreach (WeaponAccessory objAccessory in _lstAccessories)
            {
                if (objAccessory.Installed)
                {
                    if (!string.IsNullOrEmpty(objAccessory.DamageType))
                    {
                        strDamageType = string.Empty;
                        strDamageExtra = objAccessory.DamageType;
                    }
                    // Adjust the Weapon's Damage.
                    if (!string.IsNullOrEmpty(objAccessory.Damage))
                    {
                        strDamage += " + " + objAccessory.Damage;
                    }
                    if (!string.IsNullOrEmpty(objAccessory.DamageReplacement))
                    {
                        blnDamageReplaced = true;
                        strDamage = objAccessory.DamageReplacement;
                    }
                }
            }
            strDamage += " + " + intImprove.ToString();

            CharacterOptions objOptions = _objCharacter.Options;
            int intBonus = 0;
            if (objOptions.MoreLethalGameplay)
                intBonus = 2;

            // Check if the Weapon has Ammunition loaded and look for any Damage bonus/replacement.
            if (!string.IsNullOrEmpty(AmmoLoaded))
            {
                // Look for Ammo on the character.
                Gear objGear = CommonFunctions.DeepFindById(AmmoLoaded, _objCharacter.Gear);
                if (objGear == null)
                {
                    objGear = CommonFunctions.FindVehicleGear(AmmoLoaded, _objCharacter.Vehicles);
                }
                if (objGear != null)
                {
                    if (objGear.WeaponBonus != null)
                    {
                        // Change the Weapon's Damage Type. (flechette rounds cannot affect weapons that have flechette included in their damage)
                        if (!(objGear.WeaponBonus.InnerXml.Contains("(f)") && _strDamage.Contains("(f)")))
                        {
                            if (objGear.WeaponBonus["damagetype"] != null)
                            {
                                strDamageType = string.Empty;
                                strDamageExtra = objGear.WeaponBonus["damagetype"].InnerText;
                            }
                            // Adjust the Weapon's Damage.
                            if (objGear.WeaponBonus["damage"] != null)
                                strDamage += " + " + objGear.WeaponBonus["damage"].InnerText;
                            if (objGear.WeaponBonus["damagereplace"] != null)
                            {
                                blnDamageReplaced = true;
                                strDamage = objGear.WeaponBonus["damagereplace"].InnerText;
                            }
                        }
                    }

                    // Do the same for any plugins.
                    foreach (Gear objChild in objGear.Children)
                    {
                        if (objChild.WeaponBonus != null)
                        {
                            // Change the Weapon's Damage Type. (flechette rounds cannot affect weapons that have flechette included in their damage)
                            if (!(objChild.WeaponBonus.InnerXml.Contains("(f)") && _strDamage.Contains("(f)")))
                            {
                                if (objChild.WeaponBonus["damagetype"] != null)
                                {
                                    strDamageType = string.Empty;
                                    strDamageExtra = objChild.WeaponBonus["damagetype"].InnerText;
                                }
                                // Adjust the Weapon's Damage.
                                if (objChild.WeaponBonus["damage"] != null)
                                    strDamage += " + " + objChild.WeaponBonus["damage"].InnerText;
                                if (objChild.WeaponBonus["damagereplace"] != null)
                                {
                                    blnDamageReplaced = true;
                                    strDamage = objChild.WeaponBonus["damagereplace"].InnerText;
                                }
                            }
                            break;
                        }
                    }
                }
            }

            if (!blnDamageReplaced)
            {
                double dblDamage = 0;
                try
                {
                    xprDamage = nav.Compile(strDamage);
                    dblDamage = Math.Ceiling(Convert.ToDouble(nav.Evaluate(xprDamage), GlobalOptions.InvariantCultureInfo) + intBonus);
                }
                catch (XPathException) { }
                if (_strName == "Unarmed Attack (Smashing Blow)")
                    dblDamage *= 2.0;
                strReturn = dblDamage.ToString(GlobalOptions.CultureInfo) + strDamageType + strDamageExtra;
            }
            else
            {
                // Place the Damage Type (P or S) into a string and remove it from the expression.
                if (strDamage.Contains("P or S"))
                {
                    strDamageType = "P or S";
                    strDamage = strDamage.Replace("P or S", string.Empty);
                }
                if (strDamage.Contains("P"))
                {
                    strDamageType = "P";
                    strDamage = strDamage.Replace("P", string.Empty);
                }
                if (strDamage.Contains("S"))
                {
                    strDamageType = "S";
                    strDamage = strDamage.Replace("S", string.Empty);
                }
                // Place any extra text like (e) and (f) in a string and remove it from the expression.
                if (strDamage.Contains("(e)"))
                {
                    strDamageExtra = "(e)";
                    strDamage = strDamage.Replace("(e)", string.Empty);
                }
                if (strDamage.Contains("(f)"))
                {
                    strDamageExtra = "(f)";
                    strDamage = strDamage.Replace("(f)", string.Empty);
                }
                // Replace the division sign with "div" since we're using XPath.
                strDamage = strDamage.Replace("/", " div ");

                double dblDamage = 0;
                try
                {
                    xprDamage = nav.Compile(strDamage);
                    dblDamage = Math.Ceiling(Convert.ToDouble(nav.Evaluate(xprDamage), GlobalOptions.InvariantCultureInfo) + intBonus);
                }
                catch (XPathException) { }
                if (_strName == "Unarmed Attack (Smashing Blow)")
                    dblDamage *= 2.0;
                strReturn = dblDamage.ToString(GlobalOptions.CultureInfo) + strDamageType + strDamageExtra;
            }

            // If the string couldn't be parsed (resulting in NaN which will happen if it is a special string like "Grenade", "Chemical", etc.), return the Weapon's Damage string.
            if (strReturn.StartsWith("NaN"))
                strReturn = _strDamage;

            // Translate the Damage Code.
            if (!blnForceEnglish)
            {
                strReturn = strReturn.Replace("S", LanguageManager.Instance.GetString("String_DamageStun"));
                strReturn = strReturn.Replace("P", LanguageManager.Instance.GetString("String_DamagePhysical"));

                strReturn = strReturn.Replace("Chemical", LanguageManager.Instance.GetString("String_DamageChemical"));
                strReturn = strReturn.Replace("Special", LanguageManager.Instance.GetString("String_DamageSpecial"));
                strReturn = strReturn.Replace("(e)", LanguageManager.Instance.GetString("String_DamageElectric"));
                strReturn = strReturn.Replace("(f)", LanguageManager.Instance.GetString("String_DamageFlechette"));
                strReturn = strReturn.Replace("P or S", LanguageManager.Instance.GetString("String_DamagePOrS"));
                strReturn = strReturn.Replace("Grenade", LanguageManager.Instance.GetString("String_DamageGrenade"));
                strReturn = strReturn.Replace("Missile", LanguageManager.Instance.GetString("String_DamageMissile"));
                strReturn = strReturn.Replace("Mortar", LanguageManager.Instance.GetString("String_DamageMortar"));
                strReturn = strReturn.Replace("Rocket", LanguageManager.Instance.GetString("String_DamageRocket"));
                strReturn = strReturn.Replace("Radius", LanguageManager.Instance.GetString("String_DamageRadius"));
                strReturn = strReturn.Replace("As Drug/Toxin", LanguageManager.Instance.GetString("String_DamageAsDrugToxin"));
                strReturn = strReturn.Replace("as round", LanguageManager.Instance.GetString("String_DamageAsRound"));
                strReturn = strReturn.Replace("/m", "/" + LanguageManager.Instance.GetString("String_DamageMeter"));
            }

            return strReturn;
        }

        /// <summary>
        /// Calculated Ammo capacity.
        /// </summary>
        public string CalculatedAmmo(bool blnForceEnglish = false)
        {
            string[] strSplit = new string[] { " " };
            string[] strAmmos = _strAmmo.Split(strSplit, StringSplitOptions.None);
            string strReturn = string.Empty;
            int intAmmoBonus = 0;

            int extendedMax = _lstAccessories.Count != 0 ? _lstAccessories.Max(x => (x.Name.Contains("Extended Clip") ? 1 : 0) * x.Rating) : 0;

            foreach (WeaponAccessory objAccessory in _lstAccessories)
            {
                // Replace the Ammo value.
                if (!string.IsNullOrEmpty(objAccessory.AmmoReplace))
                {
                    strAmmos = new string[] { objAccessory.AmmoReplace };
                    break;
                }
                intAmmoBonus += objAccessory.AmmoBonus;
            }

            foreach (string strAmmo in strAmmos)
            {
                string strThisAmmo = strAmmo;
                if (strThisAmmo.Contains("("))
                {
                    string strAmmoString = string.Empty;
                    string strPrepend = string.Empty;
                    int intAmmo = 0;
                    strThisAmmo = strThisAmmo.Substring(0, strThisAmmo.IndexOf('('));
                    if (strThisAmmo.Contains('x'))
                    {
                        strPrepend = strThisAmmo.Substring(0, strThisAmmo.IndexOf('x') + 1);
                        strThisAmmo = strThisAmmo.Substring(strThisAmmo.IndexOf('x') + 1, strThisAmmo.Length - (strThisAmmo.IndexOf('x') + 1));
                    }

                    // If this is an Underbarrel Weapons that has been added, cut the Ammo capacity in half.
                    try
                    {
                        if (IsUnderbarrelWeapon && !IncludedInWeapon)
                            intAmmo = Convert.ToInt32(strThisAmmo) / 2;
                        else
                            intAmmo = Convert.ToInt32(strThisAmmo);
                    }
                    catch (FormatException) { }

                    intAmmo += (intAmmo * intAmmoBonus + 99) / 100;

                    if (extendedMax > 0 && strAmmo.Contains("(c)"))
                    {
                        //Multiply by 2-4 and divide by 2 to get 1, 1.5 or 2 times orginal result
                        intAmmo = (intAmmo*(2 + extendedMax))/2;
                    }

                    strAmmoString = intAmmo.ToString();
                    if (!string.IsNullOrEmpty(strPrepend))
                        strAmmoString = strPrepend + strAmmoString;
                    strThisAmmo = strAmmoString + strAmmo.Substring(strAmmo.IndexOf('('), strAmmo.Length - strAmmo.IndexOf('('));
                }
                strReturn += strThisAmmo + " ";
            }

            strReturn = strReturn.Trim();

            if (!blnForceEnglish)
            {
                // Translate the Ammo string.
                strReturn = strReturn.Replace(" or ", " " + LanguageManager.Instance.GetString("String_Or") + " ");
                strReturn = strReturn.Replace(" belt", LanguageManager.Instance.GetString("String_AmmoBelt"));
                strReturn = strReturn.Replace(" Energy", LanguageManager.Instance.GetString("String_AmmoEnergy"));
                strReturn = strReturn.Replace(" external source", LanguageManager.Instance.GetString("String_AmmoExternalSource"));
                strReturn = strReturn.Replace(" Special", LanguageManager.Instance.GetString("String_AmmoSpecial"));

                strReturn = strReturn.Replace("(b)", "(" + LanguageManager.Instance.GetString("String_AmmoBreakAction") + ")");
                strReturn = strReturn.Replace("(belt)", "(" + LanguageManager.Instance.GetString("String_AmmoBelt") + ")");
                strReturn = strReturn.Replace("(box)", "(" + LanguageManager.Instance.GetString("String_AmmoBox") + ")");
                strReturn = strReturn.Replace("(c)", "(" + LanguageManager.Instance.GetString("String_AmmoClip") + ")");
                strReturn = strReturn.Replace("(cy)", "(" + LanguageManager.Instance.GetString("String_AmmoCylinder") + ")");
                strReturn = strReturn.Replace("(d)", "(" + LanguageManager.Instance.GetString("String_AmmoDrum") + ")");
                strReturn = strReturn.Replace("(m)", "(" + LanguageManager.Instance.GetString("String_AmmoMagazine") + ")");
                strReturn = strReturn.Replace("(ml)", "(" + LanguageManager.Instance.GetString("String_AmmoMuzzleLoad") + ")");
            }

            return strReturn;
        }

        /// <summary>
        /// The Weapon's Firing Mode including Modifications.
        /// </summary>
        public string CalculatedMode
        {
            get
            {
                List<string> lstModes = new List<string>();
                string[] strModes = _strMode.Split('/');
                // Move the contents of the array to a list so it's easier to work with.
                foreach (string strMode in strModes)
                    lstModes.Add(strMode);

                // Check if the Weapon has Ammunition loaded and look for any Damage bonus/replacement.
                if (!string.IsNullOrEmpty(AmmoLoaded))
                {
                    // Look for Ammo on the character.
                    Gear objGear = CommonFunctions.DeepFindById(AmmoLoaded, _objCharacter.Gear);
                    if (objGear == null)
                    {
                        objGear = CommonFunctions.FindVehicleGear(AmmoLoaded, _objCharacter.Vehicles);
                    }
                    if (objGear != null)
                    {
                        if (objGear.WeaponBonus != null)
                        {
                            if (objGear.WeaponBonus["firemode"] != null)
                            {
                                if (objGear.WeaponBonus["firemode"].InnerText.Contains('/'))
                                {
                                    strModes = objGear.WeaponBonus["firemode"].InnerText.Split('/');

                                    // Move the contents of the array to a list so it's easier to work with.
                                    foreach (string strMode in strModes)
                                        lstModes.Add(strMode);
                                }
                                else
                                {
                                    lstModes.Add(objGear.WeaponBonus["firemode"].InnerText);
                                }
                            }
                            if (objGear.WeaponBonus["modereplace"] != null)
                            {
                                lstModes.Clear();
                                if (objGear.WeaponBonus["modereplace"].InnerText.Contains('/'))
                                {
                                    strModes = objGear.WeaponBonus["modereplace"].InnerText.Split('/');
                                }
                                else
                                {
                                    strModes[0] = objGear.WeaponBonus["modereplace"].InnerText;
                                }
                                // Move the contents of the array to a list so it's easier to work with.
                                foreach (string strMode in strModes)
                                    lstModes.Add(strMode);
                            }
                        }

                        // Do the same for any plugins.
                        foreach (Gear objChild in objGear.Children)
                        {
                            if (objChild.WeaponBonus != null)
                            {
                                if (objGear.WeaponBonus["firemode"] != null)
                                {
                                    if (objGear.WeaponBonus["firemode"].InnerText.Contains('/'))
                                    {
                                        strModes = objGear.WeaponBonus["firemode"].InnerText.Split('/');

                                        // Move the contents of the array to a list so it's easier to work with.
                                        foreach (string strMode in strModes)
                                            lstModes.Add(strMode);
                                    }
                                    else
                                    {
                                        lstModes.Add(objGear.WeaponBonus["firemode"].InnerText);
                                    }
                                }
                                if (objGear.WeaponBonus["firemodereplace"] != null)
                                {
                                    if (objGear.WeaponBonus["firemodereplace"].InnerText.Contains('/'))
                                    {
                                        lstModes.Clear();
                                        strModes = objGear.WeaponBonus["firemode"].InnerText.Split('/');

                                        // Move the contents of the array to a list so it's easier to work with.
                                        foreach (string strMode in strModes)
                                            lstModes.Add(strMode);
                                    }
                                }
                                break;
                            }
                        }

                        // Do the same for any accessories/modifications.
                        foreach (WeaponAccessory objAccessory in _lstAccessories)
                        {
                            if (!string.IsNullOrEmpty(objAccessory.FireMode))
                            {
                                if (objAccessory.FireMode.Contains('/'))
                                {
                                    strModes = objAccessory.FireMode.Split('/');

                                    // Move the contents of the array to a list so it's easier to work with.
                                    foreach (string strMode in strModes)
                                        lstModes.Add(strMode);
                                }
                                else
                                {
                                    lstModes.Add(objAccessory.FireMode);
                                }
                            }
                            if (!string.IsNullOrEmpty(objAccessory.FireModeReplacement))
                            {
                                if (objAccessory.FireModeReplacement.Contains('/'))
                                {
                                    lstModes.Clear();
                                    strModes = objAccessory.FireModeReplacement.Split('/');

                                    // Move the contents of the array to a list so it's easier to work with.
                                    foreach (string strMode in strModes)
                                        lstModes.Add(strMode);
                                }
                            }
                            break;
                        }
                    }
                }

                foreach (WeaponAccessory objAccessory in _lstAccessories.Where(x => !string.IsNullOrEmpty(x.AddMode)))
                {
                    lstModes.Add(objAccessory.AddMode);
                }

                string strReturn = string.Empty;
                if (lstModes.Contains("SS"))
                    strReturn += LanguageManager.Instance.GetString("String_ModeSingleShot") + "/";
                if (lstModes.Contains("SA"))
                    strReturn += LanguageManager.Instance.GetString("String_ModeSemiAutomatic") + "/";
                if (lstModes.Contains("BF"))
                    strReturn += LanguageManager.Instance.GetString("String_ModeBurstFire") + "/";
                if (lstModes.Contains("FA"))
                    strReturn += LanguageManager.Instance.GetString("String_ModeFullAutomatic") + "/";
                if (lstModes.Contains("Special"))
                    strReturn += LanguageManager.Instance.GetString("String_ModeSpecial") + "/";

                // Remove the trailing "/".
                if (!string.IsNullOrEmpty(strReturn))
                    strReturn = strReturn.Substring(0, strReturn.Length - 1);

                return strReturn;
            }
        }

        /// <summary>
        /// Determine if the Weapon is capable of firing in a particular mode.
        /// </summary>
        /// <param name="strFindMode">Firing mode to find.</param>
        public bool AllowMode(string strFindMode)
        {
            string[] strModes = CalculatedMode.Split('/');
            return strModes.Any(strMode => strMode == strFindMode);
        }

        /// <summary>
        /// Weapon Cost to use when working with Total Cost price modifiers for Weapon Mods.
        /// </summary>
        public decimal MultipliableCost
        {
            get
            {
                decimal decReturn = _decCost;

                // Run through the list of Weapon Mods.
                foreach (WeaponAccessory objAccessory in _lstAccessories)
                {
                    if (!objAccessory.IncludedInWeapon)
                    {
                        if (!objAccessory.Cost.StartsWith("Total Cost"))
                            decReturn += objAccessory.TotalCost;
                    }
                }

                return decReturn;
            }
        }

        public string AccessoryMounts
        {
            get
            {
                XmlDocument objXmlDocument = XmlManager.Instance.Load("weapons.xml");
                XmlNode objAccessoryNode = objXmlDocument.SelectSingleNode("/chummer/weapons/weapon[name = \"" + _strName + "\"]");
                string strMounts = string.Empty;
                XmlNodeList objXmlMountList = objAccessoryNode?.SelectNodes("accessorymounts/mount");

                if (objXmlMountList == null) return strMounts;
                foreach (XmlNode objXmlMount in objXmlMountList)
                {
                    bool blnFound = _lstAccessories.Any(objAccessory => objAccessory.Mount == objXmlMount.InnerText || objAccessory.ExtraMount == objXmlMount.InnerText) || UnderbarrelWeapons.Any(weapon => weapon.Mount == objXmlMount.InnerText || weapon.ExtraMount == objXmlMount.InnerText);
                    if (!blnFound)
                    {
                        strMounts += objXmlMount.InnerText + "/";
                    }
                }

                // Remove the trailing /
                if (!string.IsNullOrEmpty(strMounts) && strMounts.Contains('/'))
                    strMounts = strMounts.Substring(0, strMounts.Length - 1);
                return strMounts;
            }
        }

        /// <summary>
        /// The Weapon's total cost including Accessories and Modifications.
        /// </summary>
        public decimal TotalCost
        {
            get
            {
                decimal decReturn = OwnCost;

                // Run through the Accessories and add in their cost. If the cost is "Weapon Cost", the Weapon's base cost is added in again.
                decReturn += _lstAccessories.Where(objAccessory => !objAccessory.IncludedInWeapon).Sum(objAccessory => objAccessory.TotalCost);

                // Include the cost of any Underbarrel Weapon.
                if (_lstUnderbarrel.Count > 0)
                {
                    decReturn += _lstUnderbarrel.Sum(objUnderbarrel => objUnderbarrel.TotalCost);
                }

                return decReturn;
            }
        }

        /// <summary>
        /// The cost of just the Weapon itself.
        /// </summary>
        public decimal OwnCost
        {
            get
            {
                // If this is a Cyberware or Gear Weapon, remove the Weapon Cost from this since it has already been paid for through the parent item (but is needed to calculate Mod price).
                if (_blnCyberware || _strCategory == "Gear")
                    return 0;
                else
                {
                    decimal decReturn = _decCost;
                    if (DiscountCost)
                        decReturn *= 0.9m;
                    return decReturn;
                }
            }
        }

        /// <summary>
        /// The Weapon's total AP including Ammunition.
        /// </summary>
        public string TotalAP
        {
            get
            {
                string strAP = _strAP;
                if (strAP == "-")
                    strAP = "0";
                int intAP = 0;

                try
                {
                    intAP = Convert.ToInt32(strAP);
                }
                catch (FormatException)
                {
                    // If AP is not numeric (for example "-half"), do do anything and just return the weapon's AP.
                    return _strAP.Replace("-half", LanguageManager.Instance.GetString("String_APHalf"));
                }

                bool blnAPReplaced = false;

                // Check if the Weapon has Ammunition loaded and look for any Damage bonus/replacement.
                if (!string.IsNullOrEmpty(AmmoLoaded))
                {
                    // Look for Ammo on the character.
                    Gear objGear = CommonFunctions.DeepFindById(AmmoLoaded, _objCharacter.Gear);
                    if (objGear == null)
                    {
                        objGear = CommonFunctions.FindVehicleGear(AmmoLoaded, _objCharacter.Vehicles);
                    }
                    if (objGear?.WeaponBonus != null)
                    {
                        // Change the Weapon's Damage Type. (flechette rounds cannot affect weapons that have flechette included in their damage)
                        if (!(objGear.WeaponBonus.InnerXml.Contains("(f)") && _strDamage.Contains("(f)")))
                        {
                            // Armor-Piercing Flechettes (and any other that might come along that does not explicitly add +5 AP) should instead reduce
                            // the AP for Flechette-only Weapons which have the standard Flechette +5 AP built into their stats.
                            if (_strDamage.Contains("(f)") && objGear.Name.Contains("Flechette"))
                            {
                                intAP -= 5;
                            }
                            else
                            {
                                // Change the Weapon's Damage Type.
                                if (objGear.WeaponBonus["apreplace"] != null)
                                {
                                    blnAPReplaced = true;
                                    strAP = objGear.WeaponBonus["apreplace"].InnerText;
                                }
                                // Adjust the Weapon's Damage.
                                if (objGear.WeaponBonus["ap"] != null)
                                    intAP += Convert.ToInt32(objGear.WeaponBonus["ap"].InnerText);
                            }
                        }
                    }

                    if (_objCharacter != null)
                    {
                        // Add any UnarmedAP bonus for the Unarmed Attack item.
                        if (_strName == "Unarmed Attack" || Skill != null && Skill.Name == "Unarmed Combat" && _objCharacter.Options.UnarmedImprovementsApplyToWeapons)
                        {
                            intAP += ImprovementManager.ValueOf(_objCharacter, Improvement.ImprovementType.UnarmedAP);
                        }
                    }
                }

                foreach (WeaponAccessory objAccessory in _lstAccessories.Where(objAccessory => objAccessory.Installed))
                {
                    // Change the Weapon's Damage Type. (flechette rounds cannot affect weapons that have flechette included in their damage)
                    if (!(objAccessory.DamageType.Contains("(f)") && _strDamage.Contains("(f)")))
                    {
                        // Armor-Piercing Flechettes (and any other that might come along that does not explicitly add +5 AP) should instead reduce
                        // the AP for Flechette-only Weapons which have the standard Flechette +5 AP built into their stats.
                        if (_strDamage.Contains("(f)") && objAccessory.Name.Contains("Flechette"))
                        {
                            intAP -= 5;
                        }
                        else
                        {
                            // Change the Weapon's AP value.
                            if (!string.IsNullOrEmpty(objAccessory.APReplacement))
                            {
                                blnAPReplaced = true;
                                strAP = objAccessory.APReplacement;
                            }
                            // Adjust the Weapon's AP value.
                            if (!string.IsNullOrEmpty(objAccessory.AP))
                                intAP += Convert.ToInt32(objAccessory.AP);
                        }
                    }
                }

                if (!blnAPReplaced)
                {
                    if (intAP == 0)
                        return "-";
                    else if (intAP > 0)
                        return "+" + intAP.ToString();
                    else
                        return intAP.ToString();
                }
                else
                    return strAP.Replace("-half", LanguageManager.Instance.GetString("String_APHalf"));
            }
        }

        /// <summary>
        /// The Weapon's total RC including Accessories and Modifications.
        /// </summary>
        public string TotalRC
        {
            get
            {
                string strRCBase = "0";
                string strRCFull = "0";
                string strRC = string.Empty;
                string strRCTip = string.Empty;
                int intRCBase = 0;
                int intRCFull = 0;
                int intRCModifier = 0;

                int intRCGroup1 = 0;
                int intRCGroup2 = 0;
                int intRCGroup3 = 0;
                int intRCGroup4 = 0;
                int intRCGroup5 = 0;
                string strRCGroup1 = string.Empty;
                string strRCGroup2 = string.Empty;
                string strRCGroup3 = string.Empty;
                string strRCGroup4 = string.Empty;
                string strRCGroup5 = string.Empty;

                int intRCDeployGroup1 = 0;
                int intRCDeployGroup2 = 0;
                int intRCDeployGroup3 = 0;
                int intRCDeployGroup4 = 0;
                int intRCDeployGroup5 = 0;
                string strRCDeployGroup1 = string.Empty;
                string strRCDeployGroup2 = string.Empty;
                string strRCDeployGroup3 = string.Empty;
                string strRCDeployGroup4 = string.Empty;
                string strRCDeployGroup5 = string.Empty;

                if (_strRC.Contains('('))
                {
                    if (_strRC.Substring(0, 1) == "(")
                    {
                        // The string contains only RC from pieces that can be removed - "(x)" only.
                        strRCFull = _strRC;
                    }
                    else
                    {
                        // The string contains a mix of both fixed and removable RC. "x(y)".
                        int intPos = _strRC.IndexOf('(');
                        strRCBase = _strRC.Substring(0, intPos);
                        strRCFull = _strRC.Substring(intPos, _strRC.Length - intPos);
                    }
                }
                else
                {
                    // The string contains only RC from fixed pieces - "x" only.
                    strRCBase = _strRC;
                    strRCFull = _strRC;
                }

                strRCTip = "1 ";
                if (strRCBase != "0")
                {
                    strRCTip += "+ "+ LanguageManager.Instance.GetString("Label_Base") + "(" + strRCBase + ")";
                }

                intRCBase = Convert.ToInt32(strRCBase);
                intRCFull = Convert.ToInt32(strRCFull.Replace("(", string.Empty).Replace(")", string.Empty));

                if (intRCBase < 0)
                {
                    intRCModifier = intRCBase;
                    intRCBase = 0;
                }

                // Check if the Weapon has Ammunition loaded and look for any Recoil bonus.
                if (!string.IsNullOrEmpty(AmmoLoaded) && AmmoLoaded != "00000000-0000-0000-0000-000000000000")
                {
                    Gear objGear = CommonFunctions.DeepFindById(AmmoLoaded, _objCharacter.Gear);
                    if (objGear == null)
                    {
                        objGear = CommonFunctions.FindVehicleGear(AmmoLoaded, _objCharacter.Vehicles);
                    }

                    // Change the Weapon's Damage Type.
                    if (objGear?.WeaponBonus?["rc"] != null)
                    {
                        intRCBase += Convert.ToInt32(objGear.WeaponBonus["rc"].InnerText);
                        intRCFull += Convert.ToInt32(objGear.WeaponBonus["rc"].InnerText);

                        strRCTip += " + " + objGear.DisplayName + " (" + objGear.WeaponBonus["rc"].InnerText + ")";
                    }
                }

                // Now that we know the Weapon's RC values, run through all of the Accessories and add theirs to the mix.
                // Only add in the values for items that do not come with the weapon.
                foreach (WeaponAccessory objAccessory in _lstAccessories.Where(objAccessory => !string.IsNullOrEmpty(objAccessory.RC) && objAccessory.Installed))
                {
                    if (_objCharacter.Options.RestrictRecoil && objAccessory.RCGroup != 0)
                    {
                        int intItemRC = Convert.ToInt32(objAccessory.RC);
                        if (!objAccessory.RCDeployable)
                        {
                            switch (objAccessory.RCGroup)
                            {
                                case 1:
                                    if (intRCGroup1 < intItemRC)
                                    {
                                        intRCGroup1 = intItemRC;
                                        strRCGroup1 = objAccessory.DisplayName;
                                    }
                                    break;
                                case 2:
                                    if (intRCGroup2 < intItemRC)
                                    {
                                        intRCGroup2 = intItemRC;
                                        strRCGroup2 = objAccessory.DisplayName;
                                    }
                                    break;
                                case 3:
                                    if (intRCGroup3 < intItemRC)
                                    {
                                        intRCGroup3 = intItemRC;
                                        strRCGroup3 = objAccessory.DisplayName;
                                    }
                                    break;
                                case 4:
                                    if (intRCGroup4 < intItemRC)
                                    {
                                        intRCGroup4 = intItemRC;
                                        strRCGroup4 = objAccessory.DisplayName;
                                    }
                                    break;
                                case 5:
                                    if (intRCGroup5 < intItemRC)
                                    {
                                        intRCGroup5 = intItemRC;
                                        strRCGroup5 = objAccessory.DisplayName;
                                    }
                                    break;
                            }
                        }
                        else
                        {
                            switch (objAccessory.RCGroup)
                            {
                                case 1:
                                    if (intRCDeployGroup1 < intItemRC)
                                    {
                                        intRCDeployGroup1 = intItemRC;
                                        strRCDeployGroup1 = objAccessory.DisplayName;
                                    }
                                    break;
                                case 2:
                                    if (intRCDeployGroup2 < intItemRC)
                                    {
                                        intRCDeployGroup2 = intItemRC;
                                        strRCDeployGroup2 = objAccessory.DisplayName;
                                    }
                                    break;
                                case 3:
                                    if (intRCDeployGroup3 < intItemRC)
                                    {
                                        intRCDeployGroup3 = intItemRC;
                                        strRCDeployGroup3 = objAccessory.DisplayName;
                                    }
                                    break;
                                case 4:
                                    if (intRCDeployGroup4 < intItemRC)
                                    {
                                        intRCDeployGroup4 = intItemRC;
                                        strRCDeployGroup4 = objAccessory.DisplayName;
                                    }
                                    break;
                                case 5:
                                    if (intRCDeployGroup5 < intItemRC)
                                    {
                                        intRCDeployGroup5 = intItemRC;
                                        strRCDeployGroup5 = objAccessory.DisplayName;
                                    }
                                    break;
                            }
                        }
                    }
                    else
                    {
                        intRCFull += Convert.ToInt32(objAccessory.RC);
                        if (!objAccessory.RCDeployable)
                        {
                            intRCBase += Convert.ToInt32(objAccessory.RC);
                        }
                        strRCTip += " + " + objAccessory.DisplayName + " (" + objAccessory.RC + ")";
                    }
                }

                // Add in the Recoil Group bonuses.
                intRCBase += intRCGroup1 + intRCGroup2 + intRCGroup3 + intRCGroup4 + intRCGroup5;
                intRCFull += intRCGroup1 + intRCGroup2 + intRCGroup3 + intRCGroup4 + intRCGroup5;
                intRCFull += intRCDeployGroup1 + intRCDeployGroup2 + intRCDeployGroup3 + intRCDeployGroup4 + intRCDeployGroup5;

                if (!string.IsNullOrEmpty(strRCGroup1))
                    strRCTip += $" + {strRCGroup1} ({intRCGroup1})";
                if (!string.IsNullOrEmpty(strRCGroup2))
                    strRCTip += $" + {strRCGroup2} ({intRCGroup2})";
                if (!string.IsNullOrEmpty(strRCGroup3))
                    strRCTip += $" + {strRCGroup3} ({intRCGroup3})";
                if (!string.IsNullOrEmpty(strRCGroup4))
                    strRCTip += $" + {strRCGroup4} ({intRCGroup4})";
                if (!string.IsNullOrEmpty(strRCGroup5))
                    strRCTip += $" + {strRCGroup5} ({intRCGroup5})";

                if (!string.IsNullOrEmpty(strRCDeployGroup1))
                    strRCTip += LanguageManager.Instance.GetString("Tip_RecoilAccessories").Replace("{0}", strRCDeployGroup1).Replace("{1}", intRCDeployGroup1.ToString());
                if (!string.IsNullOrEmpty(strRCDeployGroup2))
                    strRCTip += LanguageManager.Instance.GetString("Tip_RecoilAccessories").Replace("{0}", strRCDeployGroup2).Replace("{1}", intRCDeployGroup2.ToString());
                if (!string.IsNullOrEmpty(strRCDeployGroup3))
                    strRCTip += LanguageManager.Instance.GetString("Tip_RecoilAccessories").Replace("{0}", strRCDeployGroup3).Replace("{1}", intRCDeployGroup3.ToString());
                if (!string.IsNullOrEmpty(strRCDeployGroup4))
                    strRCTip += LanguageManager.Instance.GetString("Tip_RecoilAccessories").Replace("{0}", strRCDeployGroup4).Replace("{1}", intRCDeployGroup4.ToString());
                if (!string.IsNullOrEmpty(strRCDeployGroup5))
                    strRCTip += LanguageManager.Instance.GetString("Tip_RecoilAccessories").Replace("{0}", strRCDeployGroup5).Replace("{1}", intRCDeployGroup5.ToString());

                int intStrRC = ((_objCharacter.STR.TotalValue - 1)/3) + 1;

                intRCBase += intStrRC + 1;
                intRCFull += intStrRC + 1;
                strRCTip += $" + {_objCharacter.STR.DisplayAbbrev} [{_objCharacter.STR.TotalValue}] /3 = {intStrRC}]";
                // If the full RC is not higher than the base, only the base value is shown.
                strRC = intRCBase.ToString();
                if (intRCFull > intRCBase)
                {
                    strRC += $" ({intRCFull})";
                }

                _strRCTip = strRCTip;

                return strRC;
            }
        }

        /// <summary>
        /// The tooltip showing the sources of RC bonuses
        /// </summary>
        public string RCToolTip => _strRCTip;

        /// <summary>
        /// The full Reach of the Weapons including the Character's Reach.
        /// </summary>
        public int TotalReach
        {
            get
            {
                int intReach = _intReach;

                if (_strType == "Melee")
                {
                    // Run through the Character's Improvements and add any Reach Improvements.
                    intReach += _objCharacter.Improvements.Where(objImprovement => objImprovement.ImproveType == Improvement.ImprovementType.Reach && objImprovement.Enabled).Sum(objImprovement => Convert.ToInt32(objImprovement.Value));
                }
                if (_strName == "Unarmed Attack")
                {
                    intReach += _objCharacter.Improvements.Where(objImprovement => objImprovement.ImproveType == Improvement.ImprovementType.UnarmedReach && objImprovement.Enabled).Sum(objImprovement => Convert.ToInt32(objImprovement.Value));
                }

                return intReach;
            }
        }

        /// <summary>
        /// The full Accuracy of the Weapon including modifiers from accessories.
        /// </summary>
        public string TotalAccuracy
        {
            get
            {
                string strAccuracy = _strAccuracy;
                int intAccuracy;

                if (strAccuracy.StartsWith("Physical"))
                {
                    strAccuracy = strAccuracy.Replace("Physical", _objCharacter.LimitPhysical.ToString());

                    XmlDocument objXmlDocument = new XmlDocument();
                    XPathNavigator nav = objXmlDocument.CreateNavigator();
                    XPathExpression xprAccuracy = nav.Compile(strAccuracy);
                    intAccuracy = Convert.ToInt32(nav.Evaluate(xprAccuracy));
                }
                else if (strAccuracy.StartsWith("Missile"))
                {
                    strAccuracy = strAccuracy.Replace("Missile", _objCharacter.LimitPhysical.ToString());

                    XmlDocument objXmlDocument = new XmlDocument();
                    XPathNavigator nav = objXmlDocument.CreateNavigator();
                    XPathExpression xprAccuracy = nav.Compile(strAccuracy);
                    intAccuracy = Convert.ToInt32(nav.Evaluate(xprAccuracy));
                }
                else
                {
                    intAccuracy = Convert.ToInt32("0" + strAccuracy);
                    foreach (WeaponAccessory wa in _lstAccessories)
                    {
                        if (wa.Name == "Laser Sight")
                        {
                            // Skip it if there is a smartgun on this weapon
                            bool blnFound = false;
                            foreach (WeaponAccessory wal in _lstAccessories)
                            {
                                if (wal.Name.StartsWith("Smartgun"))
                                    blnFound = true;
                            }
                            if (!blnFound)
                                intAccuracy += wa.Accuracy;
                        }
                        else
                            intAccuracy += wa.Accuracy;
                    }
                }

                // Look for Powers that increase accuracy
                foreach (Power objPower in _objCharacter.Powers)
                {
                    if (objPower.Name.StartsWith("Enhanced Accuracy (skill)"))
                    {
                        string strPowerSkill = objPower.Extra;

                        string strSkill = string.Empty;
                        string strSpec = string.Empty;
                        // Exotic Skills require a matching Specialization.
                        switch (_strCategory)
                        {
                            case "Bows":
                            case "Crossbows":
                                strSkill = "Archery";
                                break;
                            case "Assault Rifles":
                            case "Machine Pistols":
                            case "Submachine Guns":
                                strSkill = "Automatics";
                                break;
                            case "Blades":
                                strSkill = "Blades";
                                break;
                            case "Clubs":
                            case "Improvised Weapons":
                                strSkill = "Clubs";
                                break;
                            case "Exotic Melee Weapons":
                                strSkill = "Exotic Melee Weapon";
                                strSpec = DisplayNameShort;
                                break;
                            case "Exotic Ranged Weapons":
                            case "Special Weapons":
                                strSkill = "Exotic Ranged Weapon";
                                strSpec = DisplayNameShort;
                                break;
                            case "Flamethrowers":
                                strSkill = "Exotic Ranged Weapon";
                                strSpec = "Flamethrowers";
                                break;
                            case "Laser Weapons":
                                strSkill = "Exotic Ranged Weapon";
                                strSpec = "Laser Weapons";
                                break;
                            case "Assault Cannons":
                            case "Grenade Launchers":
                            case "Missile Launchers":
                            case "Light Machine Guns":
                            case "Medium Machine Guns":
                            case "Heavy Machine Guns":
                                strSkill = "Heavy Weapons";
                                break;
                            case "Shotguns":
                            case "Sniper Rifles":
                            case "Sporting Rifles":
                                strSkill = "Longarms";
                                break;
                            case "Throwing Weapons":
                                strSkill = "Throwing Weapons";
                                break;
                            case "Unarmed":
                                strSkill = "Unarmed Combat";
                                break;
                            default:
                                strSkill = "Pistols";
                                break;
                        }

                        if (strSkill.StartsWith("Exotic"))
                            strSkill += $" ({DisplayNameShort})";

                        // Use the Skill defined by the Weapon if one is present.
                        if (!string.IsNullOrEmpty(_strUseSkill))
                        {
                            strSkill = _strUseSkill;

                            if (strSkill.StartsWith("Exotic"))
                                strSkill += $"({DisplayNameShort})";
                        }

                        if (strPowerSkill == strSkill)
                            if (!string.IsNullOrEmpty(strSpec))
                            {
                                if (_objCharacter.SkillsSection.Skills.Any(objSkill => objSkill.Name.StartsWith("Exotic") && objSkill.DisplaySpecialization == strSpec))
                                {
                                    intAccuracy += 1;
                                }
                            }
                            else
                            {
                                intAccuracy += 1;
                            }
                    }
                }

                return intAccuracy.ToString();
            }
        }

        /// <summary>
        /// The slots the weapon has for modifications.
        /// </summary>
        public string ModificationSlots => _strWeaponSlots;

        /// <summary>
        /// The string for the Weapon's Range category (setter is English-only).
        /// </summary>
        public string Range
        {
            get
            {
                string strRange = _strRange;
                if (string.IsNullOrWhiteSpace(strRange))
                    strRange = _strCategory;
                if (!string.IsNullOrWhiteSpace(strRange) && GlobalOptions.Instance.Language != "en-us")
                {
                    XmlDocument objXmlDocument = XmlManager.Instance.Load("weapons.xml");
                    XmlNode objWeaponNode = objXmlDocument.SelectSingleNode("/chummer/categories/category[. = \"" + strRange + "\"]");
                    if (objWeaponNode?.Attributes?["translate"] != null)
                        strRange = objWeaponNode.Attributes["translate"].InnerText;
                }
                return strRange;
            }
            set => _strRange = value;
        }

        /// <summary>
        /// The string for the Weapon's Range category (setter is English-only).
        /// </summary>
        public string AlternateRange
        {
            get
            {
                string strRange = _strAlternateRange.Trim();
                if (!string.IsNullOrEmpty(strRange) && GlobalOptions.Instance.Language != "en-us")
                {
                    XmlDocument objXmlDocument = XmlManager.Instance.Load("weapons.xml");
                    XmlNode objWeaponNode = objXmlDocument.SelectSingleNode("/chummer/categories/category[. = \"" + strRange + "\"]");
                    if (objWeaponNode?.Attributes?["translate"] != null)
                        strRange = objWeaponNode.Attributes["translate"].InnerText.Trim();
                }
                return strRange;
            }
            set => _strAlternateRange = value;
        }

        /// <summary>
        /// Evalulate and return the requested Range for the Weapon.
        /// </summary>
        /// <param name="strFindRange">Range node to use.</param>
        private int GetRange(string strFindRange, bool blnUseAlternateRange)
        {
            string strRangeCategory = _strCategory;
            if (blnUseAlternateRange)
            {
                strRangeCategory = _strAlternateRange;
                if (string.IsNullOrWhiteSpace(strRangeCategory))
                    return -1;
            }
            else if (!string.IsNullOrEmpty(_strRange))
                strRangeCategory = _strRange;


            XmlDocument objXmlDocument = XmlManager.Instance.Load("ranges.xml");
            XmlNode objXmlCategoryNode = objXmlDocument.SelectSingleNode("/chummer/ranges/range[category = \"" + strRangeCategory + "\"]");
            if (objXmlCategoryNode?[strFindRange] == null)
            {
                return -1;
            }
            string strRange = objXmlCategoryNode[strFindRange].InnerText;

            XPathNavigator nav = objXmlDocument.CreateNavigator();

            int intSTR = _objCharacter.STR.TotalValue;
            int intBOD = _objCharacter.BOD.TotalValue;

            // If this is a Throwing Weapon, include the ThrowRange bonuses in the character's STR.
            if (_strCategory == "Throwing Weapons" || _strUseSkill == "Throwing Weapons")
            {
                intSTR += ImprovementManager.ValueOf(_objCharacter, Improvement.ImprovementType.ThrowRange);
            }

            strRange = strRange.Replace("STR", intSTR.ToString());
            strRange = strRange.Replace("BOD", intBOD.ToString());

            XPathExpression xprRange = nav.Compile(strRange);

            double dblReturn = Convert.ToDouble(nav.Evaluate(xprRange).ToString(), GlobalOptions.InvariantCultureInfo) * _dblRangeMultiplier;
            int intReturn = Convert.ToInt32(Math.Ceiling(dblReturn));

            return intReturn;
        }

        /// <summary>
        /// Weapon's total Range bonus from Accessories.
        /// </summary>
        public int RangeBonus
        {
            get
            {
                int intRangeBonus = 0;

                // Weapon Mods.
                foreach (WeaponAccessory objAccessory in _lstAccessories)
                    intRangeBonus += objAccessory.RangeBonus;

                // Check if the Weapon has Ammunition loaded and look for any Range bonus.
                if (!string.IsNullOrEmpty(AmmoLoaded))
                {
                    Gear objGear = CommonFunctions.DeepFindById(AmmoLoaded, _objCharacter.Gear);
                    if (objGear == null)
                    {
                        objGear = CommonFunctions.FindVehicleGear(AmmoLoaded, _objCharacter.Vehicles);
                    }

                    if (objGear != null)
                    {
                        if (objGear.WeaponBonus != null)
                        {
                            intRangeBonus += objGear.WeaponBonusRange;
                        }
                    }
                }

                return intRangeBonus;
            }
        }

        /// <summary>
        /// Dictionary where keys are range categories (short, medium, long, extreme, alternateshort, etc.), values are strings depicting range values for the category.
        /// </summary>
        public Dictionary<string, string> RangeStrings
        {
            get
            {
                int intRangeModifier = RangeBonus + 100;
                int intMin = GetRange("min", false);
                int intShort = GetRange("short", false);
                int intMedium = GetRange("medium", false);
                int intLong = GetRange("long", false);
                int intExtreme = GetRange("extreme", false);
                int intAlternateMin = GetRange("min", true);
                int intAlternateShort = GetRange("short", true);
                int intAlternateMedium = GetRange("medium", true);
                int intAlternateLong = GetRange("long", true);
                int intAlternateExtreme = GetRange("extreme", true);
                if (intMin > 0)
                    intMin = (intMin * (intRangeModifier) + 99) / 100;
                if (intShort > 0)
                    intShort = (intShort * (intRangeModifier) + 99) / 100;
                if (intMedium > 0)
                    intMedium = (intMedium * (intRangeModifier) + 99) / 100;
                if (intLong > 0)
                    intLong = (intLong * (intRangeModifier) + 99) / 100;
                if (intExtreme > 0)
                    intExtreme = (intExtreme * (intRangeModifier) + 99) / 100;
                if (intAlternateMin > 0)
                    intAlternateMin = (intAlternateMin * (intRangeModifier) + 99) / 100;
                if (intAlternateShort > 0)
                    intAlternateShort = (intAlternateShort * (intRangeModifier) + 99) / 100;
                if (intAlternateMedium > 0)
                    intAlternateMedium = (intAlternateMedium * (intRangeModifier) + 99) / 100;
                if (intAlternateLong > 0)
                    intAlternateLong = (intAlternateLong * (intRangeModifier) + 99) / 100;
                if (intAlternateExtreme > 0)
                    intAlternateExtreme = (intAlternateExtreme * (intRangeModifier) + 99) / 100;

                Dictionary<string, string> retDictionary = new Dictionary<string, string>(8);
                retDictionary.Add("short", (intMin < 0 || intShort < 0) ? string.Empty : (intMin + 1).ToString() + "-" + intShort.ToString());
                retDictionary.Add("medium", (intShort < 0 || intMedium < 0) ? string.Empty : (intShort + 1).ToString() + "-" + intMedium.ToString());
                retDictionary.Add("long", (intMedium < 0 || intLong < 0) ? string.Empty : (intMedium + 1).ToString() + "-" + intLong.ToString());
                retDictionary.Add("extreme", (intLong < 0 || intExtreme < 0) ? string.Empty : (intLong + 1).ToString() + "-" + intExtreme.ToString());
                retDictionary.Add("alternateshort", (intAlternateMin < 0 || intAlternateShort < 0) ? string.Empty : (intAlternateMin + 1).ToString() + "-" + intAlternateShort.ToString());
                retDictionary.Add("alternatemedium", (intAlternateShort < 0 || intAlternateMedium < 0) ? string.Empty : (intAlternateShort + 1).ToString() + "-" + intAlternateMedium.ToString());
                retDictionary.Add("alternatelong", (intAlternateMedium < 0 || intAlternateLong < 0) ? string.Empty : (intAlternateMedium + 1).ToString() + "-" + intAlternateLong.ToString());
                retDictionary.Add("alternateextreme", (intAlternateLong < 0 || intAlternateExtreme < 0) ? string.Empty : (intAlternateLong + 1).ToString() + "-" + intAlternateExtreme.ToString());

                return retDictionary;
            }
        }

        /// <summary>
        /// Number of rounds consumed by Full Burst.
        /// </summary>
        public int FullBurst
        {
            get
            {
                int intReturn = _intFullBurst;

                // Check to see if any of the Mods replace this value.
                foreach (WeaponAccessory objAccessory in _lstAccessories)
                {
                    if (objAccessory.FullBurst > intReturn)
                        intReturn = objAccessory.FullBurst;
                }

                return intReturn;
            }
        }

        /// <summary>
        /// Number of rounds consumed by Suppressive Fire.
        /// </summary>
        public int Suppressive
        {
            get
            {
                int intReturn = _intSuppressive;

                // Check to see if any of the Mods replace this value.
                foreach (WeaponAccessory objAccessory in _lstAccessories)
                {
                    if (objAccessory.Suppressive > intReturn)
                        intReturn = objAccessory.Suppressive;
                }

                return intReturn;
            }
        }

        /// <summary>
        /// Total Accessory Cost multiplier for the Weapon.
        /// </summary>
        public int AccessoryMultiplier
        {
            get
            {
                int intReturn = 0;
                foreach (WeaponAccessory objAccessory in _lstAccessories)
                {
                    if (objAccessory.AccessoryCostMultiplier != 1)
                        intReturn += objAccessory.AccessoryCostMultiplier;
                }

                if (intReturn == 0)
                    intReturn = 1;

                return intReturn;
            }
        }

        /// <summary>
        /// The Dice Pool size for the Active Skill required to use the Weapon.
        /// </summary>
        public string DicePool
        {
            get
            {
                var objSkill = Skill;

                int intDicePool = 0;
                int intSmartlinkBonus = 0;
                int intDicePoolModifier = 0;

                foreach (Gear objGear in _objCharacter.Gear)
                {
                    if (objGear.InternalId == AmmoLoaded)
                    {
                        if (objGear.WeaponBonus != null)
                        {
                            if (objGear.WeaponBonus["pool"] != null)
                                intDicePoolModifier += Convert.ToInt32(objGear.WeaponBonus["pool"].InnerText);
                        }
                    }
                }

                if (objSkill != null)
                {
                    intDicePool = objSkill.Pool;
                }
                foreach(Improvement objImprovement in _objCharacter.Improvements.Where(x => x.ImproveType == Improvement.ImprovementType.WeaponCategoryDice && x.ImprovedName == Category))
                {
                    intDicePoolModifier += objImprovement.Value;
                }

                int intRating = intDicePool + intSmartlinkBonus + intDicePoolModifier;
                var strReturn = intRating.ToString();

                // If the character has a Specialization, include it in the Dice Pool string.
                if (objSkill != null && (objSkill.Specializations.Count > 0 && !objSkill.IsExoticSkill))
                {
                    if (objSkill.HasSpecialization(DisplayNameShort) || objSkill.HasSpecialization(_strName) || objSkill.HasSpecialization(DisplayCategory) || objSkill.HasSpecialization(_strCategory) || (!string.IsNullOrEmpty(objSkill.Specialization) && (objSkill.HasSpecialization(_strSpec) || objSkill.HasSpecialization(_strSpec2))))
                        strReturn += " (" + (intRating + 2).ToString() + ")";
                }

                return strReturn;
            }
        }

        private Skill Skill
        {
            get
            {
                string strCategory = _strCategory;
                string strSkill = string.Empty;
                string strSpec = string.Empty;
                string strReturn = string.Empty;

                // If this is a Special Weapon, use the Range to determine the required Active Skill (if present).
                if (strCategory == "Special Weapons" && !string.IsNullOrEmpty(_strRange))
                    strCategory = _strRange;

                // Exotic Skills require a matching Specialization.
                strSkill = GetSkillName(strCategory, ref strSpec);

                // Use the Skill defined by the Weapon if one is present.
                if (!string.IsNullOrEmpty(_strUseSkill))
                {
                    strSkill = _strUseSkill;
                    strSpec = string.Empty;

                    if (_strUseSkill.Contains("Exotic"))
                        strSpec = DisplayNameShort;
                }

                // Locate the Active Skill to be used.
                Skill objSkill = null;
                foreach (Skill objCharacterSkill in _objCharacter.SkillsSection.Skills)
                {
                    if (objCharacterSkill.Name == strSkill)
                    {
                        if (string.IsNullOrEmpty(strSpec) || (objCharacterSkill.HasSpecialization(strSpec)))
                        {
                            objSkill = objCharacterSkill;
                            break;
                        }
                        if (string.IsNullOrEmpty(_strSpec2) || objCharacterSkill.HasSpecialization(_strSpec2))
                        {
                            objSkill = objCharacterSkill;
                            break;
                        }
                    }
                }
                return objSkill;
            }
        }

        private string GetSkillName(string strCategory, ref string strSpec)
        {
            string strSkill;
            switch (strCategory)
            {
                case "Bows":
                case "Crossbows":
                    strSkill = "Archery";
                    break;
                case "Assault Rifles":
                case "Machine Pistols":
                case "Submachine Guns":
                    strSkill = "Automatics";
                    break;
                case "Blades":
                    strSkill = "Blades";
                    break;
                case "Clubs":
                case "Improvised Weapons":
                    strSkill = "Clubs";
                    break;
                case "Exotic Melee Weapons":
                    strSkill = "Exotic Melee Weapon";
                    strSpec = DisplayNameShort;
                    break;
                case "Exotic Ranged Weapons":
                case "Special Weapons":
                    strSkill = "Exotic Ranged Weapon";
                    strSpec = DisplayNameShort;
                    break;
                case "Flamethrowers":
                    strSkill = "Exotic Ranged Weapon";
                    strSpec = "Flamethrowers";
                    break;
                case "Laser Weapons":
                    strSkill = "Exotic Ranged Weapon";
                    strSpec = "Laser Weapons";
                    break;
                case "Assault Cannons":
                case "Grenade Launchers":
                case "Missile Launchers":
                case "Light Machine Guns":
                case "Medium Machine Guns":
                case "Heavy Machine Guns":
                    strSkill = "Heavy Weapons";
                    break;
                case "Shotguns":
                case "Sniper Rifles":
                case "Sporting Rifles":
                    strSkill = "Longarms";
                    break;
                case "Throwing Weapons":
                    strSkill = "Throwing Weapons";
                    break;
                case "Unarmed":
                    strSkill = "Unarmed Combat";
                    break;
                default:
                    strSkill = "Pistols";
                    break;
            }
            return strSkill;
        }

        /// <summary>
        /// Tooltip information for the Dice Pool.
        /// </summary>
        public string DicePoolTooltip
        {
            get
            {
                string strCategory = _strCategory;
                string strSkill = string.Empty;
                string strSpec = string.Empty;
                string strReturn = string.Empty;

                // If this is a Special Weapon, use the Range to determine the required Active Skill (if present).
                if (strCategory == "Special Weapons" && !string.IsNullOrEmpty(_strRange))
                    strCategory = _strRange;

                // Exotic Skills require a matching Specialization.
                switch (strCategory)
                {
                    case "Bows":
                    case "Crossbows":
                        strSkill = "Archery";
                        break;
                    case "Assault Rifles":
                    case "Machine Pistols":
                    case "Submachine Guns":
                        strSkill = "Automatics";
                        break;
                    case "Blades":
                        strSkill = "Blades";
                        break;
                    case "Clubs":
                    case "Improvised Weapons":
                        strSkill = "Clubs";
                        break;
                    case "Exotic Melee Weapons":
                        strSkill = "Exotic Melee Weapon";
                        strSpec = DisplayNameShort;
                        break;
                    case "Exotic Ranged Weapons":
                    case "Special Weapons":
                        strSkill = "Exotic Ranged Weapon";
                        strSpec = DisplayNameShort;
                        break;
                    case "Flamethrowers":
                        strSkill = "Exotic Ranged Weapon";
                        strSpec = "Flamethrowers";
                        break;
                    case "Laser Weapons":
                        strSkill = "Exotic Ranged Weapon";
                        strSpec = "Laser Weapons";
                        break;
                    case "Assault Cannons":
                    case "Grenade Launchers":
                    case "Missile Launchers":
                    case "Light Machine Guns":
                    case "Medium Machine Guns":
                    case "Heavy Machine Guns":
                        strSkill = "Heavy Weapons";
                        break;
                    case "Shotguns":
                    case "Sniper Rifles":
                    case "Sporting Rifles":
                        strSkill = "Longarms";
                        break;
                    case "Throwing Weapons":
                        strSkill = "Throwing Weapons";
                        break;
                    case "Unarmed":
                        strSkill = "Unarmed Combat";
                        break;
                    default:
                        strSkill = "Pistols";
                        break;
                }

                // Use the Skill defined by the Weapon if one is present.
                if (!string.IsNullOrEmpty(_strUseSkill))
                    strSkill = _strUseSkill;

                // Locate the Active Skill to be used.
                Skill objSkill = null;
                foreach (Skill objCharacterSkill in _objCharacter.SkillsSection.Skills)
                {
                    if (!objCharacterSkill.IsKnowledgeSkill && objCharacterSkill.Name == strSkill)
                    {
                        if (string.IsNullOrEmpty(strSpec) || objCharacterSkill.HasSpecialization(strSpec))
                        {
                            objSkill = objCharacterSkill;
                            break;
                        }
                    }
                }
                int intDicePool = 0;
                if (objSkill != null)
                {
                    intDicePool = objSkill.Pool;
                }

                strReturn = strSkill + " (" + intDicePool.ToString() + ")";

                if (objSkill != null && (!string.IsNullOrEmpty(objSkill.Specialization) && !objSkill.IsExoticSkill))
                {
                    if (objSkill.HasSpecialization(DisplayNameShort) || objSkill.HasSpecialization(_strName) || objSkill.HasSpecialization(DisplayCategory) || objSkill.HasSpecialization(_strCategory) || (!string.IsNullOrEmpty(objSkill.Specialization) && (objSkill.HasSpecialization(_strSpec) || objSkill.HasSpecialization(_strSpec2))))
                        strReturn += " + " + LanguageManager.Instance.GetString("String_ExpenseSpecialization") + " (2)";
                }

                return strReturn;
            }
        }

        /// <summary>
        /// Total Availability.
        /// </summary>
        public string TotalAvail
        {
            get
            {
                string strAvail = string.Empty;
                string strAvailExpr = string.Empty;
                int intAvail = 0;

                if (_strAvail.Substring(_strAvail.Length - 1, 1) == "F" || _strAvail.Substring(_strAvail.Length - 1, 1) == "R")
                {
                    strAvail = _strAvail.Substring(_strAvail.Length - 1, 1);
                    // Remove the trailing character if it is "F" or "R".
                    strAvailExpr = _strAvail.Substring(0, _strAvail.Length - 1);
                    intAvail = Convert.ToInt32(strAvailExpr);
                }
                else
                {
                    intAvail = Convert.ToInt32(_strAvail);
                }

                // Run through the Accessories and add in their availability.
                foreach (WeaponAccessory objAccessory in _lstAccessories)
                {
                    string strAccAvail = string.Empty;
                    int intAccAvail = 0;

                    if (!objAccessory.IncludedInWeapon)
                    {
                        if (strAccAvail.StartsWith("+") || strAccAvail.StartsWith("-"))
                        {
                            strAccAvail += objAccessory.TotalAvail;
                            if (strAccAvail.EndsWith("F"))
                                strAvail = "F";
                            if (strAccAvail.EndsWith("F") || strAccAvail.EndsWith("R"))
                                strAccAvail = strAccAvail.Substring(0, strAccAvail.Length - 1);
                            intAccAvail = Convert.ToInt32(strAccAvail);
                            intAvail += intAccAvail;
                        }
                    }
                }

                string strReturn = intAvail.ToString() + strAvail;
                // Translate the Avail string.
                strReturn = strReturn.Replace("R", LanguageManager.Instance.GetString("String_AvailRestricted"));
                strReturn = strReturn.Replace("F", LanguageManager.Instance.GetString("String_AvailForbidden"));

                return strReturn;
            }
        }

        // Run through the Weapon Mods and see if anything changes the cost multiplier (Vintage mod).
        public int CostMultiplier
        {
            get
            {
                int intReturn = 1;
                foreach (WeaponAccessory objAccessory in _lstAccessories)
                {
                    if (objAccessory.AccessoryCostMultiplier > 1)
                        intReturn = objAccessory.AccessoryCostMultiplier;
                }

                return intReturn;
            }
        }

        /// <summary>
        /// Mount slot that is used when mounting this weapon to another weapon.
        /// </summary>
        public string Mount
        {
            get { return _mount; }
            private set { _mount = value; }
        }
        /// <summary>
        /// Additional Mount slot that is used when mounting this weapon to another weapon.
        /// </summary>
        public string ExtraMount
        {
            get { return _extraMount; }
            private set { _extraMount = value; }
        }

        #endregion

        private Clip GetClip(int clip)
        {
            //1 indexed due legacy
            clip--;

            for (int i = _ammo.Count; i <= clip; i++)
            {
                _ammo.Add(new Clip(Guid.Empty, 0));
            }


            return _ammo[clip];
        }

        private class Clip
        {
            internal Guid Guid { get; set; }
            internal int Ammo { get; set; }
            public string AmmoName { get; internal set; }

            internal static Clip Load(XmlNode node)
            {
                if (node != null && node["id"] != null && node["count"] != null)
                {
                    try
                    {
                        return new Clip(Guid.Parse(node["id"].InnerText), int.Parse(node["count"].InnerText));
                    }
                    catch (FormatException) { }
                }
                return null;
            }

            internal void Save(XmlTextWriter writer)
            {
                if (Guid != Guid.Empty || Ammo != 0) //Don't save empty clips, we are recreating them anyway. Save those kb
                {
                    writer.WriteStartElement("clip");
                    writer.WriteElementString("name", AmmoName);
                    writer.WriteElementString("id", Guid.ToString());
                    writer.WriteElementString("count", Ammo.ToString());
                    writer.WriteEndElement();
                }
            }

            internal Clip(Guid guid, int ammo)
            {
                Guid = guid;
                Ammo = ammo;
            }
        }
    }
}<|MERGE_RESOLUTION|>--- conflicted
+++ resolved
@@ -261,12 +261,15 @@
                         foreach (XmlNode objXmlAccessoryGear in objXmlWeaponAccessory.SelectNodes("gears/usegear"))
                         {
                             int intGearRating = 0;
-<<<<<<< HEAD
                             decimal decGearQty = 1;
                             string strChildForceSource = string.Empty;
                             string strChildForcePage = string.Empty;
                             string strChildForceValue = string.Empty;
                             bool blnStartCollapsed = objXmlAccessoryGear["name"].Attributes?["startcollapsed"]?.InnerText == "yes";
+                            bool blnChildCreateChildren = objXmlAccessoryGear["name"].Attributes?["createchildren"]?.InnerText != "no";
+                            bool blnAddChildImprovements = true;
+                            if (objXmlAccessoryGear["name"].Attributes?["addimprovements"]?.InnerText == "no")
+                                blnAddChildImprovements = false;
                             if (objXmlAccessoryGear["rating"] != null)
                                 intGearRating = Convert.ToInt32(objXmlAccessoryGear["rating"].InnerText);
                             if (objXmlAccessoryGear["name"].Attributes["qty"] != null)
@@ -277,19 +280,8 @@
                                 strChildForceSource = objXmlAccessoryGear["source"].InnerText;
                             if (objXmlAccessoryGear["page"] != null)
                                 strChildForcePage = objXmlAccessoryGear["page"].InnerText;
-=======
-                            int intGearQty = 1;
-                            string strChildForceSource  = objXmlAccessoryGear.Attributes["source"]?.InnerText ?? string.Empty;
-                            string strChildForcePage    = objXmlAccessoryGear.Attributes["page"]?.InnerText ?? string.Empty;
-                            string strChildForceValue   = objXmlAccessoryGear.Attributes["select"]?.InnerText ?? string.Empty;
-                            bool blnStartCollapsed      = objXmlAccessoryGear.Attributes?["startcollapsed"]?.InnerText == "yes";
-                            if (objXmlAccessoryGear.Attributes["rating"] != null)
-                                intGearRating = Convert.ToInt32(objXmlAccessoryGear.Attributes["rating"].InnerText);
-                            if (objXmlAccessoryGear.Attributes["qty"] != null)
-                                intGearQty = Convert.ToInt32(objXmlAccessoryGear.Attributes["qty"].InnerText);
->>>>>>> 72556ded
-
-                            XmlNode objXmlGear = objXmlGearDocument.SelectSingleNode("/chummer/gears/gear[name = \"" + objXmlAccessoryGear.InnerText + "\"]");
+
+                            XmlNode objXmlGear = objXmlGearDocument.SelectSingleNode("/chummer/gears/gear[name = \"" + objXmlAccessoryGear["name"].InnerText + "\" and category = \"" + objXmlAccessoryGear["category"].InnerText + "\"]");
                             Gear objGear = new Gear(_objCharacter);
 
                             TreeNode objGearNode = new TreeNode();
@@ -299,11 +291,11 @@
                             if (!string.IsNullOrEmpty(objXmlGear["devicerating"]?.InnerText))
                             {
                                 Commlink objCommlink = new Commlink(_objCharacter);
-                                objCommlink.Create(objXmlGear, objGearNode, intGearRating, lstWeapons, lstWeaponNodes, strChildForceValue);
+                                objCommlink.Create(objXmlGear, objGearNode, intGearRating, lstWeapons, lstWeaponNodes, strChildForceValue, false, false, blnAddChildImprovements, blnChildCreateChildren);
                                 objGear = objCommlink;
                             }
                             else
-                                objGear.Create(objXmlGear, objGearNode, intGearRating, lstWeapons, lstWeaponNodes, strChildForceValue);
+                                objGear.Create(objXmlGear, objGearNode, intGearRating, lstWeapons, lstWeaponNodes, strChildForceValue, false, false, blnAddChildImprovements, blnChildCreateChildren);
                             objGear.Quantity = decGearQty;
                             objGear.Cost = "0";
                             objGear.MinRating = intGearRating;
