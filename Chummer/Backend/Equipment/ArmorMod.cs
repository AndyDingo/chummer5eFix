--- conflicted
+++ resolved
@@ -529,13 +529,8 @@
                 sbdReturn.Append(strSpace).Append('(').Append(LanguageManager.GetString(RatingLabel, strLanguage))
                     .Append(strSpace).Append(Rating.ToString(objCulture)).Append(')');
             if (!string.IsNullOrEmpty(Extra))
-<<<<<<< HEAD
-                strReturn += strSpace + '(' + _objCharacter.TranslateExtra(Extra, strLanguage) + ')';
-            return strReturn;
-=======
-                sbdReturn.Append(strSpace).Append('(').Append(LanguageManager.TranslateExtra(Extra, strLanguage)).Append(')');
+                sbdReturn.Append(strSpace).Append('(').Append(_objCharacter.TranslateExtra(Extra, strLanguage)).Append(')');
             return sbdReturn.ToString();
->>>>>>> 53eb2a4b
         }
 
         public string CurrentDisplayName => DisplayName(GlobalOptions.CultureInfo, GlobalOptions.Language);
@@ -697,12 +692,7 @@
         }
 
         private SourceString _objCachedSourceDetail;
-<<<<<<< HEAD
-        public SourceString SourceDetail => _objCachedSourceDetail = _objCachedSourceDetail
-                                                                     ?? new SourceString(Source, DisplayPage(GlobalOptions.Language), GlobalOptions.Language, _objCharacter);
-=======
-        public SourceString SourceDetail => _objCachedSourceDetail = _objCachedSourceDetail ?? new SourceString(Source, DisplayPage(GlobalOptions.Language), GlobalOptions.Language, GlobalOptions.CultureInfo);
->>>>>>> 53eb2a4b
+        public SourceString SourceDetail => _objCachedSourceDetail = _objCachedSourceDetail ?? new SourceString(Source, DisplayPage(GlobalOptions.Language), GlobalOptions.Language, GlobalOptions.CultureInfo, _objCharacter);
 
 
 
