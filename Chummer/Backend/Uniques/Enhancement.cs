--- conflicted
+++ resolved
@@ -326,19 +326,12 @@
         {
             if (_objCachedMyXmlNode == null || strLanguage != _strCachedXmlNodeLanguage || GlobalOptions.LiveCustomData)
             {
-<<<<<<< HEAD
                 _objCachedMyXmlNode = _objCharacter.LoadData("powers.xml", strLanguage)
-                    .SelectSingleNode(SourceID == Guid.Empty
-                        ? $"/chummer/enhancements/enhancement[name = \"{Name}\"]"
-                        : $"/chummer/enhancements/enhancement[id = \"{SourceIDString}\" or id = \"{SourceIDString.ToUpperInvariant()}\"]");
-=======
-                _objCachedMyXmlNode = XmlManager.Load("powers.xml", strLanguage)
                     .SelectSingleNode(SourceID == Guid.Empty
                         ? "/chummer/enhancements/enhancement[name = " + Name.CleanXPath() + ']'
                         : string.Format(GlobalOptions.InvariantCultureInfo,
                             "/chummer/enhancements/enhancement[id = \"{0}\" or id = \"{1}\"]",
                             SourceIDString, SourceIDString.ToUpperInvariant()));
->>>>>>> a3a7ffc6
                 _strCachedXmlNodeLanguage = strLanguage;
             }
             return _objCachedMyXmlNode;
