/*  This file is part of Chummer5a.
 *
 *  Chummer5a is free software: you can redistribute it and/or modify
 *  it under the terms of the GNU General Public License as published by
 *  the Free Software Foundation, either version 3 of the License, or
 *  (at your option) any later version.
 *
 *  Chummer5a is distributed in the hope that it will be useful,
 *  but WITHOUT ANY WARRANTY; without even the implied warranty of
 *  MERCHANTABILITY or FITNESS FOR A PARTICULAR PURPOSE.  See the
 *  GNU General Public License for more details.
 *
 *  You should have received a copy of the GNU General Public License
 *  along with Chummer5a.  If not, see <http://www.gnu.org/licenses/>.
 *
 *  You can obtain the full source code for Chummer5a at
 *  https://github.com/chummer5a/chummer5a
 */
using System;
using System.Diagnostics;
using System.Drawing;
using System.Linq;
using System.Windows.Forms;
using System.Xml;
using NLog;

namespace Chummer
{
    /// <summary>
    /// A Critter Power.
    /// </summary>
    [HubClassTag("SourceID", true, "Name", "Extra")]
    [DebuggerDisplay("{DisplayName(GlobalOptions.DefaultLanguage)}")]
    public class CritterPower : IHasInternalId, IHasName, IHasXmlNode, IHasNotes, ICanRemove, IHasSource, ICanSort
    {
        private static readonly Logger Log = LogManager.GetCurrentClassLogger();
        protected Guid guiID;
        protected Guid guiSourceID;
        protected string strName = string.Empty;
        private string _strCategory = string.Empty;
        private string _strType = string.Empty;
        private string _strAction = string.Empty;
        private string _strRange = string.Empty;
        private string _strDuration = string.Empty;
        private string _strExtra = string.Empty;
        private string _strSource = string.Empty;
        private string _strPage = string.Empty;
        private int _intKarma;
        private decimal _decPowerPoints;
        private XmlNode _nodBonus;
        private string _strNotes = string.Empty;
        protected readonly Character objCharacter;
        private bool _blnCountTowardsLimit = true;
        private int _intRating;
        private int _intGrade;
        private int _intSortOrder;

        #region Constructor, Create, Save, Load, and Print Methods
        public CritterPower(Character objCharacter)
        {
            // Create the GUID for the new Power.
            guiID = Guid.NewGuid();
            this.objCharacter = objCharacter;
        }

        /// Create a Critter Power from an XmlNode.
        /// <param name="objXmlPowerNode">XmlNode to create the object from.</param>
        /// <param name="intRating">Selected Rating for the Gear.</param>
        /// <param name="strForcedValue">Value to forcefully select for any ImprovementManager prompts.</param>
        public void Create(XmlNode objXmlPowerNode, int intRating = 0, string strForcedValue = "")
        {
            if (!objXmlPowerNode.TryGetField("id", Guid.TryParse, out guiSourceID))
            {
                Log.Warn(new object[] { "Missing id field for power xmlnode", objXmlPowerNode });
                Utils.BreakIfDebug();
            }
            if (objXmlPowerNode.TryGetStringFieldQuickly("name", ref strName))
                _objCachedMyXmlNode = null;
            _intRating = intRating;
            _nodBonus = objXmlPowerNode.SelectSingleNode("bonus");
            if (!objXmlPowerNode.TryGetMultiLineStringFieldQuickly("altnotes", ref _strNotes))
                objXmlPowerNode.TryGetMultiLineStringFieldQuickly("notes", ref _strNotes);
            // If the piece grants a bonus, pass the information to the Improvement Manager.
            if (_nodBonus != null)
            {
                ImprovementManager.ForcedValue = strForcedValue;
                if (!ImprovementManager.CreateImprovements(objCharacter, Improvement.ImprovementSource.CritterPower, guiID.ToString("D", GlobalOptions.InvariantCultureInfo), _nodBonus, intRating, DisplayNameShort(GlobalOptions.Language)))
                {
                    guiID = Guid.Empty;
                    return;
                }
                if (!string.IsNullOrEmpty(ImprovementManager.SelectedValue))
                {
                    _strExtra = ImprovementManager.SelectedValue;
                }
                else if (intRating != 0)
                    _strExtra = intRating.ToString(GlobalOptions.InvariantCultureInfo);
            }
            else if (intRating != 0)
                _strExtra = intRating.ToString(GlobalOptions.InvariantCultureInfo);
            else
                _strExtra = strForcedValue;
            objXmlPowerNode.TryGetStringFieldQuickly("category", ref _strCategory);
            objXmlPowerNode.TryGetStringFieldQuickly("type", ref _strType);
            objXmlPowerNode.TryGetStringFieldQuickly("action", ref _strAction);
            objXmlPowerNode.TryGetStringFieldQuickly("range", ref _strRange);
            objXmlPowerNode.TryGetStringFieldQuickly("duration", ref _strDuration);
            objXmlPowerNode.TryGetStringFieldQuickly("source", ref _strSource);
            objXmlPowerNode.TryGetStringFieldQuickly("page", ref _strPage);
            objXmlPowerNode.TryGetInt32FieldQuickly("karma", ref _intKarma);

            /*
            if (string.IsNullOrEmpty(_strNotes))
            {
                _strNotes = CommonFunctions.GetTextFromPdf(_strSource + ' ' + _strPage, strName);
                if (string.IsNullOrEmpty(_strNotes))
                {
                    _strNotes = CommonFunctions.GetTextFromPdf(Source + ' ' + DisplayPage(GlobalOptions.Language), CurrentDisplayName);
                }
            }
            */
        }

        private SourceString _objCachedSourceDetail;
        public SourceString SourceDetail => _objCachedSourceDetail = _objCachedSourceDetail ?? new SourceString(Source, DisplayPage(GlobalOptions.Language), GlobalOptions.Language, GlobalOptions.CultureInfo, objCharacter);

        /// <summary>
        /// Save the object's XML to the XmlWriter.
        /// </summary>
        /// <param name="objWriter">XmlTextWriter to write with.</param>
        public virtual void Save(XmlTextWriter objWriter)
        {
            if (objWriter == null)
                return;
            objWriter.WriteStartElement("critterpower");
            objWriter.WriteElementString("sourceid", SourceIDString);
            objWriter.WriteElementString("guid", InternalId);
            objWriter.WriteElementString("name", strName);
            objWriter.WriteElementString("extra", _strExtra);
            objWriter.WriteElementString("rating", _intRating.ToString(GlobalOptions.InvariantCultureInfo));
            objWriter.WriteElementString("category", _strCategory);
            objWriter.WriteElementString("type", _strType);
            objWriter.WriteElementString("action", _strAction);
            objWriter.WriteElementString("range", _strRange);
            objWriter.WriteElementString("duration", _strDuration);
            objWriter.WriteElementString("grade", _intGrade.ToString(GlobalOptions.InvariantCultureInfo));
            objWriter.WriteElementString("source", _strSource);
            objWriter.WriteElementString("page", _strPage);
            objWriter.WriteElementString("karma", _intKarma.ToString(GlobalOptions.InvariantCultureInfo));
            objWriter.WriteElementString("points", _decPowerPoints.ToString(GlobalOptions.InvariantCultureInfo));
            objWriter.WriteElementString("counttowardslimit", _blnCountTowardsLimit.ToString(GlobalOptions.InvariantCultureInfo));
            if (_nodBonus != null)
                objWriter.WriteRaw("<bonus>" + _nodBonus.InnerXml + "</bonus>");
            else
                objWriter.WriteElementString("bonus", string.Empty);
            objWriter.WriteElementString("notes", System.Text.RegularExpressions.Regex.Replace(_strNotes, @"[\u0000-\u0008\u000B\u000C\u000E-\u001F]", ""));
            objWriter.WriteElementString("sortorder", _intSortOrder.ToString(GlobalOptions.InvariantCultureInfo));
            objWriter.WriteEndElement();

            if (Grade >= 0)
                objCharacter.SourceProcess(_strSource);
        }

        /// <summary>
        /// Load the Critter Power from the XmlNode.
        /// </summary>
        /// <param name="objNode">XmlNode to load.</param>
        public virtual void Load(XmlNode objNode)
        {
            if (objNode == null)
                return;
            if (!objNode.TryGetField("guid", Guid.TryParse, out guiID))
            {
                guiID = Guid.NewGuid();
            }
            if (objNode.TryGetStringFieldQuickly("name", ref strName))
                _objCachedMyXmlNode = null;
            if (!objNode.TryGetGuidFieldQuickly("sourceid", ref guiSourceID))
            {
                XmlNode node = GetNode(GlobalOptions.Language);
                node?.TryGetGuidFieldQuickly("id", ref guiSourceID);
            }
            objNode.TryGetStringFieldQuickly("extra", ref _strExtra);
            objNode.TryGetStringFieldQuickly("category", ref _strCategory);
            objNode.TryGetStringFieldQuickly("type", ref _strType);
            objNode.TryGetStringFieldQuickly("action", ref _strAction);
            objNode.TryGetStringFieldQuickly("range", ref _strRange);
            objNode.TryGetStringFieldQuickly("duration", ref _strDuration);
            objNode.TryGetStringFieldQuickly("source", ref _strSource);
            objNode.TryGetStringFieldQuickly("page", ref _strPage);
            objNode.TryGetInt32FieldQuickly("karma", ref _intKarma);
            objNode.TryGetDecFieldQuickly("points", ref _decPowerPoints);
            objNode.TryGetBoolFieldQuickly("counttowardslimit", ref _blnCountTowardsLimit);
            objNode.TryGetInt32FieldQuickly("grade", ref _intGrade);
            _nodBonus = objNode["bonus"];
            objNode.TryGetMultiLineStringFieldQuickly("notes", ref _strNotes);
            objNode.TryGetInt32FieldQuickly("sortorder", ref _intSortOrder);
        }

        /// <summary>
        /// Print the object's XML to the XmlWriter.
        /// </summary>
        /// <param name="objWriter">XmlTextWriter to write with.</param>
        /// <param name="strLanguageToPrint">Language in which to print</param>
        public void Print(XmlTextWriter objWriter, string strLanguageToPrint)
        {
            if (objWriter == null)
                return;
            objWriter.WriteStartElement("critterpower");
            objWriter.WriteElementString("guid", InternalId);
            objWriter.WriteElementString("sourceid", SourceIDString);
            objWriter.WriteElementString("name", DisplayNameShort(strLanguageToPrint));
            objWriter.WriteElementString("fullname", DisplayName(strLanguageToPrint));
            objWriter.WriteElementString("name_english", Name);
            objWriter.WriteElementString("extra", objCharacter.TranslateExtra(_strExtra, strLanguageToPrint));
            objWriter.WriteElementString("category", DisplayCategory(strLanguageToPrint));
            objWriter.WriteElementString("category_english", Category);
            objWriter.WriteElementString("type", DisplayType(strLanguageToPrint));
            objWriter.WriteElementString("action", DisplayAction(strLanguageToPrint));
            objWriter.WriteElementString("range", DisplayRange(strLanguageToPrint));
            objWriter.WriteElementString("duration", DisplayDuration(strLanguageToPrint));
<<<<<<< HEAD
            objWriter.WriteElementString("source", objCharacter.LanguageBookShort(Source, strLanguageToPrint));
=======
            objWriter.WriteElementString("karma", Karma.ToString(GlobalOptions.InvariantCultureInfo));
            objWriter.WriteElementString("source", _objCharacter.LanguageBookShort(Source, strLanguageToPrint));
>>>>>>> 60b4c570
            objWriter.WriteElementString("page", DisplayPage(strLanguageToPrint));
            if (GlobalOptions.PrintNotes)
                objWriter.WriteElementString("notes", Notes);
            objWriter.WriteEndElement();
        }
        #endregion

        #region Properties


        /// <summary>
        /// Identifier of the object within data files.
        /// </summary>
        public Guid SourceID => guiSourceID;

        /// <summary>
        /// String-formatted identifier of the <inheritdoc cref="SourceID"/> from the data files.
        /// </summary>
        public string SourceIDString => guiSourceID.ToString("D", GlobalOptions.InvariantCultureInfo);

        /// <summary>
        /// Internal identifier which will be used to identify this Critter Power in the Improvement system.
        /// </summary>
        public string InternalId => guiID.ToString("D", GlobalOptions.InvariantCultureInfo);

        /// <summary>
        /// Paid levels of the power.
        /// </summary>
        public int Rating
        {
            get => _intRating;
            set
            {
                if (Extra == Rating.ToString(GlobalOptions.InvariantCultureInfo))
                {
                    Extra = value.ToString(GlobalOptions.InvariantCultureInfo);
                }
                _intRating = value;
            }
        }

        /// <summary>
        /// Total rating of the power, including any bonus levels from Improvements.
        /// </summary>
        public int TotalRating
        {
            get
            {
                return Rating + objCharacter.Improvements.Where(objImprovement => objImprovement.ImprovedName == Name && objImprovement.ImproveType == Improvement.ImprovementType.CritterPowerLevel && objImprovement.Enabled).Sum(objImprovement => objImprovement.Rating);
            }
        }

        /// <summary>
        /// Power's name.
        /// </summary>
        public string Name
        {
            get => strName;
            set
            {
                if (strName != value)
                    _objCachedMyXmlNode = null;
                strName = value;
            }
        }

        /// <summary>
        /// The name of the object as it should be displayed on printouts (translated name only).
        /// </summary>
        public string DisplayNameShort(string strLanguage)
        {
            if (strLanguage == GlobalOptions.DefaultLanguage)
                return Name;

            return GetNode(strLanguage)?["translate"]?.InnerText ?? Name;
        }

        /// <summary>
        /// The name of the object as it should be displayed in lists. Name (Extra).
        /// </summary>
        public string DisplayName(string strLanguage)
        {
            string strReturn = DisplayNameShort(strLanguage);

            if (!string.IsNullOrEmpty(Extra))
            {
                // Attempt to retrieve the CharacterAttribute name.
                strReturn += LanguageManager.GetString("String_Space", strLanguage) + '(' + objCharacter.TranslateExtra(Extra, strLanguage) + ')';
            }

            return strReturn;
        }

        /// <summary>
        /// The name of the object as it should be displayed in lists. Name (Extra).
        /// </summary>
        public string CurrentDisplayName => DisplayName(GlobalOptions.Language);

        /// <summary>
        /// Extra information that should be applied to the name, like a linked CharacterAttribute.
        /// </summary>
        public string Extra
        {
            get => _strExtra;
            set => _strExtra = objCharacter.ReverseTranslateExtra(value);
        }

        /// <summary>
        /// Grade of the Critter power
        /// </summary>
        public int Grade
        {
            get => _intGrade;
            set => _intGrade = value;
        }

        /// <summary>
        /// Sourcebook.
        /// </summary>
        public string Source
        {
            get => _strSource;
            set => _strSource = value;
        }


        /// <summary>
        /// Sourcebook Page Number.
        /// </summary>
        public string Page
        {
            get => _strPage;
            set => _strPage = value;
        }

        /// <summary>
        /// Sourcebook Page Number using a given language file.
        /// Returns Page if not found or the string is empty.
        /// </summary>
        /// <param name="strLanguage">Language file keyword to use.</param>
        /// <returns></returns>
        public string DisplayPage(string strLanguage)
        {
            if (strLanguage == GlobalOptions.DefaultLanguage)
                return Page;
            string s = GetNode(strLanguage)?["altpage"]?.InnerText ?? Page;
            return !string.IsNullOrWhiteSpace(s) ? s : Page;
        }

        /// <summary>
        /// Bonus node from the XML file.
        /// </summary>
        public XmlNode Bonus
        {
            get => _nodBonus;
            set => _nodBonus = value;
        }

        /// <summary>
        /// Translated Category.
        /// </summary>
        public string DisplayCategory(string strLanguage)
        {
            // Get the translated name if applicable.
            if (strLanguage == GlobalOptions.DefaultLanguage)
                return Category;

            return objCharacter.LoadDataXPath("critterpowers.xml", strLanguage).SelectSingleNode("/chummer/categories/category[. = " + Category.CleanXPath() + "]/@translate")?.Value ?? Category;
        }

        /// <summary>
        /// Category.
        /// </summary>
        public string Category
        {
            get => _strCategory;
            set => _strCategory = value;
        }

        /// <summary>
        /// Type.
        /// </summary>
        public string Type
        {
            get => _strType;
            set => _strType = value;
        }

        /// <summary>
        /// Translated Type.
        /// </summary>
        public string DisplayType(string strLanguage)
        {
            string strReturn = Type;

            switch (strReturn)
            {
                case "M":
                    strReturn = LanguageManager.GetString("String_SpellTypeMana", strLanguage);
                    break;
                case "P":
                    strReturn = LanguageManager.GetString("String_SpellTypePhysical", strLanguage);
                    break;
                default:
                    strReturn = LanguageManager.GetString("String_None", strLanguage);
                    break;
            }

            return strReturn;
        }

        /// <summary>
        /// Action.
        /// </summary>
        public string Action
        {
            get => _strAction;
            set => _strAction = value;
        }

        /// <summary>
        /// Translated Action.
        /// </summary>
        public string DisplayAction(string strLanguage)
        {
            string strReturn = Action;

            switch (strReturn)
            {
                case "Auto":
                    strReturn = LanguageManager.GetString("String_ActionAutomatic", strLanguage);
                    break;
                case "Free":
                    strReturn = LanguageManager.GetString("String_ActionFree", strLanguage);
                    break;
                case "Simple":
                    strReturn = LanguageManager.GetString("String_ActionSimple", strLanguage);
                    break;
                case "Complex":
                    strReturn = LanguageManager.GetString("String_ActionComplex", strLanguage);
                    break;
                case "Special":
                    strReturn = LanguageManager.GetString("String_SpellDurationSpecial", strLanguage);
                    break;
                default:
                    strReturn = LanguageManager.GetString("String_None", strLanguage);
                    break;
            }

            return strReturn;
        }

        /// <summary>
        /// Range.
        /// </summary>
        public string Range
        {
            get => _strRange;
            set => _strRange = value;
        }

        /// <summary>
        /// Translated Range.
        /// </summary>
        public string DisplayRange(string strLanguage)
        {
            string strReturn = Range;

            strReturn = strReturn.CheapReplace("Self", () => LanguageManager.GetString("String_SpellRangeSelf", strLanguage))
                .CheapReplace("Special", () => LanguageManager.GetString("String_SpellDurationSpecial", strLanguage))
                .CheapReplace("LOS", () => LanguageManager.GetString("String_SpellRangeLineOfSight", strLanguage))
                .CheapReplace("LOI", () => LanguageManager.GetString("String_SpellRangeLineOfInfluence", strLanguage))
                .CheapReplace("T", () => LanguageManager.GetString("String_SpellRangeTouch", strLanguage))
                .CheapReplace("(A)", () => '(' + LanguageManager.GetString("String_SpellRangeArea", strLanguage) + ')')
                .CheapReplace("MAG", () => LanguageManager.GetString("String_AttributeMAGShort", strLanguage));

            return strReturn;
        }

        /// <summary>
        /// Duration.
        /// </summary>
        public string Duration
        {
            get => _strDuration;
            set => _strDuration = value;
        }

        /// <summary>
        /// Translated Duration.
        /// </summary>
        public string DisplayDuration(string strLanguage)
        {
            string strReturn = Duration;

            switch (strReturn)
            {
                case "Instant":
                    strReturn = LanguageManager.GetString("String_SpellDurationInstantLong", strLanguage);
                    break;
                case "Sustained":
                    strReturn = LanguageManager.GetString("String_SpellDurationSustained", strLanguage);
                    break;
                case "Always":
                    strReturn = LanguageManager.GetString("String_SpellDurationAlways", strLanguage);
                    break;
                case "Special":
                    strReturn = LanguageManager.GetString("String_SpellDurationSpecial", strLanguage);
                    break;
            }

            return strReturn;
        }

        /// <summary>
        /// Power Points used by the Critter Power (Free Spirits only).
        /// </summary>
        public decimal PowerPoints
        {
            get => _decPowerPoints;
            set => _decPowerPoints = value;
        }

        /// <summary>
        /// Notes.
        /// </summary>
        public string Notes
        {
            get => _strNotes;
            set => _strNotes = value;
        }

        /// <summary>
        /// Whether or not the Critter Power counts towards their total number of Critter Powers.
        /// </summary>
        public bool CountTowardsLimit
        {
            get => _blnCountTowardsLimit;
            set => _blnCountTowardsLimit = value;
        }

        /// <summary>
        /// Karma that the Critter must pay to take the power.
        /// </summary>
        public int Karma
        {
            get => _intKarma;
            set => _intKarma = value;
        }

        /// <summary>
        /// Used by our sorting algorithm to remember which order the user moves things to
        /// </summary>
        public int SortOrder
        {
            get => _intSortOrder;
            set => _intSortOrder = value;
        }

        private XmlNode _objCachedMyXmlNode;
        private string _strCachedXmlNodeLanguage = string.Empty;

        public XmlNode GetNode()
        {
            return GetNode(GlobalOptions.Language);
        }

        public XmlNode GetNode(string strLanguage)
        {
            if (_objCachedMyXmlNode == null || strLanguage != _strCachedXmlNodeLanguage || GlobalOptions.LiveCustomData)
            {
                _objCachedMyXmlNode = objCharacter.LoadData("critterpowers.xml", strLanguage)
                    .SelectSingleNode(SourceID == Guid.Empty
                        ? "/chummer/powers/power[name = " + Name.CleanXPath() + ']'
                        : string.Format(GlobalOptions.InvariantCultureInfo,
                            "/chummer/powers/power[id = {0} or id = {1}]",
                            SourceIDString.CleanXPath(), SourceIDString.ToUpperInvariant().CleanXPath()));
                _strCachedXmlNodeLanguage = strLanguage;
            }
            return _objCachedMyXmlNode;
        }
        #endregion

        #region UI Methods
        public TreeNode CreateTreeNode(ContextMenuStrip cmsCritterPower)
        {
            if (Grade != 0 && !string.IsNullOrEmpty(Source) && !objCharacter.Options.BookEnabled(Source))
                return null;

            TreeNode objNode = new TreeNode
            {
                Name = InternalId,
                ContextMenuStrip = cmsCritterPower,
                Text = CurrentDisplayName,
                Tag = this,
                ForeColor = PreferredColor,
                ToolTipText = Notes.WordWrap()
            };
            return objNode;
        }

        public Color PreferredColor
        {
            get
            {
                if (!string.IsNullOrEmpty(Notes))
                {
                    return Grade != 0
                        ? ColorManager.GrayHasNotesColor
                        : ColorManager.HasNotesColor;
                }
                return Grade != 0
                    ? ColorManager.GrayText
                    : ColorManager.WindowText;
            }
        }
        #endregion

        public bool Remove(bool blnConfirmDelete = true)
        {
            if (blnConfirmDelete)
            {
                if (!CommonFunctions.ConfirmDelete(LanguageManager.GetString("Message_DeleteCritterPower")))
                    return false;
            }

            ImprovementManager.RemoveImprovements(objCharacter, Improvement.ImprovementSource.CritterPower, InternalId);

            return objCharacter.CritterPowers.Remove(this);
        }

        public void SetSourceDetail(Control sourceControl)
        {
            if (_objCachedSourceDetail?.Language != GlobalOptions.Language)
                _objCachedSourceDetail = null;
            SourceDetail.SetControl(sourceControl);
        }
    }
}<|MERGE_RESOLUTION|>--- conflicted
+++ resolved
@@ -219,12 +219,8 @@
             objWriter.WriteElementString("action", DisplayAction(strLanguageToPrint));
             objWriter.WriteElementString("range", DisplayRange(strLanguageToPrint));
             objWriter.WriteElementString("duration", DisplayDuration(strLanguageToPrint));
-<<<<<<< HEAD
+            objWriter.WriteElementString("karma", Karma.ToString(GlobalOptions.InvariantCultureInfo));
             objWriter.WriteElementString("source", objCharacter.LanguageBookShort(Source, strLanguageToPrint));
-=======
-            objWriter.WriteElementString("karma", Karma.ToString(GlobalOptions.InvariantCultureInfo));
-            objWriter.WriteElementString("source", _objCharacter.LanguageBookShort(Source, strLanguageToPrint));
->>>>>>> 60b4c570
             objWriter.WriteElementString("page", DisplayPage(strLanguageToPrint));
             if (GlobalOptions.PrintNotes)
                 objWriter.WriteElementString("notes", Notes);
