/*  This file is part of Chummer5a.
 *
 *  Chummer5a is free software: you can redistribute it and/or modify
 *  it under the terms of the GNU General Public License as published by
 *  the Free Software Foundation, either version 3 of the License, or
 *  (at your option) any later version.
 *
 *  Chummer5a is distributed in the hope that it will be useful,
 *  but WITHOUT ANY WARRANTY; without even the implied warranty of
 *  MERCHANTABILITY or FITNESS FOR A PARTICULAR PURPOSE.  See the
 *  GNU General Public License for more details.
 *
 *  You should have received a copy of the GNU General Public License
 *  along with Chummer5a.  If not, see <http://www.gnu.org/licenses/>.
 *
 *  You can obtain the full source code for Chummer5a at
 *  https://github.com/chummer5a/chummer5a
 */
using System;
using System.Collections.Generic;
using System.ComponentModel;
using System.Diagnostics;
using System.Globalization;
using System.Linq;
using System.Runtime.CompilerServices;
using System.Text;
using System.Xml;
using Chummer.Annotations;
using Chummer.Backend.Equipment;
using Chummer.Backend.Attributes;
using System.Drawing;

namespace Chummer.Backend.Skills
{
    [DebuggerDisplay("{_strName} {_intBase} {_intKarma} {Rating}")]
    [HubClassTag("SkillId", true, "Name", "Rating;Specialization")]
    public partial class Skill : INotifyMultiplePropertyChanged, IHasName, IHasXmlNode, IHasNotes
    {
        private CharacterAttrib _objAttribute;
        private string _strDefaultAttribute;
        private bool _blnCheckSwapSkillImprovements = true;
        private bool _blnRequiresGroundMovement;
        private bool _blnRequiresSwimMovement;
        private bool _blnRequiresFlyMovement;

        public CharacterAttrib AttributeObject
        {
            get
            {
                if (!_blnCheckSwapSkillImprovements && _objAttribute != null) return _objAttribute;
                if (CharacterObject.Improvements.Any(imp =>
                        imp.ImproveType == Improvement.ImprovementType.SwapSkillAttribute && imp.Target == Name))
                {
                    AttributeObject = CharacterObject.GetAttribute(CharacterObject.Improvements.First(imp =>
                            imp.ImproveType == Improvement.ImprovementType.SwapSkillAttribute &&
                            imp.Target == Name).ImprovedName);
                }
                else if (_strDefaultAttribute != _objAttribute?.Abbrev || _objAttribute == null)
                {
                    AttributeObject = CharacterObject.GetAttribute(_strDefaultAttribute);
                }

                return _objAttribute;
            }
            protected set
            {
                if (_objAttribute == value) return;
                if (_objAttribute != null)
                    _objAttribute.PropertyChanged -= OnLinkedAttributeChanged;
                if (value != null)
                    value.PropertyChanged += OnLinkedAttributeChanged;
                _objAttribute = value;
                _strDefaultAttribute = _objAttribute?.Abbrev;
                OnPropertyChanged();
            }
        } //Attribute this skill primarily depends on

        private string _strName = string.Empty; //English name of this skill
        private string _strNotes = string.Empty; //Text of any notes that were entered by the user
        public List<ListItem> SuggestedSpecializations { get; } = new List<ListItem>(10); //List of suggested specializations for this skill
        private bool _blnDefault;

        public virtual void WriteTo(XmlTextWriter objWriter)
        {
            if (objWriter == null)
                return;
            objWriter.WriteStartElement("skill");
            objWriter.WriteElementString("guid", Id.ToString("D", GlobalOptions.InvariantCultureInfo));
            objWriter.WriteElementString("suid", SkillId.ToString("D", GlobalOptions.InvariantCultureInfo));
            objWriter.WriteElementString("isknowledge", bool.FalseString);
            objWriter.WriteElementString("skillcategory", SkillCategory);
            objWriter.WriteElementString("requiresgroundmovement", RequiresGroundMovement.ToString(GlobalOptions.InvariantCultureInfo));
            objWriter.WriteElementString("requiresswimmovement", RequiresSwimMovement.ToString(GlobalOptions.InvariantCultureInfo));
            objWriter.WriteElementString("requiresflymovement", RequiresFlyMovement.ToString(GlobalOptions.InvariantCultureInfo));
            objWriter.WriteElementString("karma", _intKarma.ToString(GlobalOptions.InvariantCultureInfo));
            objWriter.WriteElementString("base", _intBase.ToString(GlobalOptions.InvariantCultureInfo)); //this could actually be saved in karma too during career
            objWriter.WriteElementString("notes", _strNotes);
            objWriter.WriteElementString("name", _strName);
            if (!CharacterObject.Created)
            {
                objWriter.WriteElementString("buywithkarma", BuyWithKarma.ToString(GlobalOptions.InvariantCultureInfo));
            }

            if (Specializations.Count != 0)
            {
                objWriter.WriteStartElement("specs");
                foreach (SkillSpecialization objSpecialization in Specializations)
                {
                    objSpecialization.Save(objWriter);
                }
                objWriter.WriteEndElement();
            }

            objWriter.WriteEndElement();

        }

        public void Print(XmlTextWriter objWriter, CultureInfo objCulture, string strLanguageToPrint)
        {
            if (objWriter == null)
                return;
            objWriter.WriteStartElement("skill");

            int intPool = Pool;
            int intSpecPool = intPool + GetSpecializationBonus();

            int intRatingModifiers = RatingModifiers(Attribute);
            int intDicePoolModifiers = PoolModifiers(Attribute);
            objWriter.WriteElementString("guid", InternalId);
            objWriter.WriteElementString("suid", SkillId.ToString("D", GlobalOptions.InvariantCultureInfo));
            objWriter.WriteElementString("name", DisplayName(strLanguageToPrint));
            objWriter.WriteElementString("skillgroup", SkillGroupObject?.DisplayName(strLanguageToPrint) ?? LanguageManager.GetString("String_None", strLanguageToPrint));
            objWriter.WriteElementString("skillgroup_english", SkillGroupObject?.Name ?? LanguageManager.GetString("String_None", strLanguageToPrint));
            objWriter.WriteElementString("skillcategory", DisplayCategory(strLanguageToPrint));
            objWriter.WriteElementString("skillcategory_english", SkillCategory);  //Might exist legacy but not existing atm, will see if stuff breaks
            objWriter.WriteElementString("grouped", (SkillGroupObject != null && SkillGroupObject.CareerIncrease && SkillGroupObject.Rating > 0).ToString(GlobalOptions.InvariantCultureInfo));
            objWriter.WriteElementString("default", Default.ToString(GlobalOptions.InvariantCultureInfo));
            objWriter.WriteElementString("requiresgroundmovement", RequiresGroundMovement.ToString(GlobalOptions.InvariantCultureInfo));
            objWriter.WriteElementString("requiresswimmovement", RequiresSwimMovement.ToString(GlobalOptions.InvariantCultureInfo));
            objWriter.WriteElementString("requiresflymovement", RequiresFlyMovement.ToString(GlobalOptions.InvariantCultureInfo));
            objWriter.WriteElementString("rating", Rating.ToString(objCulture));
            objWriter.WriteElementString("ratingmax", RatingMaximum.ToString(objCulture));
            objWriter.WriteElementString("specializedrating", intSpecPool.ToString(objCulture));
            objWriter.WriteElementString("total", intPool.ToString(objCulture));
            objWriter.WriteElementString("knowledge", IsKnowledgeSkill.ToString(GlobalOptions.InvariantCultureInfo));
            objWriter.WriteElementString("exotic", IsExoticSkill.ToString(GlobalOptions.InvariantCultureInfo));
            objWriter.WriteElementString("buywithkarma", BuyWithKarma.ToString(GlobalOptions.InvariantCultureInfo));
            objWriter.WriteElementString("base", Base.ToString(objCulture));
            objWriter.WriteElementString("karma", Karma.ToString(objCulture));
            objWriter.WriteElementString("spec", DisplaySpecialization(strLanguageToPrint));
            objWriter.WriteElementString("attribute", Attribute);
            objWriter.WriteElementString("displayattribute", DisplayAttributeMethod(strLanguageToPrint));
            if (CharacterObject.Options.PrintNotes)
                objWriter.WriteElementString("notes", Notes);
            objWriter.WriteElementString("source", CharacterObject.LanguageBookShort(Source, strLanguageToPrint));
            objWriter.WriteElementString("page", DisplayPage(strLanguageToPrint));
            objWriter.WriteElementString("attributemod", CharacterObject.GetAttribute(Attribute).TotalValue.ToString(objCulture));
            objWriter.WriteElementString("ratingmod", (intRatingModifiers + intDicePoolModifiers).ToString(objCulture));
            objWriter.WriteElementString("poolmod", intDicePoolModifiers.ToString(objCulture));
            objWriter.WriteElementString("islanguage", IsLanguage.ToString(GlobalOptions.InvariantCultureInfo));
            objWriter.WriteElementString("isnativelanguage", IsNativeLanguage.ToString(GlobalOptions.InvariantCultureInfo));
            objWriter.WriteElementString("bp", CurrentKarmaCost.ToString(objCulture));
            objWriter.WriteStartElement("skillspecializations");
            foreach (SkillSpecialization objSpec in Specializations)
            {
                objSpec.Print(objWriter, objCulture, strLanguageToPrint);
            }
            objWriter.WriteEndElement();

            objWriter.WriteEndElement();
        }

        #region Factory
        /// <summary>
        /// Load a skill from a xml node from a saved .chum5 file
        /// </summary>
        /// <param name="xmlSkillNode">The XML node describing the skill</param>
        /// <param name="objCharacter">The character this skill belongs to</param>
        /// <returns></returns>
        public static Skill Load(Character objCharacter, XmlNode xmlSkillNode)
        {
            if (!xmlSkillNode.TryGetField("suid", Guid.TryParse, out Guid suid))
            {
                return null;
            }
            XmlDocument xmlSkills = objCharacter.LoadData("skills.xml");
            Skill objLoadingSkill = null;
            bool blnIsKnowledgeSkill = false;
            if (xmlSkillNode.TryGetBoolFieldQuickly("isknowledge", ref blnIsKnowledgeSkill) && blnIsKnowledgeSkill)
            {
                if (xmlSkillNode["forced"] != null)
                    objLoadingSkill = new KnowledgeSkill(objCharacter, xmlSkillNode["name"]?.InnerText ?? string.Empty, !Convert.ToBoolean(xmlSkillNode["disableupgrades"]?.InnerText, GlobalOptions.InvariantCultureInfo));
                else
                {
                    KnowledgeSkill knoSkill = new KnowledgeSkill(objCharacter);
                    knoSkill.Load(xmlSkillNode);
                    objLoadingSkill = knoSkill;
                }
            }
            else if (suid != Guid.Empty)
            {
                XmlNode xmlSkillDataNode = xmlSkills.SelectSingleNode("/chummer/skills/skill[id = '" + xmlSkillNode["suid"]?.InnerText + "']");

                if (xmlSkillDataNode == null)
                    return null;

                if (xmlSkillDataNode["exotic"]?.InnerText == bool.TrueString)
                {
                    ExoticSkill exotic = new ExoticSkill(objCharacter, xmlSkillDataNode);
                    exotic.Load(xmlSkillNode);
                    objLoadingSkill = exotic;
                }
                else
                {
                    objLoadingSkill = new Skill(objCharacter, xmlSkillDataNode);
                }
            }
            /*
            else //This is ugly but i'm not sure how to make it pretty
            {
                if (n["forced"] != null && n["name"] != null)
                {
                    skill = new KnowledgeSkill(character, n["name"].InnerText);
                }
                else
                {
                    KnowledgeSkill knoSkill = new KnowledgeSkill(character);
                    knoSkill.Load(n);
                    skill = knoSkill;
                }
            }
            */
            // Legacy shim
            if (objLoadingSkill == null)
            {
                if (xmlSkillNode["forced"] != null)
                    objLoadingSkill = new KnowledgeSkill(objCharacter, xmlSkillNode["name"]?.InnerText ?? string.Empty, !Convert.ToBoolean(xmlSkillNode["disableupgrades"]?.InnerText, GlobalOptions.InvariantCultureInfo));
                else
                {
                    KnowledgeSkill knoSkill = new KnowledgeSkill(objCharacter);
                    knoSkill.Load(xmlSkillNode);
                    objLoadingSkill = knoSkill;
                }
            }
            if (xmlSkillNode.TryGetField("guid", Guid.TryParse, out Guid guiTemp))
                objLoadingSkill.Id = guiTemp;

            if (!xmlSkillNode.TryGetStringFieldQuickly("altnotes", ref objLoadingSkill._strNotes))
                xmlSkillNode.TryGetStringFieldQuickly("notes", ref objLoadingSkill._strNotes);

            if (!objLoadingSkill.IsNativeLanguage)
            {
                xmlSkillNode.TryGetInt32FieldQuickly("karma", ref objLoadingSkill._intKarma);
                xmlSkillNode.TryGetInt32FieldQuickly("base", ref objLoadingSkill._intBase);
                xmlSkillNode.TryGetBoolFieldQuickly("buywithkarma", ref objLoadingSkill._blnBuyWithKarma);
                using (XmlNodeList xmlSpecList = xmlSkillNode.SelectNodes("specs/spec"))
                {
                    if (xmlSpecList == null)
                        return objLoadingSkill;
                    foreach (XmlNode xmlSpec in xmlSpecList)
                    {
                        objLoadingSkill.Specializations.Add(SkillSpecialization.Load(objCharacter, xmlSpec));
                    }
                }
            }

            return objLoadingSkill;
        }

        /// <summary>
        /// Loads skill saved in legacy format
        /// </summary>
        /// <param name="objCharacter"></param>
        /// <param name="xmlSkillNode"></param>
        /// <returns></returns>
        public static Skill LegacyLoad(Character objCharacter, XmlNode xmlSkillNode)
        {
            if (xmlSkillNode == null)
                return null;
            xmlSkillNode.TryGetField("id", Guid.TryParse, out Guid suid, Guid.NewGuid());

            int.TryParse(xmlSkillNode["base"]?.InnerText, NumberStyles.Any, GlobalOptions.InvariantCultureInfo, out int intBaseRating);
            int.TryParse(xmlSkillNode["rating"]?.InnerText, NumberStyles.Any, GlobalOptions.InvariantCultureInfo, out int intFullRating);
            int intKarmaRating = intFullRating - intBaseRating;  //Not reading karma directly as career only increases rating

            bool blnTemp = false;

            string strName = xmlSkillNode["name"]?.InnerText ?? string.Empty;
            Skill objSkill;
            if (xmlSkillNode.TryGetBoolFieldQuickly("knowledge", ref blnTemp) && blnTemp)
            {
                KnowledgeSkill objKnowledgeSkill = new KnowledgeSkill(objCharacter)
                {
                    WriteableName = strName,
                    Base = intBaseRating,
                    Karma = intKarmaRating,

                    Type = xmlSkillNode["skillcategory"]?.InnerText
                };

                objSkill = objKnowledgeSkill;
            }
            else
            {
                XmlDocument xmlSkillsDocument = objCharacter.LoadData("skills.xml");
                XmlNode xmlSkillDataNode = xmlSkillsDocument
                                               .SelectSingleNode("/chummer/skills/skill[id = '"
                                                                 + suid.ToString("D", GlobalOptions.InvariantCultureInfo)
                                                                 + "']")
                    //Some stuff apparently have a guid of 0000-000... (only exotic?)
                    ?? xmlSkillsDocument.SelectSingleNode("/chummer/skills/skill[name = " + strName.CleanXPath() + ']');


                objSkill = FromData(xmlSkillDataNode, objCharacter);
                objSkill._intBase = intBaseRating;
                objSkill._intKarma = intKarmaRating;

                if (objSkill is ExoticSkill objExoticSkill)
                {
                    //don't need to do more load then.
                    objExoticSkill.Specific = xmlSkillNode.SelectSingleNode("skillspecializations/skillspecialization/name")?.InnerText ?? string.Empty;
                    return objSkill;
                }

                xmlSkillNode.TryGetBoolFieldQuickly("buywithkarma", ref objSkill._blnBuyWithKarma);
            }

            using (XmlNodeList xmlSpecList = xmlSkillNode.SelectNodes("skillspecializations/skillspecialization"))
            {
                if (xmlSpecList != null)
                {
                    foreach (XmlNode xmlSpecializationNode in xmlSpecList)
                    {
                        objSkill.Specializations.Add(SkillSpecialization.Load(objCharacter, xmlSpecializationNode));
                    }
                }
            }

            return objSkill;
        }

        public static Skill LoadFromHeroLab(Character objCharacter, XmlNode xmlSkillNode, bool blnIsKnowledgeSkill, string strSkillType = "")
        {
            if (xmlSkillNode == null)
                throw new ArgumentNullException(nameof(xmlSkillNode));
            string strName = xmlSkillNode.Attributes?["name"]?.InnerText ?? string.Empty;

            XmlNode xmlSkillDataNode = objCharacter.LoadData("skills.xml")
                .SelectSingleNode((blnIsKnowledgeSkill
                    ? "/chummer/knowledgeskills/skill[name = "
                    : "/chummer/skills/skill[name = ") + strName.CleanXPath() + ']');
            Guid suid = Guid.NewGuid();
            if (xmlSkillDataNode?.TryGetField("id", Guid.TryParse, out suid) != true)
                suid = Guid.NewGuid();

            int intKarmaRating = 0;
            if (xmlSkillNode.Attributes?["text"]?.InnerText != "N")      // Native Languages will have a base + karma rating of 0
                if (!int.TryParse(xmlSkillNode.Attributes?["base"]?.InnerText, NumberStyles.Any, GlobalOptions.InvariantCultureInfo, out intKarmaRating)) // Only reading karma rating out for now, any base rating will need modification within SkillsSection
                    intKarmaRating = 0;

            Skill objSkill;
            if (blnIsKnowledgeSkill)
            {
                KnowledgeSkill objKnowledgeSkill = new KnowledgeSkill(objCharacter)
                {
                    WriteableName = strName,
                    Karma = intKarmaRating,
                    Type = !string.IsNullOrEmpty(strSkillType) ? strSkillType : (xmlSkillDataNode?["category"]?.InnerText ?? "Academic")
                };

                objSkill = objKnowledgeSkill;
            }
            else
            {
                objSkill = FromData(xmlSkillDataNode, objCharacter);
                if (xmlSkillNode.Attributes?["fromgroup"]?.InnerText == "yes")
                {
                    intKarmaRating -= objSkill.SkillGroupObject.Karma;
                }
                objSkill._intKarma = intKarmaRating;

                if (objSkill is ExoticSkill objExoticSkill)
                {
                    string strSpecializationName = xmlSkillNode.SelectSingleNode("specialization/@bonustext")?.InnerText ?? string.Empty;
                    if (!string.IsNullOrEmpty(strSpecializationName))
                    {
                        int intLastPlus = strSpecializationName.LastIndexOf('+');
                        if (intLastPlus > strSpecializationName.Length)
                            strSpecializationName = strSpecializationName.Substring(0, intLastPlus - 1);
                    }
                    //don't need to do more load then.
                    objExoticSkill.Specific = strSpecializationName;
                    return objSkill;
                }
            }

            objSkill.SkillId = suid;

            List<SkillSpecialization> lstSpecializations;
            using (XmlNodeList xmlSpecList = xmlSkillNode.SelectNodes("specialization"))
            {
                lstSpecializations = new List<SkillSpecialization>(xmlSpecList?.Count ?? 0);
                if (xmlSpecList?.Count > 0)
                {
                    foreach (XmlNode xmlSpecializationNode in xmlSpecList)
                    {
                        string strSpecializationName = xmlSpecializationNode.Attributes?["bonustext"]?.InnerText;
                        if (string.IsNullOrEmpty(strSpecializationName)) continue;
                        int intLastPlus = strSpecializationName.LastIndexOf('+');
                        if (intLastPlus > strSpecializationName.Length)
                            strSpecializationName = strSpecializationName.Substring(0, intLastPlus - 1);
                        lstSpecializations.Add(new SkillSpecialization(objCharacter, strSpecializationName));
                    }
                }
            }
            if (lstSpecializations.Count > 0)
            {
                objSkill.Specializations.AddRange(lstSpecializations);
            }

            return objSkill;
        }

        protected static readonly Dictionary<string, bool> SkillTypeCache = new Dictionary<string, bool>();
        //TODO CACHE INVALIDATE

        /// <summary>
        /// Load a skill from a data file describing said skill
        /// </summary>
        /// <param name="xmlNode">The XML node describing the skill</param>
        /// <param name="character">The character the skill belongs to</param>
        /// <returns></returns>
        public static Skill FromData(XmlNode xmlNode, Character character)
        {
            if (xmlNode == null)
                return null;
            Skill objSkill;
            if (xmlNode["exotic"]?.InnerText == bool.TrueString)
            {
                //load exotic skill
                ExoticSkill objExoticSkill = new ExoticSkill(character, xmlNode);
                objSkill = objExoticSkill;
            }
            else
            {
                string category = xmlNode["category"]?.InnerText;
                if (string.IsNullOrEmpty(category))
                    return null;
                if (SkillTypeCache == null || !SkillTypeCache.TryGetValue(category, out bool blnIsKnowledgeSkill))
                {
                    blnIsKnowledgeSkill = character.LoadData("skills.xml").SelectSingleNode($"/chummer/categories/category[. = '{category}']/@type")?.InnerText != "active";
                    if (SkillTypeCache != null)
                        SkillTypeCache[category] = blnIsKnowledgeSkill;
                }


                if (blnIsKnowledgeSkill)
                {
                    //TODO INIT SKILL
                    Utils.BreakIfDebug();

                    objSkill = new KnowledgeSkill(character);
                }
                else
                {
                    //TODO INIT SKILL

                    objSkill = new Skill(character, xmlNode);
                }
            }


            return objSkill;
        }

        protected Skill(Character character)
        {
            CharacterObject = character ?? throw new ArgumentNullException(nameof(character));
            CharacterObject.PropertyChanged += OnCharacterChanged;
            CharacterObject.Options.PropertyChanged += OnCharacterOptionsPropertyChanged;
            CharacterObject.AttributeSection.PropertyChanged += OnAttributeSectionChanged;
            CharacterObject.AttributeSection.Attributes.CollectionChanged += OnAttributesCollectionChanged;
            Specializations.ListChanged += SpecializationsOnListChanged;
            Specializations.BeforeRemove += SpecializationsOnBeforeRemove;
        }

        private void OnAttributesCollectionChanged(object sender, System.Collections.Specialized.NotifyCollectionChangedEventArgs e)
        {
            switch (e.Action)
            {
                case System.Collections.Specialized.NotifyCollectionChangedAction.Add:
                    {
                        if (e.NewItems.Cast<CharacterAttrib>().Any(x => x.Abbrev == Attribute))
                        {
                            AttributeObject.PropertyChanged -= AttributeActiveOnPropertyChanged;
                            AttributeObject = CharacterObject.GetAttribute(Attribute);

                            AttributeObject.PropertyChanged += AttributeActiveOnPropertyChanged;
                            AttributeActiveOnPropertyChanged(sender, null);
                        }
                        break;
                    }
                case System.Collections.Specialized.NotifyCollectionChangedAction.Remove:
                    {
                        if (e.OldItems.Cast<CharacterAttrib>().Any(x => x.Abbrev == Attribute))
                        {
                            AttributeObject.PropertyChanged -= AttributeActiveOnPropertyChanged;
                            AttributeObject = CharacterObject.GetAttribute(Attribute);

                            AttributeObject.PropertyChanged += AttributeActiveOnPropertyChanged;
                            AttributeActiveOnPropertyChanged(sender, null);
                        }
                        break;
                    }
                case System.Collections.Specialized.NotifyCollectionChangedAction.Reset:
                    {
                        AttributeObject.PropertyChanged -= AttributeActiveOnPropertyChanged;
                        AttributeObject = CharacterObject.GetAttribute(Attribute);

                        AttributeObject.PropertyChanged += AttributeActiveOnPropertyChanged;
                        AttributeActiveOnPropertyChanged(sender, null);
                        break;
                    }
            }
        }

        private void OnAttributeSectionChanged(object sender, PropertyChangedEventArgs e)
        {
            if (e.PropertyName != nameof(AttributeSection.AttributeCategory)) return;
            AttributeObject.PropertyChanged -= AttributeActiveOnPropertyChanged;
            AttributeObject = CharacterObject.GetAttribute(Attribute);

            AttributeObject.PropertyChanged += AttributeActiveOnPropertyChanged;
            AttributeActiveOnPropertyChanged(sender, e);
        }

        private void AttributeActiveOnPropertyChanged(object sender, PropertyChangedEventArgs propertyChangedEventArgs)
        {
            OnPropertyChanged(nameof(Rating));
        }

        public void UnbindSkill()
        {
            CharacterObject.PropertyChanged -= OnCharacterChanged;
            CharacterObject.Options.PropertyChanged -= OnCharacterOptionsPropertyChanged;
            CharacterObject.AttributeSection.PropertyChanged -= OnAttributeSectionChanged;
            CharacterObject.AttributeSection.Attributes.CollectionChanged -= OnAttributesCollectionChanged;

            if (SkillGroupObject != null)
                SkillGroupObject.PropertyChanged -= OnSkillGroupChanged;
        }

        //load from data
        protected Skill(Character character, XmlNode xmlNode) : this(character)
        //Ugly hack, needs by then
        {
            if (xmlNode == null)
                return;
            _strName = xmlNode["name"]?.InnerText; //No need to catch errors (for now), if missing we are fsked anyway
            _strDefaultAttribute = xmlNode["attribute"]?.InnerText;
            SkillCategory = xmlNode["category"]?.InnerText ?? string.Empty;
            Default = xmlNode["default"]?.InnerText == bool.TrueString;
            Source = xmlNode["source"]?.InnerText;
            Page = xmlNode["page"]?.InnerText;
            if (xmlNode.TryGetField("id", Guid.TryParse, out Guid guiTemp))
                _guidSkillId = guiTemp;
            else if (xmlNode.TryGetField("suid", Guid.TryParse, out guiTemp))
                _guidSkillId = guiTemp;
            if (xmlNode.TryGetField("guid", Guid.TryParse, out guiTemp))
                _guidInternalId = guiTemp;

            bool blnTemp = false;
            if (xmlNode.TryGetBoolFieldQuickly("requiresgroundmovement", ref blnTemp))
                RequiresGroundMovement = blnTemp;
            else
                RequiresGroundMovement = GetNode()?["requiresgroundmovement"]?.InnerText == bool.TrueString;
            if (xmlNode.TryGetBoolFieldQuickly("requiresswimmovement", ref blnTemp))
                RequiresSwimMovement = blnTemp;
            else
                RequiresSwimMovement = GetNode()?["requiresswimmovement"]?.InnerText == bool.TrueString;
            if (xmlNode.TryGetBoolFieldQuickly("requiresflymovement", ref blnTemp))
                RequiresFlyMovement = blnTemp;
            else
                RequiresFlyMovement = GetNode()?["requiresflymovement"]?.InnerText == bool.TrueString;

            string strGroup = xmlNode["skillgroup"]?.InnerText;

            if (!string.IsNullOrEmpty(strGroup))
            {
                SkillGroup = strGroup;
                SkillGroupObject = Skills.SkillGroup.Get(this);
                if (SkillGroupObject != null)
                {
                    SkillGroupObject.PropertyChanged += OnSkillGroupChanged;
                }
            }

            XmlNodeList xmlSpecList = xmlNode.SelectNodes("specs/spec");

            if (xmlSpecList != null)
            {
                SuggestedSpecializations.Capacity = xmlSpecList.Count;

                foreach (XmlNode xmlSpecNode in xmlSpecList)
                {
                    string strInnerText = xmlSpecNode.InnerText;
                    SuggestedSpecializations.Add(new ListItem(strInnerText, xmlSpecNode.Attributes?["translate"]?.InnerText ?? strInnerText));
                }

                SuggestedSpecializations.Sort(CompareListItems.CompareNames);
            }
        }

        public void ReloadSuggestedSpecializations()
        {
            SuggestedSpecializations.Clear();

            XmlNodeList xmlSpecList = GetNode()?.SelectNodes("specs/spec");

            if (xmlSpecList != null)
            {
                SuggestedSpecializations.Capacity = xmlSpecList.Count;

                foreach (XmlNode xmlSpecNode in xmlSpecList)
                {
                    string strInnerText = xmlSpecNode.InnerText;
                    SuggestedSpecializations.Add(new ListItem(strInnerText, xmlSpecNode.Attributes?["translate"]?.InnerText ?? strInnerText));
                }

                SuggestedSpecializations.Sort(CompareListItems.CompareNames);
            }
            OnPropertyChanged(nameof(SuggestedSpecializations));
        }
        #endregion

        /// <summary>
        /// The total, general purpose dice pool for this skill
        /// </summary>
        public int Pool => IsNativeLanguage ? int.MaxValue : PoolOtherAttribute(Attribute);

        public bool Leveled => Rating > 0;

        public Color PreferredControlColor => Leveled && Enabled ? ColorManager.Control : ColorManager.ControlDarker;

        private int _intCachedCanHaveSpecs = -1;

        public bool CanHaveSpecs
        {
            get
            {
                if ((this as KnowledgeSkill)?.AllowUpgrade == false)
                    return false;
                if (_intCachedCanHaveSpecs >= 0)
                    return _intCachedCanHaveSpecs > 0;
                if (!Enabled)
                {
                    _intCachedCanHaveSpecs = 0;
                    return _intCachedCanHaveSpecs > 0;
                }
                _intCachedCanHaveSpecs = !IsExoticSkill && TotalBaseRating > 0 && KarmaUnlocked &&
                                         !CharacterObject.Improvements.Any(x => ((x.ImproveType == Improvement.ImprovementType.BlockSkillSpecializations && (string.IsNullOrEmpty(x.ImprovedName) || x.ImprovedName == Name)) ||
                                                                                 (x.ImproveType == Improvement.ImprovementType.BlockSkillCategorySpecializations && x.ImprovedName == SkillCategory)) && x.Enabled) ? 1 : 0;
                if (_intCachedCanHaveSpecs <= 0 && Specializations.Count > 0)
                {
                    Specializations.Clear();
                }

                return _intCachedCanHaveSpecs > 0;
            }
        }

        public Character CharacterObject { get; }

        //TODO change to the actual characterattribute object
        /// <summary>
        /// The Abbreviation of the linked attribute. Not the object due legacy
        /// </summary>
        public string Attribute => AttributeObject.Abbrev;

        /// <summary>
        /// The translated abbreviation of the linked attribute.
        /// </summary>
        public string DisplayAttributeMethod(string strLanguage)
        {
            return LanguageManager.GetString("String_Attribute" + Attribute +  "Short", strLanguage);
        }

        public string DisplayAttribute => DisplayAttributeMethod(GlobalOptions.Language);

        private int _intCachedEnabled = -1;

        private bool _blnForceDisabled;
        //TODO handle aspected/adepts who cannot (always) get magic skills
        public bool Enabled
        {
            get
            {
                if (_intCachedEnabled >= 0)
                    return _intCachedEnabled > 0;

                if (_blnForceDisabled)
                {
                    _intCachedEnabled = 0;
                    return false;
                }
                // SR5 400 : Critters that don't have the Sapience Power are unable to default in skills they don't possess.
                if (CharacterObject.IsCritter && Rating == 0 && !CharacterObject.Improvements.Any(x =>
                        x.ImproveType == Improvement.ImprovementType.AllowSkillDefault &&
                        (x.ImprovedName == Name || string.IsNullOrEmpty(x.ImprovedName)) && x.Enabled))
                {
                    _intCachedEnabled = 0;
                    return false;
                }

                if (CharacterObject.Improvements.Any(x => x.ImproveType == Improvement.ImprovementType.SkillDisable && x.ImprovedName == Name && x.Enabled))
                {
                    _intCachedEnabled = 0;
                    return false;
                }
                if (RequiresFlyMovement)
                {
                    string strMovementString = CharacterObject.GetFly(GlobalOptions.InvariantCultureInfo, GlobalOptions.DefaultLanguage);
                    if (string.IsNullOrEmpty(strMovementString)
                        || strMovementString == "0"
                        || strMovementString.Contains(LanguageManager.GetString("String_ModeSpecial", GlobalOptions.DefaultLanguage)))
                    {
                        _intCachedEnabled = 0;
                        return false;
                    }
                }
                if (RequiresSwimMovement)
                {
                    string strMovementString = CharacterObject.GetSwim(GlobalOptions.InvariantCultureInfo, GlobalOptions.DefaultLanguage);
                    if (string.IsNullOrEmpty(strMovementString)
                        || strMovementString == "0"
                        || strMovementString.Contains(LanguageManager.GetString("String_ModeSpecial", GlobalOptions.DefaultLanguage)))
                    {
                        _intCachedEnabled = 0;
                        return false;
                    }
                }
                if (RequiresGroundMovement)
                {
                    string strMovementString = CharacterObject.GetMovement(GlobalOptions.InvariantCultureInfo, GlobalOptions.DefaultLanguage);
                    if (string.IsNullOrEmpty(strMovementString)
                        || strMovementString == "0"
                        || strMovementString.Contains(LanguageManager.GetString("String_ModeSpecial", GlobalOptions.DefaultLanguage)))
                    {
                        _intCachedEnabled = 0;
                        return false;
                    }
                }
                //TODO: This is a temporary workaround until proper support for selectively enabling or disabling skills works, as above.
                if (CharacterObject.IsAI)
                {
                    _intCachedEnabled = Attribute != "MAG" && Attribute != "MAGAdept" && Attribute != "RES" ? 1 : 0;
                }
                else
                {
                    _intCachedEnabled = AttributeObject.Value != 0 ? 1 : 0;
                }

                return _intCachedEnabled > 0;
            }
        }

        public bool ForceDisabled
        {
            get => _blnForceDisabled;
            set
            {
                if (_blnForceDisabled == value) return;
                _blnForceDisabled = value;
                OnPropertyChanged();
            }
        }

        public bool RequiresGroundMovement
        {
            get => _blnRequiresGroundMovement;
            set
            {
                if (_blnRequiresGroundMovement == value) return;
                _blnRequiresGroundMovement = value;
                OnPropertyChanged();
            }
        }

        public bool RequiresSwimMovement
        {
            get => _blnRequiresSwimMovement;
            set
            {
                if (_blnRequiresSwimMovement == value) return;
                _blnRequiresSwimMovement = value;
                OnPropertyChanged();
            }
        }

        public bool RequiresFlyMovement
        {
            get => _blnRequiresFlyMovement;
            set
            {
                if (_blnRequiresFlyMovement == value) return;
                _blnRequiresFlyMovement = value;
                OnPropertyChanged();
            }
        }

        private int _intCachedCanUpgradeCareer = -1;

        public bool CanUpgradeCareer
        {
            get
            {
                if (_intCachedCanUpgradeCareer < 0)
                    _intCachedCanUpgradeCareer = CharacterObject.Karma >= UpgradeKarmaCost && RatingMaximum > TotalBaseRating ? 1 : 0;

                return _intCachedCanUpgradeCareer == 1;
            }
        }

        public virtual bool AllowDelete => false;

        public bool Default
        {
            get
            {
                return _blnDefault && !RelevantImprovements(objImprovement => objImprovement.ImproveType == Improvement.ImprovementType.BlockSkillDefault, string.Empty, false, true).Any();
            }
            set
            {
                if (_blnDefault == value) return;
                _blnDefault = value;
                OnPropertyChanged();
            }
        }

        public virtual bool IsExoticSkill => false;

        public virtual bool IsKnowledgeSkill => false;

        public virtual bool AllowNameChange => false;

        public virtual bool AllowTypeChange => false;

        public virtual bool IsLanguage => false;

        public virtual bool IsNativeLanguage
        {
            get => false;
            set
            {
            }
        }

        private string _strDictionaryKey;
        public string DictionaryKey => _strDictionaryKey = _strDictionaryKey
                                                           ?? (IsExoticSkill
                                                               ? Name + " (" + DisplaySpecialization(GlobalOptions.DefaultLanguage) + ')'
                                                               : Name);

        public string Name
        {
            get => _strName;
            set
            {
                if (value == _strName) return;
                _strName = value;
                _strDictionaryKey = null;
                _intCachedFreeBase = int.MinValue;
                _intCachedFreeKarma = int.MinValue;
                OnPropertyChanged();
            }
        } //I

        //TODO RENAME DESCRIPTIVE
        private Guid _guidInternalId = Guid.NewGuid();
        /// <summary>
        /// The Unique ID for this skill. This is unique and never repeating
        /// </summary>
        public Guid Id
        {
            get => _guidInternalId;
            private set => _guidInternalId = value;
        }
        public string InternalId => _guidInternalId.ToString("D", GlobalOptions.InvariantCultureInfo);

        private Guid _guidSkillId = Guid.Empty;
        /// <summary>
        /// The ID for this skill. This is persistent for active skills over
        /// multiple characters, ?and predefined knowledge skills,? but not
        /// for skills where the user supplies a name (Exotic and Knowledge)
        /// </summary>
        public Guid SkillId
        {
            get => _guidSkillId;
            set
            {
                if (_guidSkillId == value) return;
                _guidSkillId = value;
                _objCachedMyXmlNode = null;
                ReloadSuggestedSpecializations();
            }
        }

        public string SkillGroup { get; } = string.Empty;

        public virtual string SkillCategory { get; } = string.Empty;

        private List<ListItem> _lstCachedSuggestedSpecializations;

        // ReSharper disable once InconsistentNaming
        public IReadOnlyList<ListItem> CGLSpecializations
        {
            get
            {
                if (_lstCachedSuggestedSpecializations == null)
                {
                    _lstCachedSuggestedSpecializations = new List<ListItem>(SuggestedSpecializations);
                    foreach (Improvement objImprovement in CharacterObject.Improvements.Where(x =>
                        x.ImprovedName == Name && x.ImproveType == Improvement.ImprovementType.SkillSpecializationOption &&
                        _lstCachedSuggestedSpecializations.All(y => y.Value?.ToString() != x.UniqueName) && x.Enabled))
                    {
                        string strSpecializationName = objImprovement.UniqueName;
                        _lstCachedSuggestedSpecializations.Add(new ListItem(strSpecializationName, CharacterObject.TranslateExtra(strSpecializationName)));
                    }
                }

                return _lstCachedSuggestedSpecializations;
            }
        }

        private readonly Dictionary<string, string> _cachedStringSpec = new Dictionary<string, string>();
        public virtual string DisplaySpecialization(string strLanguage)
        {
            if (_cachedStringSpec.TryGetValue(strLanguage, out string strReturn)) return strReturn;
            strReturn = string.Join(", ", Specializations.Select(x => x.DisplayName(strLanguage)));

            _cachedStringSpec.Add(strLanguage, strReturn);

            return strReturn;
        }

        public string CurrentDisplaySpecialization => DisplaySpecialization(GlobalOptions.Language);

        //TODO A unit test here?, I know we don't have them, but this would be improved by some
        //Or just ignore support for multiple specializations even if the rules say it is possible?
        public CachedBindingList<SkillSpecialization> Specializations { get; } = new CachedBindingList<SkillSpecialization>();

        public string Specialization
        {
            get
            {
                if (TotalBaseRating == 0)
                {
                    return string.Empty; //Unlevelled skills cannot have a specialization;
                }

                if (IsExoticSkill)
                {
                    return ((ExoticSkill) this).Specific;
                }

                return Specializations.Count > 0 ? Specializations[0].CurrentDisplayName : string.Empty;
            }
            set
            {
                if (string.IsNullOrWhiteSpace(value))
                {
                    int index = -1;
                    for (int i = 0; i < Specializations.Count; i++)
                    {
                        if (Specializations[i].Free) continue;
                        index = i;
                        break;
                    }

                    if (index >= 0) Specializations.RemoveAt(index);
                }
                else if (Specializations.Count == 0)
                {
                    Specializations.Add(new SkillSpecialization(CharacterObject, value));
                }
                else if (Specializations[0].Free)
                {
                    Specializations.MergeInto(new SkillSpecialization(CharacterObject, value), (x, y) =>
                    {
                        if (x.Free == y.Free)
                        {
                            if (x.Expertise == y.Expertise)
                                return 0;
                            return x.Expertise ? 1 : -1;
                        }
                        return x.Free ? 1 : -1;
                    });
                }
                else
                {
                    Specializations[0] = new SkillSpecialization(CharacterObject, value);
                }
            }
        }

        public bool HasSpecialization(string strSpecialization)
        {
            if (IsExoticSkill)
            {
                return ((ExoticSkill)this).Specific == strSpecialization;
            }
            return Specializations.Any(x => x.Name == strSpecialization || x.CurrentDisplayName == strSpecialization)
                   && !CharacterObject.Improvements.Any(x => x.ImproveType == Improvement.ImprovementType.DisableSpecializationEffects && x.UniqueName == Name && string.IsNullOrEmpty(x.Condition) && x.Enabled);
        }

        public SkillSpecialization GetSpecialization(string strSpecialization)
        {

            if (IsExoticSkill && ((ExoticSkill)this).Specific == strSpecialization)
            {
                return Specializations[0];
            }
            return HasSpecialization(strSpecialization)
                ? Specializations.FirstOrDefault(x => x.Name == strSpecialization || x.CurrentDisplayName == strSpecialization)
                : null;
        }

        public string PoolToolTip => IsNativeLanguage ? LanguageManager.GetString("Tip_Skill_NativeLanguage") : CompileDicepoolTooltip(Attribute);

        public string CompileDicepoolTooltip(string abbrev = "")
        {
            CharacterAttrib att = CharacterObject.AttributeSection.GetAttributeByName(abbrev);
            if (!Default && !Leveled)
            {
                return LanguageManager.GetString("Tip_Skill_Cannot_Default");
            }

            string strSpace = LanguageManager.GetString("String_Space");
            List<Improvement> lstRelevantImprovements = RelevantImprovements(null, abbrev, true).ToList();
            StringBuilder s = new StringBuilder();
            if (CyberwareRating > TotalBaseRating)
            {
                s.Append(LanguageManager.GetString("Tip_Skill_SkillsoftRating"))
                    .Append(strSpace).Append('(').Append(CyberwareRating.ToString(GlobalOptions.CultureInfo)).Append(')');
            }
            else
            {
                s.Append(LanguageManager.GetString("Tip_Skill_SkillRating"))
                    .Append(strSpace).Append('(').Append(Rating.ToString(GlobalOptions.CultureInfo));
                bool first = true;
                foreach (Improvement objImprovement in lstRelevantImprovements)
                {
                    if (!objImprovement.AddToRating)
                        continue;
                    if (first)
                    {
                        first = false;
                        s.Append(strSpace).Append("(Base").Append(strSpace).Append('(')
                            .Append(LearnedRating.ToString(GlobalOptions.CultureInfo)).Append(')');
                    }

                    s.Append(strSpace).Append('+').Append(strSpace)
                        .Append(CharacterObject.GetObjectName(objImprovement))
                        .Append(strSpace).Append('(')
                        .Append(objImprovement.Value.ToString(GlobalOptions.CultureInfo)).Append(')');
                }

                if (!first)
                    s.Append(')');
                s.Append(')');
            }

            s.Append(strSpace).Append('+')
                .Append(strSpace).Append(att.DisplayAbbrev)
                .Append(strSpace).Append('(').Append(att.TotalValue.ToString(GlobalOptions.CultureInfo)).Append(')');
            if (Default && !Leveled)
            {
                s.Append(strSpace);
                int intDefaultModifier = DefaultModifier;
                if (intDefaultModifier == 0)
                    s.Append(CharacterObject.GetObjectName(
                        CharacterObject.Improvements.FirstOrDefault(x =>
                            x.ImproveType == Improvement.ImprovementType.ReflexRecorderOptimization && x.Enabled)));
                else
                    s.Append((intDefaultModifier > 0 ? '+' : '-'))
                        .Append(strSpace).Append(LanguageManager.GetString("Tip_Skill_Defaulting"))
                        .Append(strSpace).Append('(').Append(Math.Abs(intDefaultModifier).ToString(GlobalOptions.CultureInfo)).Append(')');
            }

            foreach (Improvement source in lstRelevantImprovements)
            {
                if (source.AddToRating
                    || source.ImproveType == Improvement.ImprovementType.SwapSkillAttribute
                    || source.ImproveType == Improvement.ImprovementType.SwapSkillSpecAttribute)
                    continue;
                s.Append(strSpace).Append('+').Append(strSpace).Append(CharacterObject.GetObjectName(source));
                if (!string.IsNullOrEmpty(source.Condition))
                {
                    s.Append(strSpace).Append('(')
                        .Append(source.Condition.ToString(GlobalOptions.CultureInfo)).Append(')');
                }

                s.Append(strSpace).Append('(').Append(source.Value.ToString(GlobalOptions.CultureInfo)).Append(')');
            }

            int wound = CharacterObject.WoundModifier;
            if (wound != 0)
            {
                s.Append(strSpace).Append('-').Append(strSpace).Append(LanguageManager.GetString("Tip_Skill_Wounds"))
                    .Append(strSpace).Append('(').Append(wound.ToString(GlobalOptions.CultureInfo)).Append(')');
            }

            if (att.Abbrev == "STR" || att.Abbrev == "AGI")
            {
                foreach (Cyberware cyberware in CharacterObject.Cyberware)
                {
                    if (!cyberware.Name.Contains(" Arm") && !cyberware.Name.Contains(" Hand"))
                        continue;
                    s.AppendLine().Append(cyberware.Location)
                        .Append(strSpace).Append(cyberware.DisplayNameShort(GlobalOptions.Language));
                    if (cyberware.Grade.Name != "Standard")
                    {
                        s.Append(strSpace).Append('(').Append(cyberware.Grade.CurrentDisplayName).Append(')');
                    }

                    int pool = PoolOtherAttribute(att.Abbrev, false, att.Abbrev == "STR" ? cyberware.TotalStrength : cyberware.TotalAgility);
                    if (cyberware.Location == CharacterObject.PrimaryArm
                        || CharacterObject.Ambidextrous
                        || cyberware.LimbSlotCount > 1)
                    {
                        s.Append(strSpace).Append(pool.ToString(GlobalOptions.CultureInfo));
                    }
                    else
                    {
                        s.Append(strSpace).AppendFormat(GlobalOptions.CultureInfo, "{0}{1}({2}{1}{3})",
                            pool - 2, strSpace, -2, LanguageManager.GetString("Tip_Skill_OffHand"));
                    }
                }
            }

            if (att.Abbrev != Attribute)
                return s.ToString();
            foreach (Improvement objSwapSkillAttribute in lstRelevantImprovements)
            {
                if (objSwapSkillAttribute.ImproveType != Improvement.ImprovementType.SwapSkillAttribute
                    && objSwapSkillAttribute.ImproveType != Improvement.ImprovementType.SwapSkillSpecAttribute)
                    continue;
                s.AppendLine();
                if (objSwapSkillAttribute.ImproveType == Improvement.ImprovementType.SwapSkillSpecAttribute)
                    s.Append(objSwapSkillAttribute.Exclude).Append(LanguageManager.GetString("String_Colon")).Append(strSpace);
                s.Append(CharacterObject.GetObjectName(objSwapSkillAttribute)).Append(strSpace);
                int intBasePool = PoolOtherAttribute(objSwapSkillAttribute.ImprovedName, false, CharacterObject.GetAttribute(objSwapSkillAttribute.ImprovedName).Value);
                SkillSpecialization objSpecialization = null;
                if (objSwapSkillAttribute.ImproveType == Improvement.ImprovementType.SwapSkillSpecAttribute)
                {
                    objSpecialization = Specializations.FirstOrDefault(y =>
                        y.Name == objSwapSkillAttribute.Exclude && !CharacterObject.Improvements.Any(objImprovement =>
                            objImprovement.ImproveType == Improvement.ImprovementType.DisableSpecializationEffects &&
                            objImprovement.UniqueName == y.Name && string.IsNullOrEmpty(objImprovement.Condition) &&
                            objImprovement.Enabled));
                    if (objSpecialization != null)
                    {
                        intBasePool += objSpecialization.SpecializationBonus;
                    }
                }

                s.Append(intBasePool.ToString(GlobalOptions.CultureInfo));
                if (objSwapSkillAttribute.ImprovedName != "STR" &&
                    objSwapSkillAttribute.ImprovedName != "AGI") continue;
                foreach (Cyberware cyberware in CharacterObject.Cyberware)
                {
                    if (!cyberware.Name.Contains(" Arm") && !cyberware.Name.Contains(" Hand"))
                        continue;
                    s.AppendLine();
                    if (objSwapSkillAttribute.ImproveType == Improvement.ImprovementType.SwapSkillSpecAttribute)
                        s.AppendFormat(GlobalOptions.CultureInfo, "{0}{1}{2}", objSwapSkillAttribute.Exclude, LanguageManager.GetString("String_Colon"), strSpace);
                    s.Append(CharacterObject.GetObjectName(objSwapSkillAttribute))
                        .Append(strSpace).Append(cyberware.Location)
                        .Append(strSpace).Append(cyberware.CurrentDisplayNameShort);
                    if (cyberware.Grade.Name != "Standard")
                    {
                        s.Append(strSpace).Append('(').Append(cyberware.Grade.CurrentDisplayName).Append(')');
                    }

                    int intLoopPool =
                        PoolOtherAttribute(objSwapSkillAttribute.ImprovedName, false,
                            objSwapSkillAttribute.ImprovedName == "STR"
                                ? cyberware.TotalStrength
                                : cyberware.TotalAgility);
                    if (objSpecialization != null)
                    {
                        intLoopPool += objSpecialization.SpecializationBonus;
                    }

                    if (cyberware.Location == CharacterObject.PrimaryArm
                        || CharacterObject.Ambidextrous
                        || cyberware.LimbSlotCount > 1)
                    {
                        s.Append(strSpace).Append(intLoopPool.ToString(GlobalOptions.CultureInfo));
                    }
                    else
                    {
                        s.Append(strSpace).AppendFormat(GlobalOptions.CultureInfo, "{0}{1}({2}{1}{3})",
                            intLoopPool - 2, strSpace, -2, LanguageManager.GetString("Tip_Skill_OffHand"));
                    }
                }
            }

            return s.ToString();
        }

        public string UpgradeToolTip => UpgradeKarmaCost < 0
            ? LanguageManager.GetString("Tip_ImproveItemAtMaximum")
            : string.Format(GlobalOptions.CultureInfo, LanguageManager.GetString("Tip_ImproveItem"), (Rating + 1), UpgradeKarmaCost);

        public string AddSpecToolTip
        {
            get
            {
                int intPrice = IsKnowledgeSkill ? CharacterObject.Options.KarmaKnowledgeSpecialization : CharacterObject.Options.KarmaSpecialization;

                decimal decExtraSpecCost = 0;
                int intTotalBaseRating = TotalBaseRating;
                decimal decSpecCostMultiplier = 1.0m;
                foreach (Improvement objLoopImprovement in CharacterObject.Improvements)
                {
                    if (objLoopImprovement.Minimum > intTotalBaseRating ||
                        (!string.IsNullOrEmpty(objLoopImprovement.Condition) &&
                         (objLoopImprovement.Condition == "career") != CharacterObject.Created &&
                         (objLoopImprovement.Condition == "create") == CharacterObject.Created) ||
                        !objLoopImprovement.Enabled) continue;
                    if (objLoopImprovement.ImprovedName != SkillCategory) continue;
                    switch (objLoopImprovement.ImproveType)
                    {
                        case Improvement.ImprovementType.SkillCategorySpecializationKarmaCost:
                            decExtraSpecCost += objLoopImprovement.Value;
                            break;
                        case Improvement.ImprovementType.SkillCategorySpecializationKarmaCostMultiplier:
                            decSpecCostMultiplier *= objLoopImprovement.Value / 100.0m;
                            break;
                    }
                }
                if (decSpecCostMultiplier != 1.0m)
                    intPrice = decimal.ToInt32(decimal.Ceiling(intPrice * decSpecCostMultiplier + decExtraSpecCost));
                else
                    intPrice += decimal.ToInt32(decimal.Ceiling(decExtraSpecCost)); //Spec
                return string.Format(GlobalOptions.CultureInfo, LanguageManager.GetString("Tip_Skill_AddSpecialization"), intPrice);
            }
        }

        public string HtmlSkillToolTip => SkillToolTip.CleanForHTML();

        public string SkillToolTip
        {
            get
            {
                //v-- hack i guess
                StringBuilder sbdReturn = new StringBuilder();
                StringBuilder sbdMiddle = new StringBuilder();
                string strSpace = LanguageManager.GetString("String_Space");
                if (!string.IsNullOrWhiteSpace(SkillGroup))
                {
                    sbdMiddle.Append(SkillGroupObject.CurrentDisplayName)
                        .Append(strSpace).AppendLine(LanguageManager.GetString("String_ExpenseSkillGroup"));
                }
                if (!string.IsNullOrEmpty(Notes))
                {
                    sbdReturn.Append(LanguageManager.GetString("Label_Notes"))
                        .Append(strSpace).AppendLine(Notes).AppendLine();
                }

                sbdReturn.AppendLine(DisplayCategory(GlobalOptions.Language))
                    .Append(sbdMiddle).Append(CharacterObject.LanguageBookLong(Source))
                    .Append(strSpace).Append(LanguageManager.GetString("String_Page"))
                    .Append(strSpace).Append(DisplayPage(GlobalOptions.Language));
                return sbdReturn.ToString();
            }
        }

        public string Notes
        {
            get => _strNotes;
            set
            {
                if (_strNotes == value) return;
                _strNotes = value;
                OnPropertyChanged();
            }
        }

        public Color PreferredColor =>
            !string.IsNullOrEmpty(Notes)
                ? ColorManager.HasNotesColor
                : ColorManager.ControlText;

        public SkillGroup SkillGroupObject { get; }

        public string Page { get; }

        /// <summary>
        /// Sourcebook Page Number using a given language file.
        /// Returns Page if not found or the string is empty.
        /// </summary>
        /// <param name="strLanguage">Language file keyword to use.</param>
        /// <returns></returns>
        public string DisplayPage(string strLanguage)
        {
            if (strLanguage == GlobalOptions.DefaultLanguage)
                return Page;
            string s = GetNode(strLanguage)?["altpage"]?.InnerText ?? Page;
            return !string.IsNullOrWhiteSpace(s) ? s : Page;
        }

        public string Source { get; }

        //Stuff that is RO, that is simply calculated from other things
        //Move to extension method?

        #region Calculations

        public int AttributeModifiers => AttributeObject.TotalValue;

        public string DisplayName(string strLanguage)
        {
            if (strLanguage == GlobalOptions.DefaultLanguage)
                return Name;

            return GetNode(strLanguage)?["translate"]?.InnerText ?? Name;
        }

        public string CurrentDisplayName => DisplayName(GlobalOptions.Language);

        public string DisplayCategory(string strLanguage)
        {
            if (strLanguage == GlobalOptions.DefaultLanguage)
                return SkillCategory;

            string strReturn = CharacterObject.LoadData("skills.xml", strLanguage).SelectSingleNode("/chummer/categories/category[. = \"" + SkillCategory + "\"]/@translate")?.InnerText;

            return strReturn ?? SkillCategory;
        }

        public virtual string DisplayPool => DisplayOtherAttribute(Attribute);

        public string DisplayOtherAttribute(string strAttribute)
        {
            int intPool = PoolOtherAttribute(strAttribute);
            if ((IsExoticSkill || string.IsNullOrWhiteSpace(Specialization) || CharacterObject.Improvements.Any(x =>
                     x.ImproveType == Improvement.ImprovementType.DisableSpecializationEffects &&
                     x.UniqueName == Name && string.IsNullOrEmpty(x.Condition) && x.Enabled)) &&
                 !CharacterObject.Improvements.Any(i =>
                     i.ImproveType == Improvement.ImprovementType.Skill && !string.IsNullOrEmpty(i.Condition)))
            {
                return intPool.ToString(GlobalOptions.CultureInfo);
            }

            int intConditionalBonus = PoolOtherAttribute(strAttribute, true);
            int intSpecBonus = GetSpecializationBonus();
            if (intSpecBonus == 0 && intPool == intConditionalBonus)
                return intPool.ToString(GlobalOptions.CultureInfo);
            return string.Format(GlobalOptions.CultureInfo, "{0}{1}({2})",
                intPool, LanguageManager.GetString("String_Space"), intSpecBonus + intConditionalBonus);
        }

        public int GetSpecializationBonus(string strSpecialization = "")
        {
            if (IsExoticSkill || TotalBaseRating == 0 || Specializations.Count <= 0)
                return 0;
            SkillSpecialization objTargetSpecialization = string.IsNullOrEmpty(strSpecialization)
                ? Specializations.FirstOrDefault(y => CharacterObject.Improvements.All(x => x.ImproveType != Improvement.ImprovementType.DisableSpecializationEffects
                                                                                            || x.UniqueName != Name
                                                                                            || !string.IsNullOrEmpty(x.Condition)
                                                                                            || !x.Enabled))
                : GetSpecialization(strSpecialization);
            if (objTargetSpecialization == null)
                return 0;
            return objTargetSpecialization.SpecializationBonus;
        }

        // ReSharper disable once InconsistentNaming
        private protected int _intCachedCyberwareRating = int.MinValue;

        private XmlNode _objCachedMyXmlNode;
        private string _strCachedXmlNodeLanguage = string.Empty;

        public XmlNode GetNode()
        {
            return GetNode(GlobalOptions.Language);
        }

        public XmlNode GetNode(string strLanguage)
        {
            if (_objCachedMyXmlNode == null || strLanguage != _strCachedXmlNodeLanguage || GlobalOptions.LiveCustomData)
            {
                _objCachedMyXmlNode = CharacterObject.LoadData("skills.xml", strLanguage)
                    .SelectSingleNode(string.Format(GlobalOptions.InvariantCultureInfo,
                        IsKnowledgeSkill
                            ? "/chummer/knowledgeskills/skill[id = \"{0}\" or id = \"{1}\"]"
                            : "/chummer/skills/skill[id = \"{0}\" or id = \"{1}\"]",
                        SkillId.ToString("D", GlobalOptions.InvariantCultureInfo),
                        SkillId.ToString("D", GlobalOptions.InvariantCultureInfo).ToUpperInvariant()));
                _strCachedXmlNodeLanguage = strLanguage;
            }
            return _objCachedMyXmlNode;
        }

        /// <summary>
        /// The attributeValue this skill have from Skillwires + Skilljack or Active Hardwires
        /// </summary>
        /// <returns>Artificial skill attributeValue</returns>
        public virtual int CyberwareRating
        {
            get
            {
                if (_intCachedCyberwareRating != int.MinValue)
                    return _intCachedCyberwareRating;

                ExoticSkill objThisAsExoticSkill = this as ExoticSkill;
                //TODO: method is here, but not used in any form, needs testing (worried about child items...)
                //this might do hardwires if i understand how they works correctly
                int intMaxHardwire = -1;
                foreach (Improvement objImprovement in CharacterObject.Improvements)
                {
                    if (objImprovement.ImproveType == Improvement.ImprovementType.Hardwire && objImprovement.Enabled)
                    {
                        if (objThisAsExoticSkill != null)
                        {
                            if (objImprovement.ImprovedName == Name + " (" + objThisAsExoticSkill.Specific + ')')
                                intMaxHardwire = Math.Max(intMaxHardwire, decimal.ToInt32(decimal.Ceiling(objImprovement.Value)));
                        }
                        else if (objImprovement.ImprovedName == Name)
                            intMaxHardwire = Math.Max(intMaxHardwire, decimal.ToInt32(decimal.Ceiling(objImprovement.Value)));
                    }
                }
                if (intMaxHardwire >= 0)
                {
                    return _intCachedCyberwareRating = intMaxHardwire;
                }

                int intMaxActivesoftRating = decimal.ToInt32(decimal.Ceiling(Math.Min(ImprovementManager.ValueOf(CharacterObject, Improvement.ImprovementType.Skillwire), ImprovementManager.ValueOf(CharacterObject, Improvement.ImprovementType.SkillsoftAccess))));
                if (intMaxActivesoftRating > 0)
                {
                    int intMax = 0;
                    //TODO this works with translate?
                    foreach (Improvement objSkillsoftImprovement in CharacterObject.Improvements)
                    {
                        if (objSkillsoftImprovement.ImproveType == Improvement.ImprovementType.Activesoft && objSkillsoftImprovement.Enabled)
                        {
                            if (objThisAsExoticSkill != null)
                            {
                                if (objSkillsoftImprovement.ImprovedName == Name + " (" + objThisAsExoticSkill.Specific + ')')
                                    intMaxHardwire = Math.Max(intMaxHardwire, decimal.ToInt32(decimal.Ceiling(objSkillsoftImprovement.Value)));
                            }
                            else if (objSkillsoftImprovement.ImprovedName == Name)
                                intMax = Math.Max(intMax, decimal.ToInt32(decimal.Ceiling(objSkillsoftImprovement.Value)));
                        }
                    }
                    return _intCachedCyberwareRating = Math.Min(intMax, intMaxActivesoftRating);
                }

                return _intCachedCyberwareRating = 0;
            }
        }
        #endregion

        #region Static

        //A tree of dependencies. Once some of the properties are changed,
        //anything they depend on, also needs to raise OnChanged
        //This tree keeps track of dependencies
        private static readonly DependencyGraph<string, Skill> s_SkillDependencyGraph =
            new DependencyGraph<string, Skill>(
                new DependencyGraphNode<string, Skill>(nameof(PoolToolTip),
                    new DependencyGraphNode<string, Skill>(nameof(IsNativeLanguage)),
                    new DependencyGraphNode<string, Skill>(nameof(AttributeModifiers),
                        new DependencyGraphNode<string, Skill>(nameof(AttributeObject),
                            new DependencyGraphNode<string, Skill>(nameof(RelevantImprovements)))),
                    new DependencyGraphNode<string, Skill>(nameof(DisplayPool),
                        new DependencyGraphNode<string, Skill>(nameof(IsNativeLanguage)),
                        new DependencyGraphNode<string, Skill>(nameof(DisplayOtherAttribute),
                            new DependencyGraphNode<string, Skill>(nameof(PoolOtherAttribute),
                                new DependencyGraphNode<string, Skill>(nameof(Enabled)),
                                new DependencyGraphNode<string, Skill>(nameof(Rating)),
                                new DependencyGraphNode<string, Skill>(nameof(GetSpecializationBonus),
                                    new DependencyGraphNode<string, Skill>(nameof(Specializations))
                                ),
                                new DependencyGraphNode<string, Skill>(nameof(PoolModifiers),
                                    new DependencyGraphNode<string, Skill>(nameof(Bonus),
                                        new DependencyGraphNode<string, Skill>(nameof(RelevantImprovements))
                                    )
                                ),
                                new DependencyGraphNode<string, Skill>(nameof(Default),
                                    new DependencyGraphNode<string, Skill>(nameof(RelevantImprovements))
                                ),
                                new DependencyGraphNode<string, Skill>(nameof(DefaultModifier),
                                    new DependencyGraphNode<string, Skill>(nameof(Name))
                                )
                            ),
                            new DependencyGraphNode<string, Skill>(nameof(Name)),
                            new DependencyGraphNode<string, Skill>(nameof(IsExoticSkill)),
                            new DependencyGraphNode<string, Skill>(nameof(Specialization))
                        ),
                        new DependencyGraphNode<string, Skill>(nameof(Pool),
                            new DependencyGraphNode<string, Skill>(nameof(AttributeModifiers),
                                new DependencyGraphNode<string, Skill>(nameof(AttributeObject))
                            ),
                            new DependencyGraphNode<string, Skill>(nameof(PoolOtherAttribute)),
                            new DependencyGraphNode<string, Skill>(nameof(Attribute)),
                            new DependencyGraphNode<string, Skill>(nameof(IsNativeLanguage))
                        )
                    )
                ),
                new DependencyGraphNode<string, Skill>(nameof(CanHaveSpecs),
                    new DependencyGraphNode<string, Skill>(nameof(KnowledgeSkill.AllowUpgrade), x => x.IsKnowledgeSkill,
                        new DependencyGraphNode<string, Skill>(nameof(IsNativeLanguage))
                    ),
                    new DependencyGraphNode<string, Skill>(nameof(Enabled)),
                    new DependencyGraphNode<string, Skill>(nameof(IsExoticSkill)),
                    new DependencyGraphNode<string, Skill>(nameof(KarmaUnlocked)),
                    new DependencyGraphNode<string, Skill>(nameof(TotalBaseRating),
                        new DependencyGraphNode<string, Skill>(nameof(RatingModifiers),
                            new DependencyGraphNode<string, Skill>(nameof(Bonus))
                        ),
                        new DependencyGraphNode<string, Skill>(nameof(LearnedRating),
                            new DependencyGraphNode<string, Skill>(nameof(Karma),
                                new DependencyGraphNode<string, Skill>(nameof(FreeKarma),
                                    new DependencyGraphNode<string, Skill>(nameof(Name))
                                ),
                                new DependencyGraphNode<string, Skill>(nameof(RatingMaximum),
                                    new DependencyGraphNode<string, Skill>(nameof(RelevantImprovements))
                                ),
                                new DependencyGraphNode<string, Skill>(nameof(KarmaPoints))
                            ),
                            new DependencyGraphNode<string, Skill>(nameof(Base),
                                new DependencyGraphNode<string, Skill>(nameof(FreeBase),
                                    new DependencyGraphNode<string, Skill>(nameof(Name))
                                ),
                                new DependencyGraphNode<string, Skill>(nameof(RatingMaximum)),
                                new DependencyGraphNode<string, Skill>(nameof(BasePoints))
                            )
                        )
                    ),
                    new DependencyGraphNode<string, Skill>(nameof(Leveled),
                        new DependencyGraphNode<string, Skill>(nameof(Rating),
                            new DependencyGraphNode<string, Skill>(nameof(CyberwareRating),
                                new DependencyGraphNode<string, Skill>(nameof(Name))
                            ),
                            new DependencyGraphNode<string, Skill>(nameof(TotalBaseRating))
                        )
                    )
                ),
                new DependencyGraphNode<string, Skill>(nameof(UpgradeToolTip),
                    new DependencyGraphNode<string, Skill>(nameof(Rating)),
                    new DependencyGraphNode<string, Skill>(nameof(UpgradeKarmaCost),
                        new DependencyGraphNode<string, Skill>(nameof(TotalBaseRating)),
                        new DependencyGraphNode<string, Skill>(nameof(RatingMaximum))
                    )
                ),
                new DependencyGraphNode<string, Skill>(nameof(BuyWithKarma),
                    new DependencyGraphNode<string, Skill>(nameof(ForcedBuyWithKarma),
                        new DependencyGraphNode<string, Skill>(nameof(Specialization)),
                        new DependencyGraphNode<string, Skill>(nameof(KarmaPoints)),
                        new DependencyGraphNode<string, Skill>(nameof(BasePoints)),
                        new DependencyGraphNode<string, Skill>(nameof(FreeBase))
                    ),
                    new DependencyGraphNode<string, Skill>(nameof(ForcedNotBuyWithKarma),
                        new DependencyGraphNode<string, Skill>(nameof(TotalBaseRating))
                    )
                ),
                new DependencyGraphNode<string, Skill>(nameof(RelevantImprovements),
                    new DependencyGraphNode<string, Skill>(nameof(Name))
                ),
                new DependencyGraphNode<string, Skill>(nameof(DisplayAttribute),
                    new DependencyGraphNode<string, Skill>(nameof(Attribute),
                        new DependencyGraphNode<string, Skill>(nameof(AttributeObject))
                    )
                ),
                new DependencyGraphNode<string, Skill>(nameof(CurrentDisplayName),
                    new DependencyGraphNode<string, Skill>(nameof(DisplayName),
                        new DependencyGraphNode<string, Skill>(nameof(Name))
                    )
                ),
                new DependencyGraphNode<string, Skill>(nameof(HtmlSkillToolTip),
                    new DependencyGraphNode<string, Skill>(nameof(SkillToolTip),
                        new DependencyGraphNode<string, Skill>(nameof(Notes)),
                        new DependencyGraphNode<string, Skill>(nameof(DisplayCategory),
                            new DependencyGraphNode<string, Skill>(nameof(SkillCategory),
                                new DependencyGraphNode<string, Skill>(nameof(KnowledgeSkill.Type), x => x.IsKnowledgeSkill)
                            )
                        )
                    )),
                new DependencyGraphNode<string, Skill>(nameof(PreferredControlColor),
                    new DependencyGraphNode<string, Skill>(nameof(Leveled)),
                    new DependencyGraphNode<string, Skill>(nameof(Enabled))
                ),
                new DependencyGraphNode<string, Skill>(nameof(PreferredColor),
                    new DependencyGraphNode<string, Skill>(nameof(Notes))
                ),
                new DependencyGraphNode<string, Skill>(nameof(CGLSpecializations),
                    new DependencyGraphNode<string, Skill>(nameof(SuggestedSpecializations))
                ),
                new DependencyGraphNode<string, Skill>(nameof(CurrentSpCost),
                    new DependencyGraphNode<string, Skill>(nameof(BasePoints)),
                    new DependencyGraphNode<string, Skill>(nameof(Specialization)),
                    new DependencyGraphNode<string, Skill>(nameof(BuyWithKarma))
                ),
                new DependencyGraphNode<string, Skill>(nameof(CurrentKarmaCost),
                    new DependencyGraphNode<string, Skill>(nameof(RangeCost)),
                    new DependencyGraphNode<string, Skill>(nameof(TotalBaseRating)),
                    new DependencyGraphNode<string, Skill>(nameof(Base)),
                    new DependencyGraphNode<string, Skill>(nameof(FreeKarma)),
                    new DependencyGraphNode<string, Skill>(nameof(Specializations))
                ),
                new DependencyGraphNode<string, Skill>(nameof(CanUpgradeCareer),
                    new DependencyGraphNode<string, Skill>(nameof(UpgradeKarmaCost)),
                    new DependencyGraphNode<string, Skill>(nameof(RatingMaximum)),
                    new DependencyGraphNode<string, Skill>(nameof(TotalBaseRating))
                ),
                new DependencyGraphNode<string, Skill>(nameof(Enabled),
                    new DependencyGraphNode<string, Skill>(nameof(ForceDisabled)),
                    new DependencyGraphNode<string, Skill>(nameof(Attribute)),
                    new DependencyGraphNode<string, Skill>(nameof(Name)),
                    new DependencyGraphNode<string, Skill>(nameof(RequiresGroundMovement)),
                    new DependencyGraphNode<string, Skill>(nameof(RequiresSwimMovement)),
                    new DependencyGraphNode<string, Skill>(nameof(RequiresFlyMovement))
                ),
                new DependencyGraphNode<string, Skill>(nameof(CurrentDisplaySpecialization),
                    new DependencyGraphNode<string, Skill>(nameof(DisplaySpecialization),
                        new DependencyGraphNode<string, Skill>(nameof(Specialization),
                            new DependencyGraphNode<string, Skill>(nameof(TotalBaseRating)),
                            new DependencyGraphNode<string, Skill>(nameof(Specializations))
                        )
                    )
                ),
                new DependencyGraphNode<string, Skill>(nameof(CanAffordSpecialization),
                    new DependencyGraphNode<string, Skill>(nameof(CanHaveSpecs)),
                    new DependencyGraphNode<string, Skill>(nameof(TotalBaseRating))
                ),
                new DependencyGraphNode<string, Skill>(nameof(AllowDelete), x => x.IsKnowledgeSkill,
                    new DependencyGraphNode<string, Skill>(nameof(KnowledgeSkill.ForcedName)),
                    new DependencyGraphNode<string, Skill>(nameof(FreeBase)),
                    new DependencyGraphNode<string, Skill>(nameof(FreeKarma)),
                    new DependencyGraphNode<string, Skill>(nameof(RatingModifiers)),
                    new DependencyGraphNode<string, Skill>(nameof(IsNativeLanguage))
                ),
                new DependencyGraphNode<string, Skill>(nameof(DictionaryKey),
                    new DependencyGraphNode<string, Skill>(nameof(Name)),
                    new DependencyGraphNode<string, Skill>(nameof(IsExoticSkill)),
                    new DependencyGraphNode<string, Skill>(nameof(DisplaySpecialization), x => x.IsExoticSkill)
                ),
                new DependencyGraphNode<string, Skill>(nameof(IsLanguage), x => x.IsKnowledgeSkill,
                    new DependencyGraphNode<string, Skill>(nameof(KnowledgeSkill.Type))
                ),
                new DependencyGraphNode<string, Skill>(nameof(AllowNameChange), x => x.IsKnowledgeSkill,
                    new DependencyGraphNode<string, Skill>(nameof(KnowledgeSkill.ForcedName)),
                    new DependencyGraphNode<string, Skill>(nameof(KnowledgeSkill.AllowUpgrade)),
                    new DependencyGraphNode<string, Skill>(nameof(Karma)),
                    new DependencyGraphNode<string, Skill>(nameof(Base)),
                    new DependencyGraphNode<string, Skill>(nameof(IsNativeLanguage))
                ),
                new DependencyGraphNode<string, Skill>(nameof(AllowTypeChange), x => x.IsKnowledgeSkill,
                    new DependencyGraphNode<string, Skill>(nameof(AllowNameChange)),
                    new DependencyGraphNode<string, Skill>(nameof(KnowledgeSkill.Type)),
                    new DependencyGraphNode<string, Skill>(nameof(IsNativeLanguage))
                )
            );
        #endregion

        public event PropertyChangedEventHandler PropertyChanged;

        [NotifyPropertyChangedInvocator]
        public void OnPropertyChanged([CallerMemberName] string strPropertyName = null)
        {
            OnMultiplePropertyChanged(strPropertyName);
        }

        public void OnMultiplePropertyChanged(params string[] lstPropertyNames)
        {
            ICollection<string> lstNamesOfChangedProperties = null;
            foreach (string strPropertyName in lstPropertyNames)
            {
                if (lstNamesOfChangedProperties == null)
                    lstNamesOfChangedProperties = s_SkillDependencyGraph.GetWithAllDependents(this, strPropertyName);
                else
                {
                    foreach (string strLoopChangedProperty in s_SkillDependencyGraph.GetWithAllDependents(this, strPropertyName))
                        lstNamesOfChangedProperties.Add(strLoopChangedProperty);
                }
            }

            if (lstNamesOfChangedProperties == null || lstNamesOfChangedProperties.Count == 0)
                return;

            if (lstNamesOfChangedProperties.Contains(nameof(FreeBase)))
                _intCachedFreeBase = int.MinValue;
            if (lstNamesOfChangedProperties.Contains(nameof(FreeKarma)))
                _intCachedFreeKarma = int.MinValue;
            if (lstNamesOfChangedProperties.Contains(nameof(CanUpgradeCareer)))
                _intCachedCanUpgradeCareer = -1;
            if (lstNamesOfChangedProperties.Contains(nameof(CanAffordSpecialization)))
                _intCachedCanAffordSpecialization = -1;
            if (lstNamesOfChangedProperties.Contains(nameof(Enabled)))
                _intCachedEnabled = -1;
            if (lstNamesOfChangedProperties.Contains(nameof(CanHaveSpecs)))
                _intCachedCanHaveSpecs = -1;
            if (lstNamesOfChangedProperties.Contains(nameof(ForcedBuyWithKarma)))
                _intCachedForcedBuyWithKarma = -1;
            if (lstNamesOfChangedProperties.Contains(nameof(ForcedNotBuyWithKarma)))
                _intCachedForcedNotBuyWithKarma = -1;
            if (lstNamesOfChangedProperties.Contains(nameof(CyberwareRating)))
                _intCachedCyberwareRating = int.MinValue;
            if (lstNamesOfChangedProperties.Contains(nameof(CGLSpecializations)))
                _lstCachedSuggestedSpecializations = null;
            foreach (string strPropertyToChange in lstNamesOfChangedProperties)
            {
                PropertyChanged?.Invoke(this, new PropertyChangedEventArgs(strPropertyToChange));
            }
        }

        private void OnSkillGroupChanged(object sender, PropertyChangedEventArgs e)
        {
            if (e.PropertyName == nameof(Skills.SkillGroup.Base))
            {
                if (CharacterObject.EffectiveBuildMethodUsesPriorityTables)
                    OnMultiplePropertyChanged(nameof(Base),
                                              nameof(BaseUnlocked),
                                              nameof(ForcedBuyWithKarma));
                else
                    OnMultiplePropertyChanged(nameof(Base),
                                              nameof(ForcedBuyWithKarma));
            }
            else if (e.PropertyName == nameof(Skills.SkillGroup.Karma))
            {
                OnMultiplePropertyChanged(nameof(Karma),
                                          nameof(CurrentKarmaCost),
                                          nameof(ForcedBuyWithKarma),
                                          nameof(ForcedNotBuyWithKarma));
            }
            else if (e.PropertyName == nameof(Skills.SkillGroup.Rating))
            {
                if (CharacterObject.Options.StrictSkillGroupsInCreateMode && !CharacterObject.Created)
                {
                    OnPropertyChanged(nameof(KarmaUnlocked));
                }
            }
        }

        private void OnCharacterChanged(object sender, PropertyChangedEventArgs e)
        {
            switch (e.PropertyName)
            {
<<<<<<< HEAD
                OnMultiplePropertyChanged(nameof(CanUpgradeCareer), nameof(CanAffordSpecialization));
            }
            else if (e.PropertyName == nameof(Character.WoundModifier))
            {
                OnPropertyChanged(nameof(PoolOtherAttribute));
            }
            else if (e.PropertyName == nameof(Character.PrimaryArm))
            {
                OnPropertyChanged(nameof(PoolToolTip));
            }
            else if (e.PropertyName == nameof(Character.EffectiveBuildMethodUsesPriorityTables))
            {
                OnMultiplePropertyChanged(nameof(Base),
                    nameof(BaseUnlocked),
                    nameof(ForcedBuyWithKarma));
            }
            else if (e.PropertyName == nameof(Character.Improvements))
            {
                //TODO: Dear god outbound improvements please this is is minimal an impact we can have and it's going to be a nightmare.
                if (CharacterObject.Improvements.Any(i =>
                        i.ImproveType == Improvement.ImprovementType.SwapSkillAttribute && i.Target == "Name") ||
                    _strDefaultAttribute != _objAttribute.Abbrev)
                    _blnCheckSwapSkillImprovements = true;
=======
                case nameof(Character.Karma):
                    OnMultiplePropertyChanged(nameof(CanUpgradeCareer), nameof(CanAffordSpecialization));
                    break;
                case nameof(Character.WoundModifier):
                    OnPropertyChanged(nameof(PoolOtherAttribute));
                    break;
                case nameof(Character.PrimaryArm):
                    OnPropertyChanged(nameof(PoolToolTip));
                    break;
                case nameof(Character.GetMovement):
                    if (RequiresGroundMovement)
                        OnPropertyChanged(nameof(Enabled));
                    break;
                case nameof(Character.GetSwim):
                    if (RequiresSwimMovement)
                        OnPropertyChanged(nameof(Enabled));
                    break;
                case nameof(Character.GetFly):
                    if (RequiresFlyMovement)
                        OnPropertyChanged(nameof(Enabled));
                    break;
                case nameof(Character.Improvements):
                {
                    //TODO: Dear god outbound improvements please this is is minimal an impact we can have and it's going to be a nightmare.
                    if (CharacterObject.Improvements.Any(i =>
                            i.ImproveType == Improvement.ImprovementType.SwapSkillAttribute && i.Target == "Name")
                        || _strDefaultAttribute != _objAttribute.Abbrev)
                        _blnCheckSwapSkillImprovements = true;
                    break;
                }
>>>>>>> 91d3ca95
            }
        }

        private void OnCharacterOptionsPropertyChanged(object sender, PropertyChangedEventArgs e)
        {
            switch (e.PropertyName)
            {
                case nameof(CharacterOptions.StrictSkillGroupsInCreateMode):
                {
                    if (SkillGroupObject != null)
                    {
                        if (!CharacterObject.Created)
                        {
                            OnPropertyChanged(nameof(KarmaUnlocked));
                        }

                        OnMultiplePropertyChanged(nameof(BaseUnlocked), nameof(ForcedNotBuyWithKarma));
                    }
                    break;
                }
                case nameof(CharacterOptions.UsePointsOnBrokenGroups):
                {
                    if (SkillGroupObject != null)
                    {
                        OnPropertyChanged(nameof(BaseUnlocked));
                    }
                    break;
                }
                case nameof(CharacterOptions.KarmaNewKnowledgeSkill):
                case nameof(CharacterOptions.KarmaImproveKnowledgeSkill):
                {
                    if (IsKnowledgeSkill)
                    {
                        OnPropertyChanged(nameof(CurrentKarmaCost));
                    }
                    break;
                }
                case nameof(CharacterOptions.KarmaKnowledgeSpecialization):
                {
                    if (IsKnowledgeSkill)
                    {
                        OnMultiplePropertyChanged(nameof(CurrentKarmaCost), nameof(CanAffordSpecialization), nameof(AddSpecToolTip));
                    }
                    break;
                }
                case nameof(CharacterOptions.KarmaNewActiveSkill):
                case nameof(CharacterOptions.KarmaImproveActiveSkill):
                {
                    if (!IsKnowledgeSkill)
                    {
                        OnPropertyChanged(nameof(CurrentKarmaCost));
                    }
                    break;
                }
                case nameof(CharacterOptions.KarmaSpecialization):
                {
                    if (!IsKnowledgeSkill)
                    {
                        OnMultiplePropertyChanged(nameof(CurrentKarmaCost), nameof(CanAffordSpecialization), nameof(AddSpecToolTip));
                    }
                    break;
                }
                case nameof(CharacterOptions.CompensateSkillGroupKarmaDifference):
                {
                    if (SkillGroupObject != null)
                    {
                        OnPropertyChanged(nameof(CurrentKarmaCost));
                    }
                    break;
                }
                case nameof(CharacterOptions.KarmaNewSkillGroup):
                case nameof(CharacterOptions.KarmaImproveSkillGroup):
                {
                    if (SkillGroupObject != null && CharacterObject.Options.CompensateSkillGroupKarmaDifference)
                    {
                        OnPropertyChanged(nameof(CurrentKarmaCost));
                    }
                    break;
                }
                case nameof(CharacterOptions.SpecializationBonus):
                {
                    if (Specializations.Count > 0)
                    {
                        OnPropertyChanged(nameof(PoolOtherAttribute));
                    }
                    break;
                }
            }
        }

        protected void OnLinkedAttributeChanged(object sender, PropertyChangedEventArgs e)
        {
            switch (e?.PropertyName)
            {
                case nameof(CharacterAttrib.TotalValue):
                    OnPropertyChanged(nameof(AttributeModifiers));
                    break;
                case nameof(CharacterAttrib.Value):
                case nameof(CharacterAttrib.Abbrev):
                    OnPropertyChanged(nameof(Enabled));
                    break;
            }
        }

        private bool _blnSkipSpecializationRefresh;
        private void SpecializationsOnListChanged(object sender, ListChangedEventArgs listChangedEventArgs)
        {
            if (_blnSkipSpecializationRefresh)
                return;
            _cachedStringSpec.Clear();
            if (IsExoticSkill)
                _strDictionaryKey = null;
            _blnSkipSpecializationRefresh = true; // Needed to make sure we don't call this method another time when we set the specialization's Parent
            if (listChangedEventArgs.ListChangedType == ListChangedType.ItemAdded
                || listChangedEventArgs.ListChangedType == ListChangedType.ItemChanged)
                Specializations[listChangedEventArgs.NewIndex].Parent = this;
            _blnSkipSpecializationRefresh = false;
            OnPropertyChanged(nameof(Specializations));
        }
        private void SpecializationsOnBeforeRemove(object sender, RemovingOldEventArgs e)
        {
            if (_blnSkipSpecializationRefresh)
                return;
            _blnSkipSpecializationRefresh = true; // Needed to make sure we don't call this method another time when we set the specialization's Parent
            Specializations[e.OldIndex].Parent = null;
            _blnSkipSpecializationRefresh = false;
        }
    }
}<|MERGE_RESOLUTION|>--- conflicted
+++ resolved
@@ -1749,31 +1749,6 @@
         {
             switch (e.PropertyName)
             {
-<<<<<<< HEAD
-                OnMultiplePropertyChanged(nameof(CanUpgradeCareer), nameof(CanAffordSpecialization));
-            }
-            else if (e.PropertyName == nameof(Character.WoundModifier))
-            {
-                OnPropertyChanged(nameof(PoolOtherAttribute));
-            }
-            else if (e.PropertyName == nameof(Character.PrimaryArm))
-            {
-                OnPropertyChanged(nameof(PoolToolTip));
-            }
-            else if (e.PropertyName == nameof(Character.EffectiveBuildMethodUsesPriorityTables))
-            {
-                OnMultiplePropertyChanged(nameof(Base),
-                    nameof(BaseUnlocked),
-                    nameof(ForcedBuyWithKarma));
-            }
-            else if (e.PropertyName == nameof(Character.Improvements))
-            {
-                //TODO: Dear god outbound improvements please this is is minimal an impact we can have and it's going to be a nightmare.
-                if (CharacterObject.Improvements.Any(i =>
-                        i.ImproveType == Improvement.ImprovementType.SwapSkillAttribute && i.Target == "Name") ||
-                    _strDefaultAttribute != _objAttribute.Abbrev)
-                    _blnCheckSwapSkillImprovements = true;
-=======
                 case nameof(Character.Karma):
                     OnMultiplePropertyChanged(nameof(CanUpgradeCareer), nameof(CanAffordSpecialization));
                     break;
@@ -1795,6 +1770,11 @@
                     if (RequiresFlyMovement)
                         OnPropertyChanged(nameof(Enabled));
                     break;
+                case nameof(Character.EffectiveBuildMethodUsesPriorityTables):
+                    OnMultiplePropertyChanged(nameof(Base),
+                        nameof(BaseUnlocked),
+                        nameof(ForcedBuyWithKarma));
+                    break;
                 case nameof(Character.Improvements):
                 {
                     //TODO: Dear god outbound improvements please this is is minimal an impact we can have and it's going to be a nightmare.
@@ -1804,7 +1784,6 @@
                         _blnCheckSwapSkillImprovements = true;
                     break;
                 }
->>>>>>> 91d3ca95
             }
         }
 
