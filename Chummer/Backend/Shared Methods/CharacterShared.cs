--- conflicted
+++ resolved
@@ -6183,11 +6183,6 @@
                 bool blnMakeLoop = true;
                 while (blnMakeLoop)
                 {
-<<<<<<< HEAD
-                    blnSuccess = true;
-                    // Convert the image to a string using Base64.
-                    GlobalOptions.RecentImageFolder = Path.GetDirectoryName(dlgOpenFileDialog.FileName);
-=======
                     blnMakeLoop = false;
                     if (dlgOpenFileDialog.ShowDialog(this) != DialogResult.OK)
                         return false;
@@ -6197,10 +6192,9 @@
                         blnMakeLoop = true;
                     }
                 }
->>>>>>> ca623300
 
                 // Convert the image to a string using Base64.
-                _objOptions.RecentImageFolder = Path.GetDirectoryName(dlgOpenFileDialog.FileName);
+                GlobalOptions.RecentImageFolder = Path.GetDirectoryName(dlgOpenFileDialog.FileName);
 
                 Bitmap bmpMugshot = new Bitmap(dlgOpenFileDialog.FileName, true);
                 if (bmpMugshot.PixelFormat == PixelFormat.Format32bppPArgb)
