/*  This file is part of Chummer5a.
 *
 *  Chummer5a is free software: you can redistribute it and/or modify
 *  it under the terms of the GNU General Public License as published by
 *  the Free Software Foundation, either version 3 of the License, or
 *  (at your option) any later version.
 *
 *  Chummer5a is distributed in the hope that it will be useful,
 *  but WITHOUT ANY WARRANTY; without even the implied warranty of
 *  MERCHANTABILITY or FITNESS FOR A PARTICULAR PURPOSE.  See the
 *  GNU General Public License for more details.
 *
 *  You should have received a copy of the GNU General Public License
 *  along with Chummer5a.  If not, see <http://www.gnu.org/licenses/>.
 *
 *  You can obtain the full source code for Chummer5a at
 *  https://github.com/chummer5a/chummer5a
 */

using System;
using System.Collections.Generic;
using System.Collections.Specialized;
using System.Diagnostics;
using System.Drawing;
using System.Drawing.Imaging;
using System.IO;
using System.Linq;
using System.Windows.Forms;
using Chummer.Backend.Equipment;
using System.Xml;
using System.Xml.XPath;
using Chummer.Backend.Attributes;
using System.Text;
using System.ComponentModel;
using Chummer.UI.Attributes;
using System.Collections.ObjectModel;

namespace Chummer
{
    /// <summary>
    /// Contains functionality shared between frmCreate and frmCareer
    /// </summary>
    [DesignerCategory("")]
    public class CharacterShared : Form
    {
        private readonly Character _objCharacter;
        private readonly ObservableCollection<CharacterAttrib> _lstPrimaryAttributes;
        private readonly ObservableCollection<CharacterAttrib> _lstSpecialAttributes;
        private readonly CharacterOptions _objOptions;
        private bool _blnIsDirty;
        private frmViewer _frmPrintView;

        protected CharacterShared(Character objCharacter)
        {
            _objCharacter = objCharacter;
            _objOptions = _objCharacter.Options;

            _lstPrimaryAttributes = new ObservableCollection<CharacterAttrib>
            {
                CharacterObject.BOD,
                CharacterObject.AGI,
                CharacterObject.REA,
                CharacterObject.STR,
                CharacterObject.CHA,
                CharacterObject.INT,
                CharacterObject.LOG,
                CharacterObject.WIL
            };

            _lstSpecialAttributes = new ObservableCollection<CharacterAttrib>
            {
                CharacterObject.EDG
            };
            if (CharacterObject.MAGEnabled)
            {
                _lstSpecialAttributes.Add(CharacterObject.MAG);
                if (CharacterObjectOptions.MysAdeptSecondMAGAttribute && CharacterObject.IsMysticAdept)
                    _lstSpecialAttributes.Add(CharacterObject.MAGAdept);
            }
            if (CharacterObject.RESEnabled)
            {
                _lstSpecialAttributes.Add(CharacterObject.RES);
            }
            if (CharacterObject.DEPEnabled)
            {
                _lstSpecialAttributes.Add(CharacterObject.DEP);
            }
        }

        [Obsolete("This constructor is for use by form designers only.", true)]
        protected CharacterShared()
        {
        }

        /// <summary>
        /// Wrapper for relocating contact forms.
        /// </summary>
        protected struct TransportWrapper
        {
            public Control Control { get; }

            public TransportWrapper(Control objControl)
            {
                Control = objControl;
            }

            public override bool Equals(object obj)
            {
                return Control.Equals(obj);
            }

            public static bool operator ==(TransportWrapper objX, object objY)
            {
                return objX.Equals(objY);
            }

            public static bool operator !=(TransportWrapper objX, object objY)
            {
                return !objX.Equals(objY);
            }

            public static bool operator ==(object objX, TransportWrapper objY)
            {
                return objX?.Equals(objY) ?? objY == null;
            }

            public static bool operator !=(object objX, TransportWrapper objY)
            {
                return objX?.Equals(objY) ?? objY == null;
            }

            public override int GetHashCode()
            {
                return Control.GetHashCode();
            }

            public override string ToString()
            {
                return Control.ToString();
            }
        }

        protected Stopwatch AutosaveStopWatch { get; } = Stopwatch.StartNew();
        /// <summary>
        /// Automatically Save the character to a backup folder.
        /// </summary>
        protected void AutoSaveCharacter()
        {
            Cursor = Cursors.WaitCursor;
            string strAutosavePath = Path.Combine(Application.StartupPath, "saves", "autosave");
            if (!Directory.Exists(strAutosavePath))
            {
                try
                {
                    Directory.CreateDirectory(strAutosavePath);
                }
                catch (UnauthorizedAccessException)
                {
                    Cursor = Cursors.Default;
                    MessageBox.Show(LanguageManager.GetString("Message_Insufficient_Permissions_Warning", GlobalOptions.Language));
                    AutosaveStopWatch.Restart();
                    return;
                }
            }

            string[] strFile = _objCharacter.FileName.Split(Path.DirectorySeparatorChar);
            string strShowFileName = strFile[strFile.Length - 1];

            if (string.IsNullOrEmpty(strShowFileName))
                strShowFileName = _objCharacter.CharacterName;
            string strFilePath = Path.Combine(strAutosavePath, strShowFileName);
            _objCharacter.Save(strFilePath);
            Cursor = Cursors.Default;
            AutosaveStopWatch.Restart();
        }

        /// <summary>
        /// Edit and update a Limit Modifier.
        /// </summary>
        /// <param name="treLimit"></param>
        protected void UpdateLimitModifier(TreeView treLimit)
        {
            if (treLimit.SelectedNode.Level > 0)
            {
                TreeNode objSelectedNode = treLimit.SelectedNode;
                string strGuid = (objSelectedNode?.Tag as IHasInternalId).InternalId;
                if (string.IsNullOrEmpty(strGuid) || strGuid.IsEmptyGuid())
                    return;
                LimitModifier objLimitModifier = _objCharacter.LimitModifiers.FindById(strGuid);
                //If the LimitModifier couldn't be found (Ie it comes from an Improvement or the user hasn't properly selected a treenode, fail out early.
                if (objLimitModifier == null)
                {
                    MessageBox.Show(LanguageManager.GetString("Warning_NoLimitFound", GlobalOptions.Language));
                    return;
                }
                using (frmSelectLimitModifier frmPickLimitModifier = new frmSelectLimitModifier(objLimitModifier, "Physical", "Mental", "Social"))
                {
                    frmPickLimitModifier.ShowDialog(this);

                    if (frmPickLimitModifier.DialogResult == DialogResult.Cancel)
                        return;

                    //Remove the old LimitModifier to ensure we don't double up.
                    _objCharacter.LimitModifiers.Remove(objLimitModifier);
                    // Create the new limit modifier.
                    objLimitModifier = new LimitModifier(_objCharacter);
                    objLimitModifier.Create(frmPickLimitModifier.SelectedName, frmPickLimitModifier.SelectedBonus, frmPickLimitModifier.SelectedLimitType, frmPickLimitModifier.SelectedCondition);
                    objLimitModifier.Guid = new Guid(strGuid);

                    _objCharacter.LimitModifiers.Add(objLimitModifier);

                    IsCharacterUpdateRequested = true;

                    IsDirty = true;
                }
            }
        }

        /// <summary>
        /// 
        /// </summary>
        /// <param name="objNotes"></param>
        protected void WriteNotes(IHasNotes objNotes, TreeNode treNode)
        {
            string strOldValue = objNotes.Notes;
            frmNotes frmItemNotes = new frmNotes
            {
                Notes = strOldValue
            };
            frmItemNotes.ShowDialog(this);

            if (frmItemNotes.DialogResult == DialogResult.OK)
            {
                objNotes.Notes = frmItemNotes.Notes;
                if (objNotes.Notes != strOldValue)
                {
                    IsDirty = true;

                    treNode.ForeColor = objNotes.PreferredColor;
                    treNode.ToolTipText = objNotes.Notes.WordWrap(100);
                }
            }
        }

        protected void RefreshAttributes(FlowLayoutPanel pnlAttributes, NotifyCollectionChangedEventArgs notifyCollectionChangedEventArgs = null)
        {
            if (notifyCollectionChangedEventArgs == null)
            {
                pnlAttributes.Controls.Clear();

                foreach (CharacterAttrib objAttrib in _lstPrimaryAttributes.Concat(_lstSpecialAttributes))
                {
                    AttributeControl objControl = new AttributeControl(objAttrib);
                    objControl.ValueChanged += MakeDirtyWithCharacterUpdate;
                    pnlAttributes.Controls.Add(objControl);
                }
            }
            else
            {
                switch (notifyCollectionChangedEventArgs.Action)
                {
                    case NotifyCollectionChangedAction.Add:
                        {
                            foreach (CharacterAttrib objAttrib in notifyCollectionChangedEventArgs.NewItems)
                            {
                                AttributeControl objControl = new AttributeControl(objAttrib);
                                objControl.ValueChanged += MakeDirtyWithCharacterUpdate;
                                pnlAttributes.Controls.Add(objControl);
                            }
                        }
                        break;
                    case NotifyCollectionChangedAction.Remove:
                        {
                            foreach (CharacterAttrib objAttrib in notifyCollectionChangedEventArgs.OldItems)
                            {
                                foreach (AttributeControl objControl in pnlAttributes.Controls)
                                {
                                    if (objControl.AttributeName == objAttrib.Abbrev)
                                    {
                                        objControl.ValueChanged -= MakeDirtyWithCharacterUpdate;
                                        pnlAttributes.Controls.Remove(objControl);
                                        objControl.Dispose();
                                    }
                                }
                                if (!_objCharacter.Created)
                                {
                                    objAttrib.Base = 0;
                                    objAttrib.Karma = 0;
                                }
                            }
                        }
                        break;
                    case NotifyCollectionChangedAction.Replace:
                        {
                            foreach (CharacterAttrib objAttrib in notifyCollectionChangedEventArgs.OldItems)
                            {
                                foreach (AttributeControl objControl in pnlAttributes.Controls)
                                {
                                    if (objControl.AttributeName == objAttrib.Abbrev)
                                    {
                                        objControl.ValueChanged -= MakeDirtyWithCharacterUpdate;
                                        pnlAttributes.Controls.Remove(objControl);
                                        objControl.Dispose();
                                    }
                                }
                                if (!_objCharacter.Created)
                                {
                                    objAttrib.Base = 0;
                                    objAttrib.Karma = 0;
                                }
                            }
                            foreach (CharacterAttrib objAttrib in notifyCollectionChangedEventArgs.NewItems)
                            {
                                AttributeControl objControl = new AttributeControl(objAttrib);
                                objControl.ValueChanged += MakeDirtyWithCharacterUpdate;
                                pnlAttributes.Controls.Add(objControl);
                            }
                        }
                        break;
                    case NotifyCollectionChangedAction.Reset:
                        {
                            RefreshAttributes(pnlAttributes);
                        }
                        break;
                }
            }
        }

        /// <summary>
        /// Clears and updates the treeview for Spells. Typically called as part of AddQuality or UpdateCharacterInfo.
        /// </summary>
        /// <param name="treSpells">Spells tree.</param>
        /// <param name="treMetamagic">Initiations tree.</param>
        /// <param name="cmsSpell">ContextMenuStrip that will be added to spells in the spell tree.</param>
        /// <param name="cmsInitiationNotes">ContextMenuStrip that will be added to spells in the initiations tree.</param>
        /// <param name="notifyCollectionChangedEventArgs">Arguments for the change to the underlying ObservableCollection.</param>
        protected void RefreshSpells(TreeView treSpells, TreeView treMetamagic, ContextMenuStrip cmsSpell, ContextMenuStrip cmsInitiationNotes, NotifyCollectionChangedEventArgs notifyCollectionChangedEventArgs = null)
        {
            TreeNode objCombatNode = null;
            TreeNode objDetectionNode = null;
            TreeNode objHealthNode = null;
            TreeNode objIllusionNode = null;
            TreeNode objManipulationNode = null;
            TreeNode objRitualsNode = null;
            TreeNode objEnchantmentsNode = null;
            if (notifyCollectionChangedEventArgs == null)
            {
                string strSelectedId = (treSpells.SelectedNode?.Tag as IHasInternalId).InternalId;
                string strSelectedMetamagicId = (treMetamagic.SelectedNode?.Tag as IHasInternalId).InternalId;

                // Clear the default nodes of entries.
                treSpells.Nodes.Clear();

                // Add the Spells that exist.
                foreach (Spell objSpell in _objCharacter.Spells)
                {
                    if (objSpell.Grade > 0)
                    {
                        treMetamagic.FindNode(objSpell.InternalId)?.Remove();
                    }
                    AddToTree(objSpell, false);
                }
                treSpells.SortCustom(strSelectedId);
                treMetamagic.SelectedNode = treMetamagic.FindNode(strSelectedMetamagicId);
            }
            else
            {
                objCombatNode = treSpells.FindNode("Node_SelectedCombatSpells", false);
                objDetectionNode = treSpells.FindNode("Node_SelectedDetectionSpells", false);
                objHealthNode = treSpells.FindNode("Node_SelectedHealthSpells", false);
                objIllusionNode = treSpells.FindNode("Node_SelectedIllusionSpells", false);
                objManipulationNode = treSpells.FindNode("Node_SelectedManipulationSpells", false);
                objRitualsNode = treSpells.FindNode("Node_SelectedGeomancyRituals", false);
                objEnchantmentsNode = treSpells.FindNode("Node_SelectedEnchantments", false);
                switch (notifyCollectionChangedEventArgs.Action)
                {
                    case NotifyCollectionChangedAction.Add:
                        {
                            foreach (Spell objSpell in notifyCollectionChangedEventArgs.NewItems)
                            {
                                AddToTree(objSpell);
                            }
                            break;
                        }
                    case NotifyCollectionChangedAction.Remove:
                        {
                            foreach (Spell objSpell in notifyCollectionChangedEventArgs.OldItems)
                            {
                                TreeNode objNode = treSpells.FindNode(objSpell.InternalId);
                                if (objNode != null)
                                {
                                    TreeNode objParent = objNode.Parent;
                                    objNode.Remove();
                                    if (objParent.Level == 0 && objParent.Nodes.Count == 0)
                                        objParent.Remove();
                                }
                                if (objSpell.Grade > 0)
                                {
                                    treMetamagic.FindNode(objSpell.InternalId)?.Remove();
                                }
                            }
                            break;
                        }
                    case NotifyCollectionChangedAction.Reset:
                        {
                            RefreshSpells(treSpells, treMetamagic, cmsSpell, cmsInitiationNotes);
                            break;
                        }
                    case NotifyCollectionChangedAction.Replace:
                        {
                            List<TreeNode> lstOldParents = new List<TreeNode>();
                            foreach (Spell objSpell in notifyCollectionChangedEventArgs.OldItems)
                            {
                                TreeNode objNode = treSpells.FindNode(objSpell.InternalId);
                                if (objNode != null)
                                {
                                    lstOldParents.Add(objNode.Parent);
                                    objNode.Remove();
                                }
                                if (objSpell.Grade > 0)
                                {
                                    treMetamagic.FindNode(objSpell.InternalId)?.Remove();
                                }
                            }
                            foreach (Spell objSpell in notifyCollectionChangedEventArgs.NewItems)
                            {
                                AddToTree(objSpell);
                            }
                            foreach (TreeNode objOldParent in lstOldParents)
                            {
                                if (objOldParent.Level == 0 && objOldParent.Nodes.Count == 0)
                                    objOldParent.Remove();
                            }
                            break;
                        }
                }
            }

            void AddToTree(Spell objSpell, bool blnSingleAdd = true)
            {
                TreeNode objNode = objSpell.CreateTreeNode(cmsSpell);
                if (objNode == null)
                    return;
                TreeNode objParentNode = null;
                switch (objSpell.Category)
                {
                    case "Combat":
                        if (objCombatNode == null)
                        {
                            objCombatNode = new TreeNode
                            {
                                Tag = "Node_SelectedCombatSpells",
                                Text = LanguageManager.GetString("Node_SelectedCombatSpells", GlobalOptions.Language)
                            };
                            treSpells.Nodes.Insert(0, objCombatNode);
                            objCombatNode.Expand();
                        }
                        objParentNode = objCombatNode;
                        break;
                    case "Detection":
                        if (objDetectionNode == null)
                        {
                            objDetectionNode = new TreeNode
                            {
                                Tag = "Node_SelectedDetectionSpells",
                                Text = LanguageManager.GetString("Node_SelectedDetectionSpells", GlobalOptions.Language)
                            };
                            treSpells.Nodes.Insert(objCombatNode == null ? 0 : 1, objDetectionNode);
                            objDetectionNode.Expand();
                        }
                        objParentNode = objDetectionNode;
                        break;
                    case "Health":
                        if (objHealthNode == null)
                        {
                            objHealthNode = new TreeNode
                            {
                                Tag = "Node_SelectedHealthSpells",
                                Text = LanguageManager.GetString("Node_SelectedHealthSpells", GlobalOptions.Language)
                            };
                            treSpells.Nodes.Insert((objCombatNode == null ? 0 : 1) +
                                (objDetectionNode == null ? 0 : 1), objHealthNode);
                            objHealthNode.Expand();
                        }
                        objParentNode = objHealthNode;
                        break;
                    case "Illusion":
                        if (objIllusionNode == null)
                        {
                            objIllusionNode = new TreeNode
                            {
                                Tag = "Node_SelectedIllusionSpells",
                                Text = LanguageManager.GetString("Node_SelectedIllusionSpells", GlobalOptions.Language)
                            };
                            treSpells.Nodes.Insert((objCombatNode == null ? 0 : 1) +
                                (objDetectionNode == null ? 0 : 1) +
                                (objHealthNode == null ? 0 : 1), objIllusionNode);
                            objIllusionNode.Expand();
                        }
                        objParentNode = objIllusionNode;
                        break;
                    case "Manipulation":
                        if (objManipulationNode == null)
                        {
                            objManipulationNode = new TreeNode
                            {
                                Tag = "Node_SelectedManipulationSpells",
                                Text = LanguageManager.GetString("Node_SelectedManipulationSpells", GlobalOptions.Language)
                            };
                            treSpells.Nodes.Insert((objCombatNode == null ? 0 : 1) +
                                (objDetectionNode == null ? 0 : 1) +
                                (objHealthNode == null ? 0 : 1) +
                                (objIllusionNode == null ? 0 : 1), objManipulationNode);
                            objManipulationNode.Expand();
                        }
                        objParentNode = objManipulationNode;
                        break;
                    case "Rituals":
                        if (objRitualsNode == null)
                        {
                            objRitualsNode = new TreeNode
                            {
                                Tag = "Node_SelectedGeomancyRituals",
                                Text = LanguageManager.GetString("Node_SelectedGeomancyRituals", GlobalOptions.Language)
                            };
                            treSpells.Nodes.Insert((objCombatNode == null ? 0 : 1) +
                                (objDetectionNode == null ? 0 : 1) +
                                (objHealthNode == null ? 0 : 1) +
                                (objIllusionNode == null ? 0 : 1) +
                                (objManipulationNode == null ? 0 : 1), objRitualsNode);
                            objRitualsNode.Expand();
                        }
                        objParentNode = objRitualsNode;
                        break;
                    case "Enchantments":
                        if (objEnchantmentsNode == null)
                        {
                            objEnchantmentsNode = new TreeNode
                            {
                                Tag = "Node_SelectedEnchantments",
                                Text = LanguageManager.GetString("Node_SelectedEnchantments", GlobalOptions.Language)
                            };
                            treSpells.Nodes.Add(objEnchantmentsNode);
                            objEnchantmentsNode.Expand();
                        }
                        objParentNode = objEnchantmentsNode;
                        break;
                }
                if (objSpell.Grade > 0)
                {
                    InitiationGrade objGrade = _objCharacter.InitiationGrades.FirstOrDefault(x => x.Grade == objSpell.Grade);
                    if (objGrade != null)
                    {
                        TreeNode nodMetamagicParent = treMetamagic.FindNode(objGrade.InternalId);
                        if (nodMetamagicParent != null)
                        {
                            TreeNodeCollection nodMetamagicParentChildren = nodMetamagicParent.Nodes;
                            TreeNode objMetamagicNode = objSpell.CreateTreeNode(cmsInitiationNotes, true);
                            int intNodesCount = nodMetamagicParentChildren.Count;
                            int intTargetIndex = 0;
                            for (; intTargetIndex < intNodesCount; ++intTargetIndex)
                            {
                                if (CompareTreeNodes.CompareText(nodMetamagicParentChildren[intTargetIndex], objMetamagicNode) >= 0)
                                {
                                    break;
                                }
                            }

                            nodMetamagicParentChildren.Insert(intTargetIndex, objMetamagicNode);
                            if (blnSingleAdd)
                                treMetamagic.SelectedNode = objMetamagicNode;
                        }
                    }
                }

                if (objParentNode != null)
                {
                    if (blnSingleAdd)
                    {
                        TreeNodeCollection lstParentNodeChildren = objParentNode.Nodes;
                        int intNodesCount = lstParentNodeChildren.Count;
                        int intTargetIndex = 0;
                        for (; intTargetIndex < intNodesCount; ++intTargetIndex)
                        {
                            if (CompareTreeNodes.CompareText(lstParentNodeChildren[intTargetIndex], objNode) >= 0)
                            {
                                break;
                            }
                        }

                        lstParentNodeChildren.Insert(intTargetIndex, objNode);
                        treSpells.SelectedNode = objNode;
                    }
                    else
                        objParentNode.Nodes.Add(objNode);
                }
            }
        }

        protected void RefreshAIPrograms(TreeView treAIPrograms, ContextMenuStrip cmsAdvancedProgram, NotifyCollectionChangedEventArgs notifyCollectionChangedEventArgs = null)
        {
            TreeNode objParentNode = null;
            if (notifyCollectionChangedEventArgs == null)
            {
                string strSelectedId = (treAIPrograms.SelectedNode?.Tag as IHasInternalId).InternalId;

                treAIPrograms.Nodes.Clear();

                // Add AI Programs.
                foreach (AIProgram objAIProgram in CharacterObject.AIPrograms)
                {
                    AddToTree(objAIProgram, false);
                }

                treAIPrograms.SortCustom(strSelectedId);
            }
            else
            {
                objParentNode = treAIPrograms.FindNode("Node_SelectedAIPrograms", false);
                switch (notifyCollectionChangedEventArgs.Action)
                {
                    case NotifyCollectionChangedAction.Add:
                        {
                            foreach (AIProgram objAIProgram in notifyCollectionChangedEventArgs.NewItems)
                            {
                                AddToTree(objAIProgram);
                            }
                            break;
                        }
                    case NotifyCollectionChangedAction.Remove:
                        {
                            foreach (AIProgram objAIProgram in notifyCollectionChangedEventArgs.OldItems)
                            {
                                TreeNode objNode = treAIPrograms.FindNode(objAIProgram.InternalId);
                                if (objNode != null)
                                {
                                    TreeNode objParent = objNode.Parent;
                                    objNode.Remove();
                                    if (objParent.Level == 0 && objParent.Nodes.Count == 0)
                                        objParent.Remove();
                                }
                            }
                            break;
                        }
                    case NotifyCollectionChangedAction.Reset:
                        {
                            RefreshAIPrograms(treAIPrograms, cmsAdvancedProgram);
                            break;
                        }
                    case NotifyCollectionChangedAction.Replace:
                        {
                            List<TreeNode> lstOldParents = new List<TreeNode>();
                            foreach (AIProgram objAIProgram in notifyCollectionChangedEventArgs.OldItems)
                            {
                                TreeNode objNode = treAIPrograms.FindNode(objAIProgram.InternalId);
                                if (objNode != null)
                                {
                                    lstOldParents.Add(objNode.Parent);
                                    objNode.Remove();
                                }
                            }
                            foreach (AIProgram objAIProgram in notifyCollectionChangedEventArgs.NewItems)
                            {
                                AddToTree(objAIProgram);
                            }
                            foreach (TreeNode objOldParent in lstOldParents)
                            {
                                if (objOldParent.Level == 0 && objOldParent.Nodes.Count == 0)
                                    objOldParent.Remove();
                            }
                            break;
                        }
                }
            }

            void AddToTree(AIProgram objAIProgram, bool blnSingleAdd = true)
            {
                TreeNode objNode = objAIProgram.CreateTreeNode(cmsAdvancedProgram);
                if (objNode == null)
                    return;

                if (objParentNode == null)
                {
                    objParentNode = new TreeNode()
                    {
                        Tag = "Node_SelectedAIPrograms",
                        Text = LanguageManager.GetString("Node_SelectedAIPrograms", GlobalOptions.Language)
                    };
                    treAIPrograms.Nodes.Add(objParentNode);
                    objParentNode.Expand();
                }

                if (blnSingleAdd)
                {
                    TreeNodeCollection lstParentNodeChildren = objParentNode.Nodes;
                    int intNodesCount = lstParentNodeChildren.Count;
                    int intTargetIndex = 0;
                    for (; intTargetIndex < intNodesCount; ++intTargetIndex)
                    {
                        if (CompareTreeNodes.CompareText(lstParentNodeChildren[intTargetIndex], objNode) >= 0)
                        {
                            break;
                        }
                    }

                    lstParentNodeChildren.Insert(intTargetIndex, objNode);
                    treAIPrograms.SelectedNode = objNode;
                }
                else
                    objParentNode.Nodes.Add(objNode);
            }
        }

        protected void RefreshComplexForms(TreeView treComplexForms, TreeView treMetamagic, ContextMenuStrip cmsComplexForm, ContextMenuStrip cmsInitiationNotes, NotifyCollectionChangedEventArgs notifyCollectionChangedEventArgs = null)
        {
            TreeNode objParentNode = null;
            if (notifyCollectionChangedEventArgs == null)
            {
<<<<<<< HEAD
                string strSelectedId = (treComplexForms.SelectedNode?.Tag as IHasInternalId).InternalId;
                string strSelectedMetamagicId = (treMetamagic.SelectedNode?.Tag as IHasInternalId).InternalId;
=======
                string strSelectedId = treComplexForms.SelectedNode?.Tag.ToString();
                string strSelectedMetamagicId = treMetamagic.SelectedNode?.Tag.ToString();
>>>>>>> a3bd522d

                treComplexForms.Nodes.Clear();

                // Add Complex Forms.
                foreach (ComplexForm objComplexForm in CharacterObject.ComplexForms)
                {
                    if (objComplexForm.Grade > 0)
                    {
                        treMetamagic.FindNode(objComplexForm.InternalId)?.Remove();
                    }
                    AddToTree(objComplexForm, false);
                }

                treComplexForms.SortCustom(strSelectedId);
                treMetamagic.SelectedNode = treMetamagic.FindNode(strSelectedMetamagicId);
            }
            else
            {
                objParentNode = treComplexForms.FindNode("Node_SelectedAdvancedComplexForms", false);
                switch (notifyCollectionChangedEventArgs.Action)
                {
                    case NotifyCollectionChangedAction.Add:
                        {
                            foreach (ComplexForm objComplexForm in notifyCollectionChangedEventArgs.NewItems)
                            {
                                AddToTree(objComplexForm);
                            }
                            break;
                        }
                    case NotifyCollectionChangedAction.Remove:
                        {
                            foreach (ComplexForm objComplexForm in notifyCollectionChangedEventArgs.OldItems)
                            {
                                TreeNode objNode = treComplexForms.FindNode(objComplexForm.InternalId);
                                if (objNode != null)
                                {
                                    TreeNode objParent = objNode.Parent;
                                    objNode.Remove();
                                    if (objParent.Level == 0 && objParent.Nodes.Count == 0)
                                        objParent.Remove();
                                }
                                if (objComplexForm.Grade > 0)
                                {
                                    treMetamagic.FindNode(objComplexForm.InternalId)?.Remove();
                                }
                            }
                            break;
                        }
                    case NotifyCollectionChangedAction.Replace:
                        {
                            List<TreeNode> lstOldParents = new List<TreeNode>();
                            foreach (ComplexForm objComplexForm in notifyCollectionChangedEventArgs.OldItems)
                            {
                                TreeNode objNode = treComplexForms.FindNode(objComplexForm.InternalId);
                                if (objNode != null)
                                {
                                    lstOldParents.Add(objNode.Parent);
                                    objNode.Remove();
                                }
                                if (objComplexForm.Grade > 0)
                                {
                                    treMetamagic.FindNode(objComplexForm.InternalId)?.Remove();
                                }
                            }
                            foreach (ComplexForm objComplexForm in notifyCollectionChangedEventArgs.NewItems)
                            {
                                AddToTree(objComplexForm);
                            }
                            foreach (TreeNode objOldParent in lstOldParents)
                            {
                                if (objOldParent.Level == 0 && objOldParent.Nodes.Count == 0)
                                    objOldParent.Remove();
                            }
                            break;
                        }
                    case NotifyCollectionChangedAction.Reset:
                        {
                            RefreshComplexForms(treComplexForms, treMetamagic, cmsComplexForm, cmsInitiationNotes);
                            break;
                        }
                }
            }

            void AddToTree(ComplexForm objComplexForm, bool blnSingleAdd = true)
            {
                TreeNode objNode = objComplexForm.CreateTreeNode(cmsComplexForm);
                if (objNode == null)
                    return;
                if (objParentNode == null)
                {
                    objParentNode = new TreeNode()
                    {
                        Tag = "Node_SelectedAdvancedComplexForms",
                        Text = LanguageManager.GetString("Node_SelectedAdvancedComplexForms", GlobalOptions.Language)
                    };
                    treComplexForms.Nodes.Add(objParentNode);
                    objParentNode.Expand();
                }
                if (objComplexForm.Grade > 0)
                {
                    InitiationGrade objGrade = _objCharacter.InitiationGrades.FirstOrDefault(x => x.Grade == objComplexForm.Grade);
                    if (objGrade != null)
                    {
                        TreeNode nodMetamagicParent = treMetamagic.FindNode(objGrade.InternalId);
                        if (nodMetamagicParent != null)
                        {
                            TreeNodeCollection nodMetamagicParentChildren = nodMetamagicParent.Nodes;
                            TreeNode objMetamagicNode = objComplexForm.CreateTreeNode(cmsInitiationNotes);
                            int intNodesCount = nodMetamagicParentChildren.Count;
                            int intTargetIndex = 0;
                            for (; intTargetIndex < intNodesCount; ++intTargetIndex)
                            {
                                if (CompareTreeNodes.CompareText(nodMetamagicParentChildren[intTargetIndex], objMetamagicNode) >= 0)
                                {
                                    break;
                                }
                            }

                            nodMetamagicParentChildren.Insert(intTargetIndex, objMetamagicNode);
                            if (blnSingleAdd)
                                treMetamagic.SelectedNode = objMetamagicNode;
                        }
                    }
                }
                if (blnSingleAdd)
                {
                    TreeNodeCollection lstParentNodeChildren = objParentNode.Nodes;
                    int intNodesCount = lstParentNodeChildren.Count;
                    int intTargetIndex = 0;
                    for (; intTargetIndex < intNodesCount; ++intTargetIndex)
                    {
                        if (CompareTreeNodes.CompareText(lstParentNodeChildren[intTargetIndex], objNode) >= 0)
                        {
                            break;
                        }
                    }

                    lstParentNodeChildren.Insert(intTargetIndex, objNode);
                    treComplexForms.SelectedNode = objNode;
                }
                else
                    objParentNode.Nodes.Add(objNode);
            }
        }

        protected void RefreshLimitModifiers(TreeView treLimit, ContextMenuStrip cmsLimitModifier, NotifyCollectionChangedEventArgs notifyCollectionChangedEventArgs = null)
        {
            string strSelectedId = (treLimit.SelectedNode?.Tag as IHasInternalId).InternalId;

            TreeNode[] aobjLimitNodes = new TreeNode[(int)LimitType.NumLimitTypes];

            if (notifyCollectionChangedEventArgs == null)
            {
                treLimit.Nodes.Clear();

                // Add Limit Modifiers.
                foreach (LimitModifier objLimitModifier in CharacterObject.LimitModifiers)
                {
                    int intTargetLimit = (int)Enum.Parse(typeof(LimitType), objLimitModifier.Limit);
                    TreeNode objParentNode = GetLimitModifierParentNode(intTargetLimit);
                    if (!objParentNode.Nodes.ContainsKey(objLimitModifier.DisplayName))
                    {
                        objParentNode.Nodes.Add(objLimitModifier.CreateTreeNode(cmsLimitModifier));
                    }
                }

                // Add Limit Modifiers from Improvements
                foreach (Improvement objImprovement in CharacterObject.Improvements.Where(objImprovement => objImprovement.ImproveSource == Improvement.ImprovementSource.Custom))
                {
                    int intTargetLimit = -1;
                    switch (objImprovement.ImproveType)
                    {
                        case Improvement.ImprovementType.LimitModifier:
                            intTargetLimit = (int)Enum.Parse(typeof(LimitType), objImprovement.ImprovedName);
                            break;
                        case Improvement.ImprovementType.PhysicalLimit:
                            intTargetLimit = (int)LimitType.Physical;
                            break;
                        case Improvement.ImprovementType.MentalLimit:
                            intTargetLimit = (int)LimitType.Mental;
                            break;
                        case Improvement.ImprovementType.SocialLimit:
                            intTargetLimit = (int)LimitType.Social;
                            break;
                    }
                    if (intTargetLimit != -1)
                    {
                        TreeNode objParentNode = GetLimitModifierParentNode(intTargetLimit);
                        string strName = objImprovement.UniqueName + ": ";
                        if (objImprovement.Value > 0)
                            strName += '+';
                        strName += objImprovement.Value.ToString();
                        if (!string.IsNullOrEmpty(objImprovement.Condition))
                            strName += ", " + objImprovement.Condition;
                        if (!objParentNode.Nodes.ContainsKey(strName))
                        {
                            TreeNode objNode = new TreeNode
                            {
                                Name = strName,
                                Text = strName,
                                Tag = objImprovement.SourceName,
                                ContextMenuStrip = cmsLimitModifier,
                                ForeColor = objImprovement.PreferredColor,
                                ToolTipText = objImprovement.Notes.WordWrap(100)
                            };
                            if (string.IsNullOrEmpty(objImprovement.ImprovedName))
                            {
                                if (objImprovement.ImproveType == Improvement.ImprovementType.SocialLimit)
                                    objImprovement.ImprovedName = "Social";
                                else if (objImprovement.ImproveType == Improvement.ImprovementType.MentalLimit)
                                    objImprovement.ImprovedName = "Mental";
                                else
                                    objImprovement.ImprovedName = "Physical";
                            }

                            objParentNode.Nodes.Add(objNode);
                        }
                    }
                }

                treLimit.SortCustom(strSelectedId);
            }
            else
            {
                aobjLimitNodes[0] = treLimit.FindNode("Node_Physical", false);
                aobjLimitNodes[1] = treLimit.FindNode("Node_Mental", false);
                aobjLimitNodes[2] = treLimit.FindNode("Node_Social", false);
                aobjLimitNodes[3] = treLimit.FindNode("Node_Astral", false);

                switch (notifyCollectionChangedEventArgs.Action)
                {
                    case NotifyCollectionChangedAction.Add:
                        {
                            foreach (LimitModifier objLimitModifier in notifyCollectionChangedEventArgs.NewItems)
                            {
                                int intTargetLimit = (int)Enum.Parse(typeof(LimitType), objLimitModifier.Limit);
                                TreeNode objParentNode = GetLimitModifierParentNode(intTargetLimit);
                                TreeNodeCollection lstParentNodeChildren = objParentNode.Nodes;
                                if (!lstParentNodeChildren.ContainsKey(objLimitModifier.DisplayName))
                                {
                                    TreeNode objNode = objLimitModifier.CreateTreeNode(cmsLimitModifier);
                                    int intNodesCount = lstParentNodeChildren.Count;
                                    int intTargetIndex = 0;
                                    for (; intTargetIndex < intNodesCount; ++intTargetIndex)
                                    {
                                        if (CompareTreeNodes.CompareText(lstParentNodeChildren[intTargetIndex], objNode) >= 0)
                                        {
                                            break;
                                        }
                                    }
                                    lstParentNodeChildren.Insert(intTargetIndex, objNode);
                                    objParentNode.Expand();
                                    treLimit.SelectedNode = objNode;
                                }
                            }
                        }
                        break;
                    case NotifyCollectionChangedAction.Remove:
                        {
                            foreach (LimitModifier objLimitModifier in notifyCollectionChangedEventArgs.OldItems)
                            {
                                TreeNode objNode = treLimit.FindNode(objLimitModifier.InternalId);
                                if (objNode != null)
                                {
                                    TreeNode objParent = objNode.Parent;
                                    objNode.Remove();
                                    if (objParent.Level == 0 && objParent.Nodes.Count == 0)
                                        objParent.Remove();
                                }
                            }
                        }
                        break;
                    case NotifyCollectionChangedAction.Replace:
                        {
                            List<TreeNode> lstOldParentNodes = new List<TreeNode>();
                            foreach (LimitModifier objLimitModifier in notifyCollectionChangedEventArgs.OldItems)
                            {
                                TreeNode objNode = treLimit.FindNode(objLimitModifier.InternalId);
                                if (objNode != null)
                                {
                                    lstOldParentNodes.Add(objNode.Parent);
                                    objNode.Remove();
                                }
                            }
                            foreach (LimitModifier objLimitModifier in notifyCollectionChangedEventArgs.NewItems)
                            {
                                int intTargetLimit = (int)Enum.Parse(typeof(LimitType), objLimitModifier.Limit);
                                TreeNode objParentNode = GetLimitModifierParentNode(intTargetLimit);
                                TreeNodeCollection lstParentNodeChildren = objParentNode.Nodes;
                                if (!lstParentNodeChildren.ContainsKey(objLimitModifier.DisplayName))
                                {
                                    TreeNode objNode = objLimitModifier.CreateTreeNode(cmsLimitModifier);
                                    int intNodesCount = lstParentNodeChildren.Count;
                                    int intTargetIndex = 0;
                                    for (; intTargetIndex < intNodesCount; ++intTargetIndex)
                                    {
                                        if (CompareTreeNodes.CompareText(lstParentNodeChildren[intTargetIndex], objNode) >= 0)
                                        {
                                            break;
                                        }
                                    }
                                    lstParentNodeChildren.Insert(intTargetIndex, objNode);
                                    objParentNode.Expand();
                                    treLimit.SelectedNode = objNode;
                                }
                            }
                            foreach (TreeNode objOldParentNode in lstOldParentNodes)
                            {
                                if (objOldParentNode.Level == 0 && objOldParentNode.Nodes.Count == 0)
                                    objOldParentNode.Remove();
                            }
                        }
                        break;
                    case NotifyCollectionChangedAction.Reset:
                        {
                            RefreshLimitModifiers(treLimit, cmsLimitModifier);
                        }
                        break;
                }
            }

            TreeNode GetLimitModifierParentNode(int intTargetLimit)
            {
                TreeNode objParentNode = aobjLimitNodes[intTargetLimit];
                if (objParentNode == null)
                {
                    switch (intTargetLimit)
                    {
                        case 0:
                            objParentNode = new TreeNode()
                            {
                                Tag = "Node_Physical",
                                Text = LanguageManager.GetString("Node_Physical", GlobalOptions.Language)
                            };
                            treLimit.Nodes.Insert(0, objParentNode);
                            break;
                        case 1:
                            objParentNode = new TreeNode()
                            {
                                Tag = "Node_Mental",
                                Text = LanguageManager.GetString("Node_Mental", GlobalOptions.Language)
                            };
                            treLimit.Nodes.Insert(aobjLimitNodes[0] == null ? 0 : 1, objParentNode);
                            break;
                        case 2:
                            objParentNode = new TreeNode()
                            {
                                Tag = "Node_Social",
                                Text = LanguageManager.GetString("Node_Social", GlobalOptions.Language)
                            };
                            treLimit.Nodes.Insert((aobjLimitNodes[0] == null ? 0 : 1) + (aobjLimitNodes[1] == null ? 0 : 1), objParentNode);
                            break;
                        case 3:
                            objParentNode = new TreeNode()
                            {
                                Tag = "Node_Astral",
                                Text = LanguageManager.GetString("Node_Astral", GlobalOptions.Language)
                            };
                            treLimit.Nodes.Add(objParentNode);
                            break;
                    }
                    objParentNode?.Expand();
                }
                return objParentNode;
            }
        }

        protected void RefreshInitiationGrades(TreeView treMetamagic, ContextMenuStrip cmsMetamagic, ContextMenuStrip cmsInitiationNotes, NotifyCollectionChangedEventArgs notifyCollectionChangedEventArgs = null)
        {
            if (notifyCollectionChangedEventArgs == null)
            {
                string strSelectedId = (treMetamagic.SelectedNode?.Tag as IHasInternalId).InternalId;
                TreeNodeCollection lstRootNodes = treMetamagic.Nodes;
                lstRootNodes.Clear();

                foreach (InitiationGrade objGrade in _objCharacter.InitiationGrades)
                {
                    AddToTree(objGrade);
                }

                int intOffset = lstRootNodes.Count;
                foreach (Metamagic objMetamagic in _objCharacter.Metamagics)
                {
                    if (objMetamagic.Grade < 0)
                    {
                        TreeNode objNode = objMetamagic.CreateTreeNode(cmsInitiationNotes, true);
                        if (objNode != null)
                        {
                            int intNodesCount = lstRootNodes.Count;
                            int intTargetIndex = intOffset;
                            for (; intTargetIndex < intNodesCount; ++intTargetIndex)
                            {
                                if (CompareTreeNodes.CompareText(lstRootNodes[intTargetIndex], objNode) >= 0)
                                {
                                    break;
                                }
                            }

                            lstRootNodes.Insert(intTargetIndex, objNode);
                            objNode.Expand();
                        }
                    }
                }

                treMetamagic.SelectedNode = treMetamagic.FindNode(strSelectedId);
            }
            else
            {
                switch (notifyCollectionChangedEventArgs.Action)
                {
                    case NotifyCollectionChangedAction.Add:
                        {
                            int intNewIndex = notifyCollectionChangedEventArgs.NewStartingIndex;
                            foreach (InitiationGrade objGrade in notifyCollectionChangedEventArgs.NewItems)
                            {
                                AddToTree(objGrade, intNewIndex);
                                intNewIndex += 1;
                                if (CharacterObject.RESEnabled)
                                {
                                    CharacterObject.SubmersionGrade++;
                                }
                                else
                                {
                                    CharacterObject.InitiateGrade++;
                                }
                            }
                            //TODO: Annoying boilerplate, but whatever.
                            if (CharacterObject.RESEnabled)
                            {
                                // Remove any existing Initiation Improvements.
                                ImprovementManager.RemoveImprovements(CharacterObject, Improvement.ImprovementSource.Submersion);

                                // Create the replacement Improvement.
                                ImprovementManager.CreateImprovement(CharacterObject, "RES", Improvement.ImprovementSource.Submersion, string.Empty, Improvement.ImprovementType.Attribute, string.Empty, 0, 1, 0, CharacterObject.SubmersionGrade);
                                ImprovementManager.Commit(CharacterObject);

                                // Update any Echo Improvements the character might have.
                                foreach (Metamagic objMetamagic in CharacterObject.Metamagics.Where(metamagic => metamagic.Bonus != null))
                                {
                                    // If the Bonus contains "Rating", remove the existing Improvement and create new ones.
                                    if (objMetamagic.Bonus.InnerXml.Contains("Rating"))
                                    {
                                        ImprovementManager.RemoveImprovements(CharacterObject, Improvement.ImprovementSource.Echo, objMetamagic.InternalId);
                                        ImprovementManager.CreateImprovements(CharacterObject, Improvement.ImprovementSource.Echo, objMetamagic.InternalId, objMetamagic.Bonus, false, CharacterObject.SubmersionGrade, objMetamagic.DisplayNameShort(GlobalOptions.Language));
                                    }
                                }
                            }
                            else if (CharacterObject.MAGEnabled)
                            {
                                // Remove any existing Initiation Improvements.
                                ImprovementManager.RemoveImprovements(CharacterObject, Improvement.ImprovementSource.Initiation);

                                // Create the replacement Improvement.
                                ImprovementManager.CreateImprovement(CharacterObject, "MAG", Improvement.ImprovementSource.Initiation, string.Empty, Improvement.ImprovementType.Attribute, string.Empty, 0, 1, 0, CharacterObject.InitiateGrade);
                                ImprovementManager.CreateImprovement(CharacterObject, "MAGAdept", Improvement.ImprovementSource.Initiation, string.Empty, Improvement.ImprovementType.Attribute, string.Empty, 0, 1, 0, CharacterObject.InitiateGrade);
                                ImprovementManager.Commit(CharacterObject);

                                // Update any Metamagic Improvements the character might have.
                                foreach (Metamagic objMetamagic in CharacterObject.Metamagics.Where(metamagic => metamagic.Bonus != null))
                                {
                                    // If the Bonus contains "Rating", remove the existing Improvement and create new ones.
                                    if (objMetamagic.Bonus.InnerXml.Contains("Rating"))
                                    {
                                        ImprovementManager.RemoveImprovements(CharacterObject, Improvement.ImprovementSource.Metamagic, objMetamagic.InternalId);
                                        ImprovementManager.CreateImprovements(CharacterObject, Improvement.ImprovementSource.Metamagic, objMetamagic.InternalId, objMetamagic.Bonus, false, CharacterObject.InitiateGrade, objMetamagic.DisplayNameShort(GlobalOptions.Language));
                                    }
                                }
                            }
                            else
                            {
                                Utils.BreakIfDebug();
                            }
                        }
                        break;
                    case NotifyCollectionChangedAction.Remove:
                        {
                            foreach (InitiationGrade objGrade in notifyCollectionChangedEventArgs.OldItems)
                            {
                                treMetamagic.FindNode(objGrade.InternalId)?.Remove();
                                // Remove the child objects (arts, metamagics, enhancements, enchantments, rituals)
                                // Arts
                                List<Art> lstRemoveArts = CharacterObject.Arts.Where(o => o.Grade == objGrade.Grade).ToList();
                                foreach (Art objArt in lstRemoveArts)
                                    CharacterObject.Arts.Remove(objArt);

                                // Metamagics
                                List<Metamagic> lstRemoveMetamagics = CharacterObject.Metamagics.Where(o => o.Grade == objGrade.Grade).ToList();
                                foreach (Metamagic objMetamagic in lstRemoveMetamagics)
                                {
                                    CharacterObject.Metamagics.Remove(objMetamagic);
                                    ImprovementManager.RemoveImprovements(CharacterObject, objMetamagic.SourceType, objMetamagic.InternalId);
                                }

                                // Enhancements
                                List<Enhancement> lstRemoveEnhancements = CharacterObject.Enhancements.Where(objEnhancement => objEnhancement.Grade == objGrade.Grade).ToList();
                                foreach (Enhancement objEnhancement in lstRemoveEnhancements)
                                    CharacterObject.Enhancements.Remove(objEnhancement);

                                // Spells
                                List<Spell> lstRemoveSpells = CharacterObject.Spells.Where(objSpell => objSpell.Grade == objGrade.Grade).ToList();
                                foreach (Spell objSpell in lstRemoveSpells)
                                    CharacterObject.Spells.Remove(objSpell);

                                // Complex Forms
                                List<ComplexForm> lstRemoveComplexForms = CharacterObject.ComplexForms.Where(cf => cf.Grade == objGrade.Grade).ToList();
                                foreach (ComplexForm cf in lstRemoveComplexForms)
                                    CharacterObject.ComplexForms.Remove(cf);

                                // Grade
                                CharacterObject.InitiationGrades.Remove(objGrade);

                                if (CharacterObject.MAGEnabled)
                                {
                                    CharacterObject.InitiateGrade = Math.Max(objGrade.Grade - 1, 0);
                                    // Remove any existing Initiation Improvements.
                                    ImprovementManager.RemoveImprovements(CharacterObject, Improvement.ImprovementSource.Initiation);
                                    if (CharacterObject.InitiateGrade == 0) break;
                                    // Create the replacement Improvement.
                                    ImprovementManager.CreateImprovement(CharacterObject, "MAG", Improvement.ImprovementSource.Initiation, string.Empty, Improvement.ImprovementType.Attribute, string.Empty, 0, 1, 0, CharacterObject.InitiateGrade);
                                    ImprovementManager.CreateImprovement(CharacterObject, "MAGAdept", Improvement.ImprovementSource.Initiation, string.Empty, Improvement.ImprovementType.Attribute, string.Empty, 0, 1, 0, CharacterObject.InitiateGrade);
                                    ImprovementManager.Commit(CharacterObject);
                                }
                                else if (CharacterObject.RESEnabled)
                                {
                                    CharacterObject.SubmersionGrade = Math.Max(objGrade.Grade - 1, 0);

                                    // Remove any existing Initiation Improvements.
                                    ImprovementManager.RemoveImprovements(CharacterObject, Improvement.ImprovementSource.Submersion);
                                    if (CharacterObject.SubmersionGrade == 0) break;
                                    // Create the replacement Improvement.
                                    ImprovementManager.CreateImprovement(CharacterObject, "RES", Improvement.ImprovementSource.Submersion, string.Empty, Improvement.ImprovementType.Attribute, string.Empty, 0, 1, 0, CharacterObject.SubmersionGrade);
                                    ImprovementManager.Commit(CharacterObject);
                                }
                            }
                        }
                        break;
                    case NotifyCollectionChangedAction.Replace:
                        {
                            foreach (InitiationGrade objGrade in notifyCollectionChangedEventArgs.OldItems)
                            {
                                treMetamagic.FindNode(objGrade.InternalId)?.Remove();
                            }
                            int intNewIndex = notifyCollectionChangedEventArgs.NewStartingIndex;
                            foreach (InitiationGrade objGrade in notifyCollectionChangedEventArgs.NewItems)
                            {
                                AddToTree(objGrade, intNewIndex);
                                intNewIndex += 1;
                            }
                        }
                        break;
                    case NotifyCollectionChangedAction.Move:
                        {
                            int intNewIndex = notifyCollectionChangedEventArgs.NewStartingIndex;
                            foreach (InitiationGrade objGrade in notifyCollectionChangedEventArgs.OldItems)
                            {
                                TreeNode nodGrade = treMetamagic.FindNode(objGrade.InternalId);
                                if (nodGrade != null)
                                {
                                    nodGrade.Remove();
                                    treMetamagic.Nodes.Insert(intNewIndex, nodGrade);
                                    intNewIndex += 1;
                                }
                            }
                        }
                        break;
                    case NotifyCollectionChangedAction.Reset:
                        {
                            RefreshInitiationGrades(treMetamagic, cmsMetamagic, cmsInitiationNotes);
                        }
                        break;
                }

                Improvement.ImprovementSource source = CharacterObject.RESEnabled ? Improvement.ImprovementSource.Echo : Improvement.ImprovementSource.Metamagic;
                int grade = CharacterObject.RESEnabled ? CharacterObject.SubmersionGrade : CharacterObject.InitiateGrade;
                // Update any Metamagic Improvements the character might have.
                foreach (Metamagic objMetamagic in CharacterObject.Metamagics.Where(metamagic => metamagic.Bonus != null))
                {
                    // If the Bonus contains "Rating", remove the existing Improvement and create new ones.
                    if (objMetamagic.Bonus.InnerXml.Contains("Rating"))
                    {
                        ImprovementManager.RemoveImprovements(CharacterObject, source, objMetamagic.InternalId);
                        ImprovementManager.CreateImprovements(CharacterObject, source, objMetamagic.InternalId, objMetamagic.Bonus, false, grade, objMetamagic.DisplayNameShort(GlobalOptions.Language));
                    }
                }
            }

            void AddToTree(InitiationGrade objInitiationGrade, int intIndex = -1)
            {
                TreeNode nodGrade = objInitiationGrade.CreateTreeNode(cmsMetamagic);
                TreeNodeCollection lstParentNodeChildren = nodGrade.Nodes;
                foreach (Art objArt in _objCharacter.Arts)
                {
                    if (objArt.Grade == objInitiationGrade.Grade)
                    {
                        TreeNode objNode = objArt.CreateTreeNode(cmsInitiationNotes, true);
                        if (objNode == null)
                            continue;
                        int intNodesCount = lstParentNodeChildren.Count;
                        int intTargetIndex = 0;
                        for (; intTargetIndex < intNodesCount; ++intTargetIndex)
                        {
                            if (CompareTreeNodes.CompareText(lstParentNodeChildren[intTargetIndex], objNode) >= 0)
                            {
                                break;
                            }
                        }
                        lstParentNodeChildren.Insert(intTargetIndex, objNode);
                    }
                }
                foreach (Metamagic objMetamagic in _objCharacter.Metamagics)
                {
                    if (objMetamagic.Grade == objInitiationGrade.Grade)
                    {
                        TreeNode objNode = objMetamagic.CreateTreeNode(cmsInitiationNotes, true);
                        if (objNode == null)
                            continue;
                        int intNodesCount = lstParentNodeChildren.Count;
                        int intTargetIndex = 0;
                        for (; intTargetIndex < intNodesCount; ++intTargetIndex)
                        {
                            if (CompareTreeNodes.CompareText(lstParentNodeChildren[intTargetIndex], objNode) >= 0)
                            {
                                break;
                            }
                        }
                        lstParentNodeChildren.Insert(intTargetIndex, objNode);
                    }
                }
                foreach (Spell objSpell in _objCharacter.Spells)
                {
                    if (objSpell.Grade == objInitiationGrade.Grade)
                    {
                        TreeNode objNode = objSpell.CreateTreeNode(cmsInitiationNotes, true);
                        if (objNode == null)
                            continue;
                        int intNodesCount = lstParentNodeChildren.Count;
                        int intTargetIndex = 0;
                        for (; intTargetIndex < intNodesCount; ++intTargetIndex)
                        {
                            if (CompareTreeNodes.CompareText(lstParentNodeChildren[intTargetIndex], objNode) >= 0)
                            {
                                break;
                            }
                        }
                        lstParentNodeChildren.Insert(intTargetIndex, objNode);
                    }
                }
                foreach (ComplexForm objComplexForm in _objCharacter.ComplexForms)
                {
                    if (objComplexForm.Grade == objInitiationGrade.Grade)
                    {
                        TreeNode objNode = objComplexForm.CreateTreeNode(cmsInitiationNotes);
                        if (objNode == null)
                            continue;
                        int intNodesCount = lstParentNodeChildren.Count;
                        int intTargetIndex = 0;
                        for (; intTargetIndex < intNodesCount; ++intTargetIndex)
                        {
                            if (CompareTreeNodes.CompareText(lstParentNodeChildren[intTargetIndex], objNode) >= 0)
                            {
                                break;
                            }
                        }
                        lstParentNodeChildren.Insert(intTargetIndex, objNode);
                    }
                }
                foreach (Enhancement objEnhancement in _objCharacter.Enhancements)
                {
                    if (objEnhancement.Grade == objInitiationGrade.Grade)
                    {
                        TreeNode objNode = objEnhancement.CreateTreeNode(cmsInitiationNotes, true);
                        if (objNode == null)
                            continue;
                        int intNodesCount = lstParentNodeChildren.Count;
                        int intTargetIndex = 0;
                        for (; intTargetIndex < intNodesCount; ++intTargetIndex)
                        {
                            if (CompareTreeNodes.CompareText(lstParentNodeChildren[intTargetIndex], objNode) >= 0)
                            {
                                break;
                            }
                        }
                        lstParentNodeChildren.Insert(intTargetIndex, objNode);
                    }
                }
                foreach (Power objPower in _objCharacter.Powers)
                {
                    foreach (Enhancement objEnhancement in objPower.Enhancements)
                    {
                        if (objEnhancement.Grade == objInitiationGrade.Grade)
                        {
                            TreeNode objNode = objEnhancement.CreateTreeNode(cmsInitiationNotes, true);
                            if (objNode == null)
                                continue;
                            int intNodesCount = lstParentNodeChildren.Count;
                            int intTargetIndex = 0;
                            for (; intTargetIndex < intNodesCount; ++intTargetIndex)
                            {
                                if (CompareTreeNodes.CompareText(lstParentNodeChildren[intTargetIndex], objNode) >= 0)
                                {
                                    break;
                                }
                            }
                            lstParentNodeChildren.Insert(intTargetIndex, objNode);
                        }
                    }
                }
                nodGrade.Expand();
                if (intIndex < 0)
                    treMetamagic.Nodes.Add(nodGrade);
                else
                    treMetamagic.Nodes.Insert(intIndex, nodGrade);
            }
        }

        protected void RefreshArtCollection(TreeView treMetamagic, ContextMenuStrip cmsMetamagic, ContextMenuStrip cmsInitiationNotes, NotifyCollectionChangedEventArgs notifyCollectionChangedEventArgs)
        {
            if (notifyCollectionChangedEventArgs == null)
                return;

            switch (notifyCollectionChangedEventArgs.Action)
            {
                case NotifyCollectionChangedAction.Add:
                    {
                        foreach (Art objArt in notifyCollectionChangedEventArgs.NewItems)
                        {
                            AddToTree(objArt);
                        }
                    }
                    break;
                case NotifyCollectionChangedAction.Remove:
                    {
                        foreach (Art objArt in notifyCollectionChangedEventArgs.OldItems)
                        {
                            treMetamagic.FindNode(objArt.InternalId)?.Remove();
                        }
                    }
                    break;
                case NotifyCollectionChangedAction.Replace:
                    {
                        foreach (Art objArt in notifyCollectionChangedEventArgs.OldItems)
                        {
                            treMetamagic.FindNode(objArt.InternalId)?.Remove();
                        }
                        foreach (Art objArt in notifyCollectionChangedEventArgs.NewItems)
                        {
                            AddToTree(objArt);
                        }
                    }
                    break;
                case NotifyCollectionChangedAction.Reset:
                    {
                        RefreshInitiationGrades(treMetamagic, cmsMetamagic, cmsInitiationNotes);
                    }
                    break;
            }

            void AddToTree(Art objArt, bool blnSingleAdd = true)
            {
                InitiationGrade objGrade = CharacterObject.InitiationGrades.FirstOrDefault(x => x.Grade == objArt.Grade);

                if (objGrade != null)
                {
                    TreeNode nodMetamagicParent = treMetamagic.FindNode(objGrade.InternalId);
                    if (nodMetamagicParent != null)
                    {
                        TreeNodeCollection nodMetamagicParentChildren = nodMetamagicParent.Nodes;
                        TreeNode objNode = objArt.CreateTreeNode(cmsInitiationNotes, true);
                        if (objNode == null)
                            return;
                        int intNodesCount = nodMetamagicParentChildren.Count;
                        int intTargetIndex = 0;
                        for (; intTargetIndex < intNodesCount; ++intTargetIndex)
                        {
                            if (CompareTreeNodes.CompareText(nodMetamagicParentChildren[intTargetIndex], objNode) >= 0)
                            {
                                break;
                            }
                        }
                        nodMetamagicParentChildren.Insert(intTargetIndex, objNode);
                        nodMetamagicParent.Expand();
                        if (blnSingleAdd)
                            treMetamagic.SelectedNode = objNode;
                    }
                }
            }
        }

        protected void RefreshEnhancementCollection(TreeView treMetamagic, ContextMenuStrip cmsMetamagic, ContextMenuStrip cmsInitiationNotes, NotifyCollectionChangedEventArgs notifyCollectionChangedEventArgs)
        {
            if (notifyCollectionChangedEventArgs == null)
                return;

            switch (notifyCollectionChangedEventArgs.Action)
            {
                case NotifyCollectionChangedAction.Add:
                    {
                        foreach (Enhancement objEnhancement in notifyCollectionChangedEventArgs.NewItems)
                        {
                            AddToTree(objEnhancement);
                        }
                    }
                    break;
                case NotifyCollectionChangedAction.Remove:
                    {
                        foreach (Enhancement objEnhancement in notifyCollectionChangedEventArgs.OldItems)
                        {
                            treMetamagic.FindNode(objEnhancement.InternalId)?.Remove();
                        }
                    }
                    break;
                case NotifyCollectionChangedAction.Replace:
                    {
                        foreach (Enhancement objEnhancement in notifyCollectionChangedEventArgs.OldItems)
                        {
                            treMetamagic.FindNode(objEnhancement.InternalId)?.Remove();
                        }
                        foreach (Enhancement objEnhancement in notifyCollectionChangedEventArgs.NewItems)
                        {
                            AddToTree(objEnhancement);
                        }
                    }
                    break;
                case NotifyCollectionChangedAction.Reset:
                    {
                        RefreshInitiationGrades(treMetamagic, cmsMetamagic, cmsInitiationNotes);
                    }
                    break;
            }

            void AddToTree(Enhancement objEnhancement, bool blnSingleAdd = true)
            {
                InitiationGrade objGrade = CharacterObject.InitiationGrades.FirstOrDefault(x => x.Grade == objEnhancement.Grade);

                if (objGrade != null)
                {
                    TreeNode nodMetamagicParent = treMetamagic.FindNode(objGrade.InternalId);
                    if (nodMetamagicParent != null)
                    {
                        TreeNodeCollection nodMetamagicParentChildren = nodMetamagicParent.Nodes;
                        TreeNode objNode = objEnhancement.CreateTreeNode(cmsInitiationNotes, true);
                        if (objNode == null)
                            return;
                        int intNodesCount = nodMetamagicParentChildren.Count;
                        int intTargetIndex = 0;
                        for (; intTargetIndex < intNodesCount; ++intTargetIndex)
                        {
                            if (CompareTreeNodes.CompareText(nodMetamagicParentChildren[intTargetIndex], objNode) >= 0)
                            {
                                break;
                            }
                        }
                        nodMetamagicParentChildren.Insert(intTargetIndex, objNode);
                        nodMetamagicParent.Expand();
                        if (blnSingleAdd)
                            treMetamagic.SelectedNode = objNode;
                    }
                }
            }
        }

        protected void RefreshPowerCollectionListChanged(TreeView treMetamagic, ContextMenuStrip cmsMetamagic, ContextMenuStrip cmsInitiationNotes, ListChangedEventArgs e = null)
        {
            switch (e?.ListChangedType)
            {
                case ListChangedType.ItemAdded:
                    {
                        CharacterObject.Powers[e.NewIndex].Enhancements.AddTaggedCollectionChanged(treMetamagic, (x, y) => RefreshEnhancementCollection(treMetamagic, cmsMetamagic, cmsInitiationNotes, y));
                    }
                    break;
                case ListChangedType.Reset:
                    {
                        RefreshInitiationGrades(treMetamagic, cmsMetamagic, cmsInitiationNotes);
                    }
                    break;
                case null:
                    {
                        foreach (Power objPower in CharacterObject.Powers)
                        {
                            objPower.Enhancements.AddTaggedCollectionChanged(treMetamagic, (x, y) => RefreshEnhancementCollection(treMetamagic, cmsMetamagic, cmsInitiationNotes, y));
                        }
                    }
                    break;
            }
        }

        protected void RefreshPowerCollectionBeforeRemove(TreeView treMetamagic, RemovingOldEventArgs removingOldEventArgs)
        {
            if (removingOldEventArgs.OldObject is Power objPower)
            {
                objPower.Enhancements.RemoveTaggedCollectionChanged(treMetamagic);
            }
        }

        protected void RefreshMetamagicCollection(TreeView treMetamagic, ContextMenuStrip cmsMetamagic, ContextMenuStrip cmsInitiationNotes, NotifyCollectionChangedEventArgs notifyCollectionChangedEventArgs)
        {
            if (notifyCollectionChangedEventArgs == null)
                return;

            switch (notifyCollectionChangedEventArgs.Action)
            {
                case NotifyCollectionChangedAction.Add:
                    {
                        foreach (Metamagic objMetamagic in notifyCollectionChangedEventArgs.NewItems)
                        {
                            AddToTree(objMetamagic);
                        }
                    }
                    break;
                case NotifyCollectionChangedAction.Remove:
                    {
                        foreach (Metamagic objMetamagic in notifyCollectionChangedEventArgs.OldItems)
                        {
                            treMetamagic.FindNode(objMetamagic.InternalId)?.Remove();
                        }
                    }
                    break;
                case NotifyCollectionChangedAction.Replace:
                    {
                        foreach (Metamagic objMetamagic in notifyCollectionChangedEventArgs.OldItems)
                        {
                            treMetamagic.FindNode(objMetamagic.InternalId)?.Remove();
                        }
                        foreach (Metamagic objMetamagic in notifyCollectionChangedEventArgs.NewItems)
                        {
                            AddToTree(objMetamagic);
                        }
                    }
                    break;
                case NotifyCollectionChangedAction.Reset:
                    {
                        RefreshInitiationGrades(treMetamagic, cmsMetamagic, cmsInitiationNotes);
                    }
                    break;
            }

            void AddToTree(Metamagic objMetamagic, bool blnSingleAdd = true)
            {
                if (objMetamagic.Grade < 0)
                {
                    TreeNodeCollection nodMetamagicParentChildren = treMetamagic.Nodes;
                    TreeNode objNode = objMetamagic.CreateTreeNode(cmsInitiationNotes, true);
                    if (objNode == null)
                        return;
                    int intNodesCount = nodMetamagicParentChildren.Count;
                    int intTargetIndex = CharacterObject.InitiationGrades.Count;
                    for (; intTargetIndex < intNodesCount; ++intTargetIndex)
                    {
                        if (CompareTreeNodes.CompareText(nodMetamagicParentChildren[intTargetIndex], objNode) >= 0)
                        {
                            break;
                        }
                    }
                    nodMetamagicParentChildren.Insert(intTargetIndex, objNode);
                    objNode.Expand();
                    if (blnSingleAdd)
                        treMetamagic.SelectedNode = objNode;
                }
                else
                {
                    InitiationGrade objGrade = CharacterObject.InitiationGrades.FirstOrDefault(x => x.Grade == objMetamagic.Grade);

                    if (objGrade != null)
                    {
                        TreeNode nodMetamagicParent = treMetamagic.FindNode(objGrade.InternalId);
                        if (nodMetamagicParent != null)
                        {
                            TreeNodeCollection nodMetamagicParentChildren = nodMetamagicParent.Nodes;
                            TreeNode objNode = objMetamagic.CreateTreeNode(cmsInitiationNotes, true);
                            if (objNode == null)
                                return;
                            int intNodesCount = nodMetamagicParentChildren.Count;
                            int intTargetIndex = 0;
                            for (; intTargetIndex < intNodesCount; ++intTargetIndex)
                            {
                                if (CompareTreeNodes.CompareText(nodMetamagicParentChildren[intTargetIndex], objNode) >= 0)
                                {
                                    break;
                                }
                            }
                            nodMetamagicParentChildren.Insert(intTargetIndex, objNode);
                            objNode.Expand();
                            if (blnSingleAdd)
                                treMetamagic.SelectedNode = objNode;
                        }
                    }
                }
            }
        }

        /// <summary>
        /// Clears and updates the treeview for Critter Powers. Typically called as part of AddQuality or UpdateCharacterInfo.
        /// </summary>
        /// <param name="treCritterPowers">Treenode that will be cleared and populated.</param>
        /// <param name="cmsCritterPowers">ContextMenuStrip that will be added to each power.</param>
        /// <param name="notifyCollectionChangedEventArgs">Arguments for the change to the underlying ObservableCollection.</param>
        protected void RefreshCritterPowers(TreeView treCritterPowers, ContextMenuStrip cmsCritterPowers, NotifyCollectionChangedEventArgs notifyCollectionChangedEventArgs = null)
        {
            TreeNode objPowersNode = null;
            TreeNode objWeaknessesNode = null;

            if (notifyCollectionChangedEventArgs == null)
            {
                string strSelectedId = (treCritterPowers.SelectedNode?.Tag as IHasInternalId).InternalId;
                treCritterPowers.Nodes.Clear();
                // Add the Critter Powers that exist.
                foreach (CritterPower objPower in _objCharacter.CritterPowers)
                {
                    AddToTree(objPower, false);
                }

                treCritterPowers.SortCustom(strSelectedId);
            }
            else
            {
                objPowersNode = treCritterPowers.FindNode("Node_CritterPowers", false);
                objWeaknessesNode = treCritterPowers.FindNode("Node_CritterWeaknesses", false);
                switch (notifyCollectionChangedEventArgs.Action)
                {
                    case NotifyCollectionChangedAction.Add:
                        {
                            foreach (CritterPower objPower in notifyCollectionChangedEventArgs.NewItems)
                            {
                                AddToTree(objPower);
                            }
                            break;
                        }
                    case NotifyCollectionChangedAction.Remove:
                        {
                            foreach (CritterPower objPower in notifyCollectionChangedEventArgs.OldItems)
                            {
                                TreeNode objNode = treCritterPowers.FindNode(objPower.InternalId);
                                if (objNode != null)
                                {
                                    TreeNode objParent = objNode.Parent;
                                    objNode.Remove();
                                    if (objParent.Level == 0 && objParent.Nodes.Count == 0)
                                        objParent.Remove();
                                }
                            }
                            break;
                        }
                    case NotifyCollectionChangedAction.Reset:
                        {
                            RefreshCritterPowers(treCritterPowers, cmsCritterPowers);
                            break;
                        }
                    case NotifyCollectionChangedAction.Replace:
                        {
                            List<TreeNode> lstOldParents = new List<TreeNode>();
                            foreach (CritterPower objPower in notifyCollectionChangedEventArgs.OldItems)
                            {
                                TreeNode objNode = treCritterPowers.FindNode(objPower.InternalId);
                                if (objNode != null)
                                {
                                    lstOldParents.Add(objNode.Parent);
                                    objNode.Remove();
                                }
                            }
                            foreach (CritterPower objPower in notifyCollectionChangedEventArgs.NewItems)
                            {
                                AddToTree(objPower);
                            }
                            foreach (TreeNode objOldParent in lstOldParents)
                            {
                                if (objOldParent.Level == 0 && objOldParent.Nodes.Count == 0)
                                    objOldParent.Remove();
                            }
                            break;
                        }
                }
            }

            void AddToTree(CritterPower objPower, bool blnSingleAdd = true)
            {
                TreeNode objNode = objPower.CreateTreeNode(cmsCritterPowers);
                if (objNode == null)
                    return;
                TreeNode objParentNode;
                switch (objPower.Category)
                {
                    case "Weakness":
                        if (objWeaknessesNode == null)
                        {
                            objWeaknessesNode = new TreeNode()
                            {
                                Tag = "Node_CritterWeaknesses",
                                Text = LanguageManager.GetString("Node_CritterWeaknesses", GlobalOptions.Language)
                            };
                            treCritterPowers.Nodes.Add(objWeaknessesNode);
                            objWeaknessesNode.Expand();
                        }
                        objParentNode = objWeaknessesNode;
                        break;
                    default:
                        if (objPowersNode == null)
                        {
                            objPowersNode = new TreeNode()
                            {
                                Tag = "Node_CritterPowers",
                                Text = LanguageManager.GetString("Node_CritterPowers", GlobalOptions.Language)
                            };
                            treCritterPowers.Nodes.Insert(0, objPowersNode);
                            objPowersNode.Expand();
                        }
                        objParentNode = objPowersNode;
                        break;
                }
                if (blnSingleAdd)
                {
                    TreeNodeCollection lstParentNodeChildren = objParentNode.Nodes;
                    int intNodesCount = lstParentNodeChildren.Count;
                    int intTargetIndex = 0;
                    for (; intTargetIndex < intNodesCount; ++intTargetIndex)
                    {
                        if (CompareTreeNodes.CompareText(lstParentNodeChildren[intTargetIndex], objNode) >= 0)
                        {
                            break;
                        }
                    }
                    lstParentNodeChildren.Insert(intTargetIndex, objNode);
                    treCritterPowers.SelectedNode = objNode;
                }
                else
                    objParentNode.Nodes.Add(objNode);
            }
        }

        /// <summary>
        /// Refreshes the list of qualities into the selected TreeNode. If the same number of
        /// </summary>
        /// <param name="treQualities">Treeview to insert the qualities into.</param>
        /// <param name="cmsQuality">ContextMenuStrip to add to each Quality node.</param>
        /// <param name="notifyCollectionChangedEventArgs">Arguments for the change to the underlying ObservableCollection.</param>
        protected void RefreshQualities(TreeView treQualities, ContextMenuStrip cmsQuality, NotifyCollectionChangedEventArgs notifyCollectionChangedEventArgs = null)
        {
            TreeNode objPositiveQualityRoot = null;
            TreeNode objNegativeQualityRoot = null;
            TreeNode objLifeModuleRoot = null;

            if (notifyCollectionChangedEventArgs == null)
            {
                string strSelectedNode = (treQualities.SelectedNode?.Tag as IHasInternalId).InternalId;

                // Create the root nodes.
                treQualities.Nodes.Clear();

                // Multiple instances of the same quality are combined into just one entry with a number next to it (e.g. 6 discrete entries of "Focused Concentration" become "Focused Concentration 6")
                HashSet<string> strQualitiesToPrint = new HashSet<string>();
                foreach (Quality objQuality in _objCharacter.Qualities)
                {
                    strQualitiesToPrint.Add(objQuality.QualityId + '|' + objQuality.GetSourceName(GlobalOptions.Language) + '|' + objQuality.Extra);
                }

                // Add Qualities
                foreach (Quality objQuality in _objCharacter.Qualities)
                {
                    if (!strQualitiesToPrint.Remove(objQuality.QualityId + '|' + objQuality.GetSourceName(GlobalOptions.Language) + '|' + objQuality.Extra))
                        continue;

                    AddToTree(objQuality, false);
                }

                treQualities.SortCustom(strSelectedNode);
            }
            else
            {
                objPositiveQualityRoot = treQualities.FindNodeByTag("Node_SelectedPositiveQualities", false);
                objNegativeQualityRoot = treQualities.FindNodeByTag("Node_SelectedNegativeQualities", false);
                objLifeModuleRoot = treQualities.FindNodeByTag("String_LifeModules", false);
                bool blnDoNameRefresh = false;
                switch (notifyCollectionChangedEventArgs.Action)
                {
                    case NotifyCollectionChangedAction.Add:
                        {
                            foreach (Quality objQuality in notifyCollectionChangedEventArgs.NewItems)
                            {
                                if (objQuality.Levels > 1)
                                    blnDoNameRefresh = true;
                                else
                                    AddToTree(objQuality);
                            }
                            break;
                        }
                    case NotifyCollectionChangedAction.Remove:
                        {
                            foreach (Quality objQuality in notifyCollectionChangedEventArgs.OldItems)
                            {
                                if (objQuality.Levels > 0)
                                    blnDoNameRefresh = true;
                                else
                                {
                                    TreeNode objNode = treQualities.FindNodeByTag(objQuality);
                                    if (objNode != null)
                                    {
                                        TreeNode objParent = objNode.Parent;
                                        objNode.Remove();
                                        if (objParent.Level == 0 && objParent.Nodes.Count == 0)
                                            objParent.Remove();
                                    }
                                }
                            }
                            break;
                        }
                    case NotifyCollectionChangedAction.Reset:
                        {
                            RefreshQualities(treQualities, cmsQuality);
                            break;
                        }
                    case NotifyCollectionChangedAction.Replace:
                        {
                            List<TreeNode> lstOldParents = new List<TreeNode>();
                            foreach (Quality objQuality in notifyCollectionChangedEventArgs.OldItems)
                            {
                                if (objQuality.Levels > 0)
                                    blnDoNameRefresh = true;
                                else
                                {
                                    TreeNode objNode = treQualities.FindNodeByTag(objQuality);
                                    if (objNode != null)
                                    {
                                        if (objNode.Parent != null)
                                            lstOldParents.Add(objNode.Parent);
                                        objNode.Remove();
                                    }
                                    else
                                    {
                                        RefreshQualityNames(treQualities);
                                    }
                                }
                            }
                            foreach (Quality objQuality in notifyCollectionChangedEventArgs.NewItems)
                            {
                                if (objQuality.Levels > 1)
                                    blnDoNameRefresh = true;
                                else
                                    AddToTree(objQuality);
                            }
                            foreach (TreeNode objOldParent in lstOldParents)
                            {
                                if (objOldParent.Level == 0 && objOldParent.Nodes.Count == 0)
                                    objOldParent.Remove();
                            }
                            break;
                        }
                }
                if (blnDoNameRefresh)
                    RefreshQualityNames(treQualities);
            }

            void AddToTree(Quality objQuality, bool blnSingleAdd = true)
            {
                TreeNode objNode = objQuality.CreateTreeNode(cmsQuality);
                if (objNode == null)
                    return;
                TreeNode objParentNode = null;
                switch (objQuality.Type)
                {
                    case QualityType.Positive:
                        if (objPositiveQualityRoot == null)
                        {
                            objPositiveQualityRoot = new TreeNode
                            {
                                Tag = "Node_SelectedPositiveQualities",
                                Text = LanguageManager.GetString("Node_SelectedPositiveQualities", GlobalOptions.Language)
                            };
                            treQualities.Nodes.Insert(0, objPositiveQualityRoot);
                            objPositiveQualityRoot.Expand();
                        }
                        objParentNode = objPositiveQualityRoot;
                        break;
                    case QualityType.Negative:
                        if (objNegativeQualityRoot == null)
                        {
                            objNegativeQualityRoot = new TreeNode
                            {
                                Tag = "Node_SelectedNegativeQualities",
                                Text = LanguageManager.GetString("Node_SelectedNegativeQualities", GlobalOptions.Language)
                            };
                            treQualities.Nodes.Insert(objLifeModuleRoot != null && objPositiveQualityRoot == null ? 0 : 1, objNegativeQualityRoot);
                            objNegativeQualityRoot.Expand();
                        }
                        objParentNode = objNegativeQualityRoot;
                        break;
                    case QualityType.LifeModule:
                        if (objLifeModuleRoot == null)
                        {
                            objLifeModuleRoot = new TreeNode
                            {
                                Tag = "String_LifeModules",
                                Text = LanguageManager.GetString("String_LifeModules", GlobalOptions.Language)
                            };
                            treQualities.Nodes.Add(objLifeModuleRoot);
                            objLifeModuleRoot.Expand();
                        }
                        objParentNode = objLifeModuleRoot;
                        break;
                }

                if (objParentNode != null)
                {
                    if (blnSingleAdd)
                    {
                        TreeNodeCollection lstParentNodeChildren = objParentNode.Nodes;
                        int intNodesCount = lstParentNodeChildren.Count;
                        int intTargetIndex = 0;
                        for (; intTargetIndex < intNodesCount; ++intTargetIndex)
                        {
                            if (CompareTreeNodes.CompareText(lstParentNodeChildren[intTargetIndex], objNode) >= 0)
                            {
                                break;
                            }
                        }

                        lstParentNodeChildren.Insert(intTargetIndex, objNode);
                        treQualities.SelectedNode = objNode;
                    }
                    else
                        objParentNode.Nodes.Add(objNode);
                }
            }
        }

        /// <summary>
        /// Refreshes all the names of qualities in the nodes
        /// </summary>
        /// <param name="treQualities">Treeview to insert the qualities into.</param>
        protected void RefreshQualityNames(TreeView treQualities)
        {
            TreeNode objSelectedNode = treQualities.SelectedNode;
            foreach (TreeNode objQualityTypeNode in treQualities.Nodes)
            {
                foreach (TreeNode objQualityNode in objQualityTypeNode.Nodes)
                {
                    objQualityNode.Text = ((Quality)objQualityNode.Tag).DisplayName(GlobalOptions.CultureInfo, GlobalOptions.Language);
                }
            }
            treQualities.SortCustom(objSelectedNode?.Tag);
        }

        /// <summary>
        /// Method for removing old <addqualities /> nodes from existing characters.
        /// </summary>
        /// <param name="objNodeList">XmlNode to load. Expected to be addqualities/addquality</param>
        protected void RemoveAddedQualities(XmlNodeList objNodeList)
        {
            if (objNodeList == null || objNodeList.Count == 0)
                return;
            foreach (XmlNode objNode in objNodeList)
            {
                Quality objQuality = _objCharacter.Qualities.FirstOrDefault(x => x.Name == objNode.InnerText);
                if (objQuality != null)
                {
                    _objCharacter.Qualities.Remove(objQuality);
                    ImprovementManager.RemoveImprovements(_objCharacter, Improvement.ImprovementSource.CritterPower, objQuality.InternalId);
                }
            }
        }

        protected void RefreshWeaponLocations(TreeView treWeapons, ContextMenuStrip cmsWeaponLocation, NotifyCollectionChangedEventArgs notifyCollectionChangedEventArgs)
        {
            if (notifyCollectionChangedEventArgs == null)
                return;

            string strSelectedId = (treWeapons.SelectedNode?.Tag as IHasInternalId).InternalId;

            TreeNode nodRoot = treWeapons.FindNode("Node_SelectedWeapons", false);

            switch (notifyCollectionChangedEventArgs.Action)
            {
                case NotifyCollectionChangedAction.Add:
                    {
                        int intNewIndex = notifyCollectionChangedEventArgs.NewStartingIndex;
                        foreach (Location objLocation in notifyCollectionChangedEventArgs.NewItems)
                        {
                            treWeapons.Nodes.Insert(intNewIndex, objLocation.CreateTreeNode(cmsWeaponLocation));
                            intNewIndex += 1;
                        }
                    }
                    break;
                case NotifyCollectionChangedAction.Remove:
                    {
                        foreach (Location objLocation in notifyCollectionChangedEventArgs.OldItems)
                        {
                            TreeNode nodLocation = treWeapons.FindNode(objLocation.InternalId, false);
                            if (nodLocation != null)
                            {
                                if (nodLocation.Nodes.Count > 0)
                                {
                                    if (nodRoot == null)
                                    {
                                        nodRoot = new TreeNode
                                        {
                                            Tag = "Node_SelectedWeapons",
                                            Text = LanguageManager.GetString("Node_SelectedWeapons", GlobalOptions.Language)
                                        };
                                        treWeapons.Nodes.Insert(0, nodRoot);
                                    }
                                    for (int i = nodLocation.Nodes.Count - 1; i >= 0; --i)
                                    {
                                        TreeNode nodWeapon = nodLocation.Nodes[i];
                                        nodWeapon.Remove();
                                        nodRoot.Nodes.Add(nodWeapon);
                                    }
                                }
                                objLocation.Remove(_objCharacter);
                            }
                        }
                    }
                    break;
                case NotifyCollectionChangedAction.Replace:
                    {
                        int intNewItemsIndex = 0;
                        foreach (string strLocation in notifyCollectionChangedEventArgs.OldItems)
                        {
                            TreeNode objLocation = treWeapons.FindNode(strLocation, false);
                            if (objLocation != null)
                            {
                                if (notifyCollectionChangedEventArgs.NewItems[intNewItemsIndex] is string strNewLocation)
                                {
                                    objLocation.Tag = strNewLocation;
                                    objLocation.Text = strNewLocation;
                                }
                                intNewItemsIndex += 1;
                            }
                        }
                    }
                    break;
                case NotifyCollectionChangedAction.Move:
                    {
                        List<Tuple<string, TreeNode>> lstMoveNodes = new List<Tuple<string, TreeNode>>();
                        foreach (string strLocation in notifyCollectionChangedEventArgs.OldItems)
                        {
                            TreeNode objLocation = treWeapons.FindNode(strLocation, false);
                            if (objLocation != null)
                            {
                                lstMoveNodes.Add(new Tuple<string, TreeNode>(strLocation, objLocation));
                                objLocation.Remove();
                            }
                        }
                        int intNewIndex = notifyCollectionChangedEventArgs.NewStartingIndex;
                        foreach (string strLocation in notifyCollectionChangedEventArgs.NewItems)
                        {
                            Tuple<string, TreeNode> objLocationTuple = lstMoveNodes.FirstOrDefault(x => x.Item1 == strLocation);
                            if (objLocationTuple != null)
                            {
                                treWeapons.Nodes.Insert(intNewIndex, objLocationTuple.Item2);
                                intNewIndex += 1;
                                lstMoveNodes.Remove(objLocationTuple);
                            }
                        }
                    }
                    break;
                case NotifyCollectionChangedAction.Reset:
                    {
                        foreach (Location objLocation in _objCharacter.WeaponLocations)
                        {
                            TreeNode nodLocation = treWeapons.FindNode(objLocation.InternalId, false);
                            if (nodLocation == null) continue;
                            if (nodLocation.Nodes.Count > 0)
                            {
                                if (nodRoot == null)
                                {
                                    nodRoot = new TreeNode
                                    {
                                        Tag = "Node_SelectedWeapons",
                                        Text = LanguageManager.GetString("Node_SelectedWeapons", GlobalOptions.Language)
                                    };
                                    treWeapons.Nodes.Insert(0, nodRoot);
                                }
                                for (int i = nodLocation.Nodes.Count - 1; i >= 0; --i)
                                {
                                    TreeNode nodWeapon = nodLocation.Nodes[i];
                                    nodWeapon.Remove();
                                    nodRoot.Nodes.Add(nodWeapon);
                                }
                            }
                            objLocation.Remove(_objCharacter);
                        }
                    }
                    break;
            }

            treWeapons.SelectedNode = treWeapons.FindNode(strSelectedId);
        }

        protected void RefreshWeapons(TreeView treWeapons, ContextMenuStrip cmsWeaponLocation, ContextMenuStrip cmsWeapon, ContextMenuStrip cmsWeaponAccessory, ContextMenuStrip cmsWeaponAccessoryGear, NotifyCollectionChangedEventArgs notifyCollectionChangedEventArgs = null)
        {
            string strSelectedId = (treWeapons.SelectedNode?.Tag as IHasInternalId).InternalId;

            TreeNode nodRoot = null;

            if (notifyCollectionChangedEventArgs == null)
            {
                treWeapons.Nodes.Clear();

                // Start by populating Locations.
                foreach (Location objLocation in CharacterObject.WeaponLocations)
                {
                    treWeapons.Nodes.Add(objLocation.CreateTreeNode(cmsWeaponLocation));
                }
                foreach (Weapon objWeapon in CharacterObject.Weapons)
                {
                    AddToTree(objWeapon, -1, false);
                    SetupChildrenWeaponsCollectionChanged(true, treWeapons, objWeapon, cmsWeapon, cmsWeaponAccessory, cmsWeaponAccessoryGear);
                }

                treWeapons.SelectedNode = treWeapons.FindNode(strSelectedId);
            }
            else
            {
                nodRoot = treWeapons.FindNode("Node_SelectedWeapons", false);

                switch (notifyCollectionChangedEventArgs.Action)
                {
                    case NotifyCollectionChangedAction.Add:
                        {
                            int intNewIndex = notifyCollectionChangedEventArgs.NewStartingIndex;
                            foreach (Weapon objWeapon in notifyCollectionChangedEventArgs.NewItems)
                            {
                                AddToTree(objWeapon, intNewIndex);
                                intNewIndex += 1;
                                SetupChildrenWeaponsCollectionChanged(true, treWeapons, objWeapon, cmsWeapon, cmsWeaponAccessory, cmsWeaponAccessoryGear);
                            }
                        }
                        break;
                    case NotifyCollectionChangedAction.Remove:
                        {
                            foreach (Weapon objWeapon in notifyCollectionChangedEventArgs.OldItems)
                            {
                                SetupChildrenWeaponsCollectionChanged(false, treWeapons, objWeapon);
                                treWeapons.FindNode(objWeapon.InternalId)?.Remove();
                            }
                            if (nodRoot != null && nodRoot.Nodes.Count == 0)
                            {
                                nodRoot.Remove();
                            }
                        }
                        break;
                    case NotifyCollectionChangedAction.Replace:
                        {
                            foreach (Weapon objWeapon in notifyCollectionChangedEventArgs.OldItems)
                            {
                                SetupChildrenWeaponsCollectionChanged(false, treWeapons, objWeapon);
                                treWeapons.FindNode(objWeapon.InternalId)?.Remove();
                            }
                            int intNewIndex = notifyCollectionChangedEventArgs.NewStartingIndex;
                            foreach (Weapon objWeapon in notifyCollectionChangedEventArgs.NewItems)
                            {
                                AddToTree(objWeapon, intNewIndex);
                                intNewIndex += 1;
                                SetupChildrenWeaponsCollectionChanged(true, treWeapons, objWeapon, cmsWeapon, cmsWeaponAccessory, cmsWeaponAccessoryGear);
                            }
                            if (nodRoot != null && nodRoot.Nodes.Count == 0)
                            {
                                nodRoot.Remove();
                            }
                            treWeapons.SelectedNode = treWeapons.FindNode(strSelectedId);
                        }
                        break;
                    case NotifyCollectionChangedAction.Move:
                        {
                            foreach (Weapon objWeapon in notifyCollectionChangedEventArgs.OldItems)
                            {
                                treWeapons.FindNode(objWeapon.InternalId)?.Remove();
                            }
                            int intNewIndex = notifyCollectionChangedEventArgs.NewStartingIndex;
                            foreach (Weapon objWeapon in notifyCollectionChangedEventArgs.NewItems)
                            {
                                AddToTree(objWeapon, intNewIndex);
                                intNewIndex += 1;
                            }
                            if (nodRoot != null && nodRoot.Nodes.Count == 0)
                            {
                                nodRoot.Remove();
                            }
                            treWeapons.SelectedNode = treWeapons.FindNode(strSelectedId);
                        }
                        break;
                    case NotifyCollectionChangedAction.Reset:
                        {
                            RefreshWeapons(treWeapons, cmsWeaponLocation, cmsWeapon, cmsWeaponAccessory, cmsWeaponAccessoryGear);
                        }
                        break;
                }
            }

            void AddToTree(Weapon objWeapon, int intIndex = -1, bool blnSingleAdd = true)
            {
                TreeNode objNode = objWeapon.CreateTreeNode(cmsWeapon, cmsWeaponAccessory, cmsWeaponAccessoryGear);
                if (objNode == null)
                    return;
                TreeNode nodParent = null;
                if (!string.IsNullOrEmpty(objWeapon.Location))
                {
                    nodParent = treWeapons.FindNode(objWeapon.Location, false);
                }
                if (nodParent == null)
                {
                    if (nodRoot == null)
                    {
                        nodRoot = new TreeNode
                        {
                            Tag = "Node_SelectedWeapons",
                            Text = LanguageManager.GetString("Node_SelectedWeapons", GlobalOptions.Language)
                        };
                        treWeapons.Nodes.Insert(0, nodRoot);
                    }
                    nodParent = nodRoot;
                }

                if (intIndex >= 0)
                    nodParent.Nodes.Insert(intIndex, objNode);
                else
                    nodParent.Nodes.Add(objNode);
                nodParent.Expand();
                if (blnSingleAdd)
                    treWeapons.SelectedNode = objNode;
            }
        }

        protected void SetupChildrenWeaponsCollectionChanged(bool blnAdd, TreeView treWeapons, Weapon objWeapon, ContextMenuStrip cmsWeapon = null, ContextMenuStrip cmsWeaponAccessory = null, ContextMenuStrip cmsWeaponAccessoryGear = null)
        {
            if (objWeapon != null)
            {
                if (blnAdd)
                {
                    objWeapon.UnderbarrelWeapons.AddTaggedCollectionChanged(treWeapons, (x, y) => RefreshChildrenWeapons(treWeapons, objWeapon, cmsWeapon, cmsWeaponAccessory, cmsWeaponAccessoryGear, null, y));
                    objWeapon.WeaponAccessories.AddTaggedCollectionChanged(treWeapons, (x, y) => RefreshWeaponAccessories(treWeapons, objWeapon, cmsWeaponAccessory, cmsWeaponAccessoryGear, () => objWeapon.UnderbarrelWeapons.Count, y));
                    foreach (Weapon objChild in objWeapon.UnderbarrelWeapons)
                    {
                        SetupChildrenWeaponsCollectionChanged(true, treWeapons, objChild, cmsWeapon, cmsWeaponAccessory, cmsWeaponAccessoryGear);
                    }

                    foreach (WeaponAccessory objChild in objWeapon.WeaponAccessories)
                    {
                        foreach (Gear objGear in objChild.Gear)
                            SetupChildrenGearsCollectionChanged(true, treWeapons, objGear, cmsWeaponAccessoryGear);
                    }
                }
                else
                {
                    objWeapon.UnderbarrelWeapons.RemoveTaggedCollectionChanged(treWeapons);
                    objWeapon.WeaponAccessories.RemoveTaggedCollectionChanged(treWeapons);
                    foreach (Weapon objChild in objWeapon.UnderbarrelWeapons)
                    {
                        SetupChildrenWeaponsCollectionChanged(false, treWeapons, objChild);
                    }
                    foreach (WeaponAccessory objChild in objWeapon.WeaponAccessories)
                    {
                        foreach (Gear objGear in objChild.Gear)
                            SetupChildrenGearsCollectionChanged(false, treWeapons, objGear);
                    }
                }
            }
        }

        protected void RefreshChildrenWeapons(TreeView treWeapons, IHasInternalId objParent, ContextMenuStrip cmsWeapon, ContextMenuStrip cmsWeaponAccessory, ContextMenuStrip cmsWeaponAccessoryGear, Func<int> funcOffset, NotifyCollectionChangedEventArgs notifyCollectionChangedEventArgs)
        {
            if (notifyCollectionChangedEventArgs == null)
                return;

            TreeNode nodParent = treWeapons.FindNode(objParent.InternalId);
            if (nodParent == null)
                return;

            switch (notifyCollectionChangedEventArgs.Action)
            {
                case NotifyCollectionChangedAction.Add:
                    {
                        int intNewIndex = notifyCollectionChangedEventArgs.NewStartingIndex;
                        if (funcOffset != null)
                            intNewIndex += funcOffset.Invoke();
                        foreach (Weapon objWeapon in notifyCollectionChangedEventArgs.NewItems)
                        {
                            AddToTree(objWeapon, intNewIndex);
                            SetupChildrenWeaponsCollectionChanged(true, treWeapons, objWeapon, cmsWeapon, cmsWeaponAccessory, cmsWeaponAccessoryGear);
                            intNewIndex += 1;
                        }
                    }
                    break;
                case NotifyCollectionChangedAction.Remove:
                    {
                        foreach (Weapon objWeapon in notifyCollectionChangedEventArgs.OldItems)
                        {
                            SetupChildrenWeaponsCollectionChanged(false, treWeapons, objWeapon);
                            nodParent.FindNode(objWeapon.InternalId)?.Remove();
                        }
                    }
                    break;
                case NotifyCollectionChangedAction.Replace:
                    {
                        string strSelectedId = (treWeapons.SelectedNode?.Tag as IHasInternalId).InternalId;
                        foreach (Weapon objWeapon in notifyCollectionChangedEventArgs.OldItems)
                        {
                            SetupChildrenWeaponsCollectionChanged(false, treWeapons, objWeapon);
                            nodParent.FindNode(objWeapon.InternalId)?.Remove();
                        }
                        int intNewIndex = notifyCollectionChangedEventArgs.NewStartingIndex;
                        if (funcOffset != null)
                            intNewIndex += funcOffset.Invoke();
                        foreach (Weapon objWeapon in notifyCollectionChangedEventArgs.NewItems)
                        {
                            AddToTree(objWeapon, intNewIndex);
                            SetupChildrenWeaponsCollectionChanged(true, treWeapons, objWeapon, cmsWeapon, cmsWeaponAccessory, cmsWeaponAccessoryGear);
                            intNewIndex += 1;
                        }
                        treWeapons.SelectedNode = treWeapons.FindNode(strSelectedId);
                    }
                    break;
                case NotifyCollectionChangedAction.Move:
                    {
                        string strSelectedId = (treWeapons.SelectedNode?.Tag as IHasInternalId).InternalId;
                        foreach (Weapon objWeapon in notifyCollectionChangedEventArgs.OldItems)
                        {
                            nodParent.FindNode(objWeapon.InternalId)?.Remove();
                        }
                        int intNewIndex = notifyCollectionChangedEventArgs.NewStartingIndex;
                        foreach (Weapon objWeapon in notifyCollectionChangedEventArgs.NewItems)
                        {
                            AddToTree(objWeapon, intNewIndex);
                            intNewIndex += 1;
                        }
                        treWeapons.SelectedNode = treWeapons.FindNode(strSelectedId);
                    }
                    break;
                case NotifyCollectionChangedAction.Reset:
                    {
                        nodParent.Nodes.Clear();
                    }
                    break;
            }

            void AddToTree(Weapon objWeapon, int intIndex = -1, bool blnSingleAdd = true)
            {
                TreeNode objNode = objWeapon.CreateTreeNode(cmsWeapon, cmsWeaponAccessory, cmsWeaponAccessoryGear);
                if (objNode == null)
                    return;
                if (intIndex >= 0)
                    nodParent.Nodes.Insert(intIndex, objNode);
                else
                    nodParent.Nodes.Add(objNode);
                nodParent.Expand();
                if (blnSingleAdd)
                    treWeapons.SelectedNode = objNode;
            }
        }

        protected void RefreshWeaponAccessories(TreeView treWeapons, IHasInternalId objParent, ContextMenuStrip cmsWeaponAccessory, ContextMenuStrip cmsWeaponAccessoryGear, Func<int> funcOffset, NotifyCollectionChangedEventArgs notifyCollectionChangedEventArgs)
        {
            if (notifyCollectionChangedEventArgs == null)
                return;

            TreeNode nodParent = treWeapons.FindNode(objParent.InternalId);
            if (nodParent == null)
                return;

            switch (notifyCollectionChangedEventArgs.Action)
            {
                case NotifyCollectionChangedAction.Add:
                    {
                        int intNewIndex = notifyCollectionChangedEventArgs.NewStartingIndex;
                        if (funcOffset != null)
                            intNewIndex += funcOffset.Invoke();
                        foreach (WeaponAccessory objWeaponAccessory in notifyCollectionChangedEventArgs.NewItems)
                        {
                            AddToTree(objWeaponAccessory, intNewIndex);
                            objWeaponAccessory.Gear.AddTaggedCollectionChanged(treWeapons, (x, y) => RefreshChildrenGears(treWeapons, objWeaponAccessory, cmsWeaponAccessoryGear, null, y));
                            foreach (Gear objGear in objWeaponAccessory.Gear)
                                SetupChildrenGearsCollectionChanged(true, treWeapons, objGear, cmsWeaponAccessoryGear);
                            intNewIndex += 1;
                        }
                    }
                    break;
                case NotifyCollectionChangedAction.Remove:
                    {
                        foreach (WeaponAccessory objWeaponAccessory in notifyCollectionChangedEventArgs.OldItems)
                        {
                            objWeaponAccessory.Gear.RemoveTaggedCollectionChanged(treWeapons);
                            foreach (Gear objGear in objWeaponAccessory.Gear)
                                SetupChildrenGearsCollectionChanged(false, treWeapons, objGear);
                            nodParent.FindNode(objWeaponAccessory.InternalId)?.Remove();
                        }
                    }
                    break;
                case NotifyCollectionChangedAction.Replace:
                    {
                        string strSelectedId = (treWeapons.SelectedNode?.Tag as IHasInternalId).InternalId;
                        foreach (WeaponAccessory objWeaponAccessory in notifyCollectionChangedEventArgs.OldItems)
                        {
                            objWeaponAccessory.Gear.RemoveTaggedCollectionChanged(treWeapons);
                            foreach (Gear objGear in objWeaponAccessory.Gear)
                                SetupChildrenGearsCollectionChanged(false, treWeapons, objGear);
                            nodParent.FindNode(objWeaponAccessory.InternalId)?.Remove();
                        }
                        int intNewIndex = notifyCollectionChangedEventArgs.NewStartingIndex;
                        if (funcOffset != null)
                            intNewIndex += funcOffset.Invoke();
                        foreach (WeaponAccessory objWeaponAccessory in notifyCollectionChangedEventArgs.NewItems)
                        {
                            AddToTree(objWeaponAccessory, intNewIndex);
                            objWeaponAccessory.Gear.AddTaggedCollectionChanged(treWeapons, (x, y) => RefreshChildrenGears(treWeapons, objWeaponAccessory, cmsWeaponAccessoryGear, null, y));
                            foreach (Gear objGear in objWeaponAccessory.Gear)
                                SetupChildrenGearsCollectionChanged(true, treWeapons, objGear, cmsWeaponAccessoryGear);
                            intNewIndex += 1;
                        }
                        treWeapons.SelectedNode = treWeapons.FindNode(strSelectedId);
                    }
                    break;
                case NotifyCollectionChangedAction.Move:
                    {
                        string strSelectedId = (treWeapons.SelectedNode?.Tag as IHasInternalId).InternalId;
                        foreach (WeaponAccessory objWeaponAccessory in notifyCollectionChangedEventArgs.OldItems)
                        {
                            nodParent.FindNode(objWeaponAccessory.InternalId)?.Remove();
                        }
                        int intNewIndex = notifyCollectionChangedEventArgs.NewStartingIndex;
                        if (funcOffset != null)
                            intNewIndex += funcOffset.Invoke();
                        foreach (WeaponAccessory objWeaponAccessory in notifyCollectionChangedEventArgs.NewItems)
                        {
                            AddToTree(objWeaponAccessory, intNewIndex);
                            intNewIndex += 1;
                        }
                        treWeapons.SelectedNode = treWeapons.FindNode(strSelectedId);
                    }
                    break;
                case NotifyCollectionChangedAction.Reset:
                    {
                        nodParent.Nodes.Clear();
                    }
                    break;
            }

            void AddToTree(WeaponAccessory objWeaponAccessory, int intIndex = -1, bool blnSingleAdd = true)
            {
                TreeNode objNode = objWeaponAccessory.CreateTreeNode(cmsWeaponAccessory, cmsWeaponAccessoryGear);
                if (objNode == null)
                    return;
                if (intIndex >= 0)
                    nodParent.Nodes.Insert(intIndex, objNode);
                else
                    nodParent.Nodes.Add(objNode);
                nodParent.Expand();
                if (blnSingleAdd)
                    treWeapons.SelectedNode = objNode;
            }
        }

        protected void RefreshArmorLocations(TreeView treArmor, ContextMenuStrip cmsArmorLocation, NotifyCollectionChangedEventArgs notifyCollectionChangedEventArgs)
        {
            if (notifyCollectionChangedEventArgs == null)
                return;

            string strSelectedId = (treArmor.SelectedNode?.Tag as IHasInternalId).InternalId;

            TreeNode nodRoot = treArmor.FindNode("Node_SelectedArmor", false);

            switch (notifyCollectionChangedEventArgs.Action)
            {
                case NotifyCollectionChangedAction.Add:
                    {
                        int intNewIndex = notifyCollectionChangedEventArgs.NewStartingIndex;
                        foreach (string strLocation in notifyCollectionChangedEventArgs.NewItems)
                        {
                            TreeNode objLocation = new TreeNode
                            {
                                Tag = strLocation,
                                Text = strLocation,
                                ContextMenuStrip = cmsArmorLocation
                            };
                            treArmor.Nodes.Insert(intNewIndex, objLocation);
                            intNewIndex += 1;
                        }
                    }
                    break;
                case NotifyCollectionChangedAction.Remove:
                    {
                        foreach (string strLocation in notifyCollectionChangedEventArgs.OldItems)
                        {
                            TreeNode objLocation = treArmor.FindNode(strLocation, false);
                            if (objLocation != null)
                            {
                                objLocation.Remove();
                                if (objLocation.Nodes.Count > 0)
                                {
                                    if (nodRoot == null)
                                    {
                                        nodRoot = new TreeNode
                                        {
                                            Tag = "Node_SelectedArmor",
                                            Text = LanguageManager.GetString("Node_SelectedArmor", GlobalOptions.Language)
                                        };
                                        treArmor.Nodes.Insert(0, nodRoot);
                                    }
                                    for (int i = objLocation.Nodes.Count - 1; i >= 0; --i)
                                    {
                                        TreeNode nodArmor = objLocation.Nodes[i];
                                        nodArmor.Remove();
                                        nodRoot.Nodes.Add(nodArmor);
                                    }
                                }
                            }
                        }
                    }
                    break;
                case NotifyCollectionChangedAction.Replace:
                    {
                        int intNewItemsIndex = 0;
                        foreach (string strLocation in notifyCollectionChangedEventArgs.OldItems)
                        {
                            TreeNode objLocation = treArmor.FindNode(strLocation, false);
                            if (objLocation != null)
                            {
                                if (notifyCollectionChangedEventArgs.NewItems[intNewItemsIndex] is string strNewLocation)
                                {
                                    objLocation.Tag = strNewLocation;
                                    objLocation.Text = strNewLocation;
                                }
                                intNewItemsIndex += 1;
                            }
                        }
                    }
                    break;
                case NotifyCollectionChangedAction.Move:
                    {
                        List<Tuple<string, TreeNode>> lstMoveNodes = new List<Tuple<string, TreeNode>>();
                        foreach (string strLocation in notifyCollectionChangedEventArgs.OldItems)
                        {
                            TreeNode objLocation = treArmor.FindNode(strLocation, false);
                            if (objLocation != null)
                            {
                                lstMoveNodes.Add(new Tuple<string, TreeNode>(strLocation, objLocation));
                                objLocation.Remove();
                            }
                        }
                        int intNewIndex = notifyCollectionChangedEventArgs.NewStartingIndex;
                        foreach (string strLocation in notifyCollectionChangedEventArgs.NewItems)
                        {
                            Tuple<string, TreeNode> objLocationTuple = lstMoveNodes.FirstOrDefault(x => x.Item1 == strLocation);
                            if (objLocationTuple != null)
                            {
                                treArmor.Nodes.Insert(intNewIndex, objLocationTuple.Item2);
                                intNewIndex += 1;
                                lstMoveNodes.Remove(objLocationTuple);
                            }
                        }
                    }
                    break;
                case NotifyCollectionChangedAction.Reset:
                    {
                        foreach (Location objLocation in _objCharacter.ArmorLocations)
                        {
                            TreeNode nodLocation = treArmor.FindNode(objLocation.InternalId, false);
                            if (nodLocation != null)
                            {
                                if (nodLocation.Nodes.Count > 0)
                                {
                                    if (nodRoot == null)
                                    {
                                        nodRoot = new TreeNode
                                        {
                                            Tag = "Node_SelectedArmor",
                                            Text = LanguageManager.GetString("Node_SelectedArmor", GlobalOptions.Language)
                                        };
                                        treArmor.Nodes.Insert(0, nodRoot);
                                    }
                                    for (int i = nodLocation.Nodes.Count - 1; i >= 0; --i)
                                    {
                                        TreeNode nodArmor = nodLocation.Nodes[i];
                                        nodArmor.Remove();
                                        nodRoot.Nodes.Add(nodArmor);
                                    }
                                }
                                objLocation.Remove(CharacterObject);
                            }
                        }
                    }
                    break;
            }

            treArmor.SelectedNode = treArmor.FindNode(strSelectedId);
        }

        protected void RefreshArmor(TreeView treArmor, ContextMenuStrip cmsArmorLocation, ContextMenuStrip cmsArmor, ContextMenuStrip cmsArmorMod, ContextMenuStrip cmsArmorGear, NotifyCollectionChangedEventArgs notifyCollectionChangedEventArgs = null)
        {
            string strSelectedId = (treArmor.SelectedNode?.Tag as IHasInternalId).InternalId;

            TreeNode nodRoot = null;

            if (notifyCollectionChangedEventArgs == null)
            {
                treArmor.Nodes.Clear();

                // Start by adding Locations.
                foreach (Location objLocation in CharacterObject.ArmorLocations)
                {
                    treArmor.Nodes.Add(objLocation.CreateTreeNode(cmsArmorLocation));
                }

                // Add Armor.
                foreach (Armor objArmor in CharacterObject.Armor)
                {
                    AddToTree(objArmor, -1, false);
                    objArmor.ArmorMods.AddTaggedCollectionChanged(treArmor, (x, y) => RefreshArmorMods(treArmor, objArmor, cmsArmorMod, cmsArmorGear, y));
                    objArmor.Gear.AddTaggedCollectionChanged(treArmor, (x, y) => RefreshChildrenGears(treArmor, objArmor, cmsArmorGear, () => objArmor.ArmorMods.Count, y));
                    foreach (Gear objGear in objArmor.Gear)
                        SetupChildrenGearsCollectionChanged(true, treArmor, objGear, cmsArmorGear);
                    foreach (ArmorMod objArmorMod in objArmor.ArmorMods)
                    {
                        objArmorMod.Gear.AddTaggedCollectionChanged(treArmor, (x, y) => RefreshChildrenGears(treArmor, objArmorMod, cmsArmorGear, null, y));
                        foreach (Gear objGear in objArmorMod.Gear)
                            SetupChildrenGearsCollectionChanged(true, treArmor, objGear, cmsArmorGear);
                    }
                }

                treArmor.SelectedNode = treArmor.FindNode(strSelectedId);
            }
            else
            {
                nodRoot = treArmor.FindNode("Node_SelectedArmor", false);

                switch (notifyCollectionChangedEventArgs.Action)
                {
                    case NotifyCollectionChangedAction.Add:
                        {
                            int intNewIndex = notifyCollectionChangedEventArgs.NewStartingIndex;
                            foreach (Armor objArmor in notifyCollectionChangedEventArgs.NewItems)
                            {
                                AddToTree(objArmor, intNewIndex);
                                intNewIndex += 1;
                                objArmor.ArmorMods.AddTaggedCollectionChanged(treArmor, (x, y) => RefreshArmorMods(treArmor, objArmor, cmsArmorMod, cmsArmorGear, y));
                                objArmor.Gear.AddTaggedCollectionChanged(treArmor, (x, y) => RefreshChildrenGears(treArmor, objArmor, cmsArmorGear, () => objArmor.ArmorMods.Count, y));
                                foreach (Gear objGear in objArmor.Gear)
                                    SetupChildrenGearsCollectionChanged(true, treArmor, objGear, cmsArmorGear);
                                foreach (ArmorMod objArmorMod in objArmor.ArmorMods)
                                {
                                    objArmorMod.Gear.AddTaggedCollectionChanged(treArmor, (x, y) => RefreshChildrenGears(treArmor, objArmorMod, cmsArmorGear, null, y));
                                    foreach (Gear objGear in objArmorMod.Gear)
                                        SetupChildrenGearsCollectionChanged(true, treArmor, objGear, cmsArmorGear);
                                }
                            }
                        }
                        break;
                    case NotifyCollectionChangedAction.Remove:
                        {
                            foreach (Armor objArmor in notifyCollectionChangedEventArgs.OldItems)
                            {
                                objArmor.ArmorMods.RemoveTaggedCollectionChanged(treArmor);
                                objArmor.Gear.RemoveTaggedCollectionChanged(treArmor);
                                foreach (Gear objGear in objArmor.Gear)
                                    SetupChildrenGearsCollectionChanged(false, treArmor, objGear);
                                foreach (ArmorMod objArmorMod in objArmor.ArmorMods)
                                {
                                    objArmorMod.Gear.RemoveTaggedCollectionChanged(treArmor);
                                    foreach (Gear objGear in objArmorMod.Gear)
                                        SetupChildrenGearsCollectionChanged(true, treArmor, objGear, cmsArmorGear);
                                }
                                treArmor.FindNode(objArmor.InternalId)?.Remove();
                            }
                            if (nodRoot != null && nodRoot.Nodes.Count == 0)
                            {
                                nodRoot.Remove();
                            }
                        }
                        break;
                    case NotifyCollectionChangedAction.Replace:
                        {
                            foreach (Armor objArmor in notifyCollectionChangedEventArgs.OldItems)
                            {
                                objArmor.ArmorMods.RemoveTaggedCollectionChanged(treArmor);
                                objArmor.Gear.RemoveTaggedCollectionChanged(treArmor);
                                foreach (Gear objGear in objArmor.Gear)
                                    SetupChildrenGearsCollectionChanged(false, treArmor, objGear);
                                foreach (ArmorMod objArmorMod in objArmor.ArmorMods)
                                {
                                    objArmorMod.Gear.RemoveTaggedCollectionChanged(treArmor);
                                    foreach (Gear objGear in objArmorMod.Gear)
                                        SetupChildrenGearsCollectionChanged(true, treArmor, objGear, cmsArmorGear);
                                }
                                treArmor.FindNode(objArmor.InternalId)?.Remove();
                            }
                            int intNewIndex = notifyCollectionChangedEventArgs.NewStartingIndex;
                            foreach (Armor objArmor in notifyCollectionChangedEventArgs.NewItems)
                            {
                                AddToTree(objArmor, intNewIndex);
                                intNewIndex += 1;
                                objArmor.ArmorMods.AddTaggedCollectionChanged(treArmor, (x, y) => RefreshArmorMods(treArmor, objArmor, cmsArmorMod, cmsArmorGear, y));
                                objArmor.Gear.AddTaggedCollectionChanged(treArmor, (x, y) => RefreshChildrenGears(treArmor, objArmor, cmsArmorGear, () => objArmor.ArmorMods.Count, y));
                                foreach (Gear objGear in objArmor.Gear)
                                    SetupChildrenGearsCollectionChanged(true, treArmor, objGear, cmsArmorGear);
                                foreach (ArmorMod objArmorMod in objArmor.ArmorMods)
                                {
                                    objArmorMod.Gear.AddTaggedCollectionChanged(treArmor, (x, y) => RefreshChildrenGears(treArmor, objArmorMod, cmsArmorGear, null, y));
                                    foreach (Gear objGear in objArmorMod.Gear)
                                        SetupChildrenGearsCollectionChanged(true, treArmor, objGear, cmsArmorGear);
                                }
                            }
                            if (nodRoot != null && nodRoot.Nodes.Count == 0)
                            {
                                nodRoot.Remove();
                            }
                            treArmor.SelectedNode = treArmor.FindNode(strSelectedId);
                        }
                        break;
                    case NotifyCollectionChangedAction.Move:
                        {
                            foreach (Armor objArmor in notifyCollectionChangedEventArgs.OldItems)
                            {
                                treArmor.FindNode(objArmor.InternalId)?.Remove();
                            }
                            int intNewIndex = notifyCollectionChangedEventArgs.NewStartingIndex;
                            foreach (Armor objArmor in notifyCollectionChangedEventArgs.NewItems)
                            {
                                AddToTree(objArmor, intNewIndex);
                                intNewIndex += 1;
                            }
                            if (nodRoot != null && nodRoot.Nodes.Count == 0)
                            {
                                nodRoot.Remove();
                            }
                            treArmor.SelectedNode = treArmor.FindNode(strSelectedId);
                        }
                        break;
                    case NotifyCollectionChangedAction.Reset:
                        {
                            RefreshArmor(treArmor, cmsArmorLocation, cmsArmor, cmsArmorMod, cmsArmorGear);
                        }
                        break;
                }
            }

            void AddToTree(Armor objArmor, int intIndex = -1, bool blnSingleAdd = true)
            {
                TreeNode objNode = objArmor.CreateTreeNode(cmsArmor, cmsArmorMod, cmsArmorGear);
                if (objNode == null)
                    return;
                TreeNode nodParent = null;
                if (!string.IsNullOrEmpty(objArmor.Location))
                {
                    nodParent = treArmor.FindNode(objArmor.Location, false);
                }
                if (nodParent == null)
                {
                    if (nodRoot == null)
                    {
                        nodRoot = new TreeNode
                        {
                            Tag = "Node_SelectedArmor",
                            Text = LanguageManager.GetString("Node_SelectedArmor", GlobalOptions.Language)
                        };
                        treArmor.Nodes.Insert(0, nodRoot);
                    }
                    nodParent = nodRoot;
                }

                if (intIndex >= 0)
                    nodParent.Nodes.Insert(intIndex, objNode);
                else
                    nodParent.Nodes.Add(objNode);
                nodParent.Expand();
                if (blnSingleAdd)
                    treArmor.SelectedNode = objNode;
            }
        }

        protected void RefreshArmorMods(TreeView treArmor, Armor objArmor, ContextMenuStrip cmsArmorMod, ContextMenuStrip cmsArmorGear, NotifyCollectionChangedEventArgs notifyCollectionChangedEventArgs)
        {
            if (notifyCollectionChangedEventArgs == null)
                return;
            TreeNode nodArmor = treArmor.FindNode(objArmor.InternalId);
            if (nodArmor == null)
                return;

            switch (notifyCollectionChangedEventArgs.Action)
            {
                case NotifyCollectionChangedAction.Add:
                    {
                        int intNewIndex = notifyCollectionChangedEventArgs.NewStartingIndex;
                        foreach (ArmorMod objArmorMod in notifyCollectionChangedEventArgs.NewItems)
                        {
                            AddToTree(objArmorMod, intNewIndex);
                            objArmorMod.Gear.AddTaggedCollectionChanged(treArmor, (x, y) => RefreshChildrenGears(treArmor, objArmorMod, cmsArmorGear, null, y));
                            foreach (Gear objGear in objArmorMod.Gear)
                                SetupChildrenGearsCollectionChanged(true, treArmor, objGear, cmsArmorGear);
                            intNewIndex += 1;
                        }
                    }
                    break;
                case NotifyCollectionChangedAction.Remove:
                    {
                        foreach (ArmorMod objArmorMod in notifyCollectionChangedEventArgs.OldItems)
                        {
                            objArmorMod.Gear.RemoveTaggedCollectionChanged(treArmor);
                            foreach (Gear objGear in objArmorMod.Gear)
                                SetupChildrenGearsCollectionChanged(false, treArmor, objGear);
                            nodArmor.FindNode(objArmorMod.InternalId)?.Remove();
                        }
                    }
                    break;
                case NotifyCollectionChangedAction.Replace:
                    {
                        string strSelectedId = (treArmor.SelectedNode?.Tag as IHasInternalId).InternalId;
                        foreach (ArmorMod objArmorMod in notifyCollectionChangedEventArgs.OldItems)
                        {
                            objArmorMod.Gear.RemoveTaggedCollectionChanged(treArmor);
                            foreach (Gear objGear in objArmorMod.Gear)
                                SetupChildrenGearsCollectionChanged(false, treArmor, objGear);
                            nodArmor.FindNode(objArmorMod.InternalId)?.Remove();
                        }
                        int intNewIndex = notifyCollectionChangedEventArgs.NewStartingIndex;
                        foreach (ArmorMod objArmorMod in notifyCollectionChangedEventArgs.NewItems)
                        {
                            AddToTree(objArmorMod, intNewIndex);
                            objArmorMod.Gear.AddTaggedCollectionChanged(treArmor, (x, y) => RefreshChildrenGears(treArmor, objArmorMod, cmsArmorGear, null, y));
                            foreach (Gear objGear in objArmorMod.Gear)
                                SetupChildrenGearsCollectionChanged(true, treArmor, objGear, cmsArmorGear);
                            intNewIndex += 1;
                        }
                        treArmor.SelectedNode = treArmor.FindNode(strSelectedId);
                    }
                    break;
                case NotifyCollectionChangedAction.Move:
                    {
                        string strSelectedId = (treArmor.SelectedNode?.Tag as IHasInternalId).InternalId;
                        foreach (ArmorMod objArmorMod in notifyCollectionChangedEventArgs.OldItems)
                        {
                            nodArmor.FindNode(objArmorMod.InternalId)?.Remove();
                        }
                        int intNewIndex = notifyCollectionChangedEventArgs.NewStartingIndex;
                        foreach (ArmorMod objArmorMod in notifyCollectionChangedEventArgs.NewItems)
                        {
                            AddToTree(objArmorMod, intNewIndex);
                            intNewIndex += 1;
                        }
                        treArmor.SelectedNode = treArmor.FindNode(strSelectedId);
                    }
                    break;
                case NotifyCollectionChangedAction.Reset:
                    {
                        nodArmor.Nodes.Clear();
                    }
                    break;
            }

            void AddToTree(ArmorMod objArmorMod, int intIndex = -1, bool blnSingleAdd = true)
            {
                TreeNode objNode = objArmorMod.CreateTreeNode(cmsArmorMod, cmsArmorGear);
                if (objNode == null)
                    return;
                if (intIndex >= 0)
                    nodArmor.Nodes.Insert(intIndex, objNode);
                else
                    nodArmor.Nodes.Add(objNode);
                nodArmor.Expand();
                if (blnSingleAdd)
                    treArmor.SelectedNode = objNode;
            }
        }

        protected void RefreshGearLocations(TreeView treGear, ContextMenuStrip cmsGearLocation, NotifyCollectionChangedEventArgs notifyCollectionChangedEventArgs)
        {
            if (notifyCollectionChangedEventArgs == null)
                return;

            string strSelectedId = (treGear.SelectedNode?.Tag as IHasInternalId).InternalId;

            TreeNode nodRoot = treGear.FindNode("Node_SelectedGear", false);

            switch (notifyCollectionChangedEventArgs.Action)
            {
                case NotifyCollectionChangedAction.Add:
                    {
                        int intNewIndex = notifyCollectionChangedEventArgs.NewStartingIndex;
                        foreach (string strLocation in notifyCollectionChangedEventArgs.NewItems)
                        {
                            TreeNode objLocation = new TreeNode
                            {
                                Tag = strLocation,
                                Text = strLocation,
                                ContextMenuStrip = cmsGearLocation
                            };
                            treGear.Nodes.Insert(intNewIndex, objLocation);
                            intNewIndex += 1;
                        }
                    }
                    break;
                case NotifyCollectionChangedAction.Remove:
                    {
                        foreach (string strLocation in notifyCollectionChangedEventArgs.OldItems)
                        {
                            TreeNode objLocation = treGear.FindNode(strLocation, false);
                            if (objLocation != null)
                            {
                                objLocation.Remove();
                                if (objLocation.Nodes.Count > 0)
                                {
                                    if (nodRoot == null)
                                    {
                                        nodRoot = new TreeNode
                                        {
                                            Tag = "Node_SelectedGear",
                                            Text = LanguageManager.GetString("Node_SelectedGear", GlobalOptions.Language)
                                        };
                                        treGear.Nodes.Insert(0, nodRoot);
                                    }
                                    for (int i = objLocation.Nodes.Count - 1; i >= 0; --i)
                                    {
                                        TreeNode nodGear = objLocation.Nodes[i];
                                        nodGear.Remove();
                                        nodRoot.Nodes.Add(nodGear);
                                    }
                                }
                            }
                        }
                    }
                    break;
                case NotifyCollectionChangedAction.Replace:
                    {
                        int intNewItemsIndex = 0;
                        foreach (string strLocation in notifyCollectionChangedEventArgs.OldItems)
                        {
                            TreeNode objLocation = treGear.FindNode(strLocation, false);
                            if (objLocation != null)
                            {
                                if (notifyCollectionChangedEventArgs.NewItems[intNewItemsIndex] is string strNewLocation)
                                {
                                    objLocation.Tag = strNewLocation;
                                    objLocation.Text = strNewLocation;
                                }
                                intNewItemsIndex += 1;
                            }
                        }
                    }
                    break;
                case NotifyCollectionChangedAction.Move:
                    {
                        List<Tuple<string, TreeNode>> lstMoveNodes = new List<Tuple<string, TreeNode>>();
                        foreach (string strLocation in notifyCollectionChangedEventArgs.OldItems)
                        {
                            TreeNode objLocation = treGear.FindNode(strLocation, false);
                            if (objLocation != null)
                            {
                                lstMoveNodes.Add(new Tuple<string, TreeNode>(strLocation, objLocation));
                                objLocation.Remove();
                            }
                        }
                        int intNewIndex = notifyCollectionChangedEventArgs.NewStartingIndex;
                        foreach (string strLocation in notifyCollectionChangedEventArgs.NewItems)
                        {
                            Tuple<string, TreeNode> objLocationTuple = lstMoveNodes.FirstOrDefault(x => x.Item1 == strLocation);
                            if (objLocationTuple != null)
                            {
                                treGear.Nodes.Insert(intNewIndex, objLocationTuple.Item2);
                                intNewIndex += 1;
                                lstMoveNodes.Remove(objLocationTuple);
                            }
                        }
                    }
                    break;
                case NotifyCollectionChangedAction.Reset:
                    {
                        foreach (Location objLocation in _objCharacter.GearLocations)
                        {
                            TreeNode nodLocation = treGear.FindNode(objLocation.InternalId, false);
                            if (nodLocation != null)
                            {
                                nodLocation.Remove();
                                if (nodLocation.Nodes.Count > 0)
                                {
                                    if (nodRoot == null)
                                    {
                                        nodRoot = new TreeNode
                                        {
                                            Tag = "Node_SelectedGear",
                                            Text = LanguageManager.GetString("Node_SelectedGear", GlobalOptions.Language)
                                        };
                                        treGear.Nodes.Insert(0, nodRoot);
                                    }
                                    for (int i = nodLocation.Nodes.Count - 1; i >= 0; --i)
                                    {
                                        TreeNode nodGear = nodLocation.Nodes[i];
                                        nodGear.Remove();
                                        nodRoot.Nodes.Add(nodGear);
                                    }
                                }
                            }

                            _objCharacter.GearLocations.Remove(objLocation);
                        }
                    }
                    break;
            }

            treGear.SelectedNode = treGear.FindNode(strSelectedId);
        }

        protected void RefreshGears(TreeView treGear, ContextMenuStrip cmsGearLocation, ContextMenuStrip cmsGear, bool blnCommlinksOnly, NotifyCollectionChangedEventArgs notifyCollectionChangedEventArgs = null)
        {
<<<<<<< HEAD
            string strSelectedId = (treGear.SelectedNode?.Tag as IHasInternalId).InternalId;
=======
            string strSelectedId = treGear.SelectedNode?.Tag.ToString();
>>>>>>> a3bd522d

            TreeNode nodRoot = null;
            
            if (notifyCollectionChangedEventArgs == null)
            {
                treGear.Nodes.Clear();

                // Start by populating Locations.
                foreach (Location objLocation in CharacterObject.GearLocations)
                {
                    treGear.Nodes.Add(objLocation.CreateTreeNode(cmsGearLocation));
                }

                // Add Gear.
                foreach (Gear objGear in CharacterObject.Gear)
                {
                    AddToTree(objGear, -1, false);
                    SetupChildrenGearsCollectionChanged(true, treGear, objGear, cmsGear);
                }

                treGear.SelectedNode = treGear.FindNode(strSelectedId);
            }
            else
            {
                nodRoot = treGear.FindNode("Node_SelectedGear", false);

                switch (notifyCollectionChangedEventArgs.Action)
                {
                    case NotifyCollectionChangedAction.Add:
                        {
                            int intNewIndex = notifyCollectionChangedEventArgs.NewStartingIndex;
                            foreach (Gear objGear in notifyCollectionChangedEventArgs.NewItems)
                            {
                                AddToTree(objGear, intNewIndex);
                                SetupChildrenGearsCollectionChanged(true, treGear, objGear, cmsGear);
                                intNewIndex += 1;
                            }
                        }
                        break;
                    case NotifyCollectionChangedAction.Remove:
                        {
                            foreach (Gear objGear in notifyCollectionChangedEventArgs.OldItems)
                            {
                                SetupChildrenGearsCollectionChanged(false, treGear, objGear);
                                treGear.FindNode(objGear.InternalId)?.Remove();
                            }
                        }
                        break;
                    case NotifyCollectionChangedAction.Replace:
                        {
                            foreach (Gear objGear in notifyCollectionChangedEventArgs.OldItems)
                            {
                                SetupChildrenGearsCollectionChanged(false, treGear, objGear, cmsGear);
                                treGear.FindNode(objGear.InternalId)?.Remove();
                            }
                            int intNewIndex = notifyCollectionChangedEventArgs.NewStartingIndex;
                            foreach (Gear objGear in notifyCollectionChangedEventArgs.NewItems)
                            {
                                AddToTree(objGear, intNewIndex);
                                objGear.Children.AddTaggedCollectionChanged(treGear, (x, y) => RefreshChildrenGears(treGear, objGear, cmsGear, null, y));
                                SetupChildrenGearsCollectionChanged(true, treGear, objGear, cmsGear);
                                intNewIndex += 1;
                            }
                            treGear.SelectedNode = treGear.FindNode(strSelectedId);
                        }
                        break;
                    case NotifyCollectionChangedAction.Move:
                        {
                            foreach (Gear objGear in notifyCollectionChangedEventArgs.OldItems)
                            {
                                treGear.FindNode(objGear.InternalId)?.Remove();
                            }
                            int intNewIndex = notifyCollectionChangedEventArgs.NewStartingIndex;
                            foreach (Gear objGear in notifyCollectionChangedEventArgs.NewItems)
                            {
                                AddToTree(objGear, intNewIndex);
                                intNewIndex += 1;
                            }
                            treGear.SelectedNode = treGear.FindNode(strSelectedId);
                        }
                        break;
                    case NotifyCollectionChangedAction.Reset:
                        {
                            RefreshGears(treGear, cmsGearLocation, cmsGear, blnCommlinksOnly);
                        }
                        break;
                }
            }

            void AddToTree(Gear objGear, int intIndex = -1, bool blnSingleAdd = true)
            {
                if (blnCommlinksOnly && !objGear.IsCommlink)
                    return;

                TreeNode objNode = objGear.CreateTreeNode(cmsGear);
                if (objNode == null)
                    return;
                TreeNode nodParent = null;
                if (!string.IsNullOrEmpty(objGear.Location))
                {
                    nodParent = treGear.FindNode(objGear.Location, false);
                }
                if (nodParent == null)
                {
                    if (nodRoot == null)
                    {
                        nodRoot = new TreeNode
                        {
                            Tag = "Node_SelectedGear",
                            Text = LanguageManager.GetString("Node_SelectedGear", GlobalOptions.Language)
                        };
                        treGear.Nodes.Insert(0, nodRoot);
                    }
                    nodParent = nodRoot;
                }

                if (intIndex >= 0)
                    nodParent.Nodes.Insert(intIndex, objNode);
                else
                    nodParent.Nodes.Add(objNode);
                nodParent.Expand();
                if (blnSingleAdd)
                    treGear.SelectedNode = objNode;
            }
        }

        protected void SetupChildrenGearsCollectionChanged(bool blnAdd, TreeView treGear, Gear objGear, ContextMenuStrip cmsGear = null)
        {
            if (objGear != null)
            {
                if (blnAdd)
                {
                    objGear.Children.AddTaggedCollectionChanged(treGear, (x, y) => RefreshChildrenGears(treGear, objGear, cmsGear, null, y));
                    foreach (Gear objChild in objGear.Children)
                    {
                        SetupChildrenGearsCollectionChanged(true, treGear, objChild, cmsGear);
                    }
                }
                else
                {
                    objGear.Children.RemoveTaggedCollectionChanged(treGear);
                    foreach (Gear objChild in objGear.Children)
                    {
                        SetupChildrenGearsCollectionChanged(false, treGear, objChild);
                    }
                }
            }
        }

        protected void RefreshChildrenGears(TreeView treGear, IHasInternalId objParent, ContextMenuStrip cmsGear, Func<int> funcOffset, NotifyCollectionChangedEventArgs notifyCollectionChangedEventArgs)
        {
            if (notifyCollectionChangedEventArgs == null)
                return;

            TreeNode nodParent = treGear.FindNode(objParent.InternalId);
            if (nodParent == null)
                return;

            switch (notifyCollectionChangedEventArgs.Action)
            {
                case NotifyCollectionChangedAction.Add:
                    {
                        int intNewIndex = notifyCollectionChangedEventArgs.NewStartingIndex;
                        if (funcOffset != null)
                            intNewIndex += funcOffset.Invoke();
                        foreach (Gear objGear in notifyCollectionChangedEventArgs.NewItems)
                        {
                            AddToTree(objGear, intNewIndex);
                            SetupChildrenGearsCollectionChanged(true, treGear, objGear, cmsGear);
                            intNewIndex += 1;
                        }
                    }
                    break;
                case NotifyCollectionChangedAction.Remove:
                    {
                        foreach (Gear objGear in notifyCollectionChangedEventArgs.OldItems)
                        {
                            SetupChildrenGearsCollectionChanged(false, treGear, objGear);
                            nodParent.FindNode(objGear.InternalId)?.Remove();
                        }
                    }
                    break;
                case NotifyCollectionChangedAction.Replace:
                    {
                        string strSelectedId = (treGear.SelectedNode?.Tag as IHasInternalId).InternalId;
                        foreach (Gear objGear in notifyCollectionChangedEventArgs.OldItems)
                        {
                            SetupChildrenGearsCollectionChanged(false, treGear, objGear);
                            nodParent.FindNode(objGear.InternalId)?.Remove();
                        }
                        int intNewIndex = notifyCollectionChangedEventArgs.NewStartingIndex;
                        if (funcOffset != null)
                            intNewIndex += funcOffset.Invoke();
                        foreach (Gear objGear in notifyCollectionChangedEventArgs.NewItems)
                        {
                            AddToTree(objGear, intNewIndex);
                            SetupChildrenGearsCollectionChanged(true, treGear, objGear, cmsGear);
                            intNewIndex += 1;
                        }
                        treGear.SelectedNode = treGear.FindNode(strSelectedId);
                    }
                    break;
                case NotifyCollectionChangedAction.Move:
                    {
                        string strSelectedId = (treGear.SelectedNode?.Tag as IHasInternalId).InternalId;
                        foreach (Gear objGear in notifyCollectionChangedEventArgs.OldItems)
                        {
                            nodParent.FindNode(objGear.InternalId)?.Remove();
                        }
                        int intNewIndex = notifyCollectionChangedEventArgs.NewStartingIndex;
                        if (funcOffset != null)
                            intNewIndex += funcOffset.Invoke();
                        foreach (Gear objGear in notifyCollectionChangedEventArgs.NewItems)
                        {
                            AddToTree(objGear, intNewIndex);
                            intNewIndex += 1;
                        }
                        treGear.SelectedNode = treGear.FindNode(strSelectedId);
                    }
                    break;
                case NotifyCollectionChangedAction.Reset:
                    {
                        nodParent.Nodes.Clear();
                    }
                    break;
            }

            void AddToTree(Gear objGear, int intIndex = -1, bool blnSingleAdd = true)
            {
                TreeNode objNode = objGear.CreateTreeNode(cmsGear);
                if (objNode == null)
                    return;
                if (string.IsNullOrEmpty(objGear.Location))
                {
                    if (intIndex >= 0)
                        nodParent.Nodes.Insert(intIndex, objNode);
                    else
                        nodParent.Nodes.Add(objNode);
                    nodParent.Expand();
                }
                else
                {
                    TreeNode nodLocation = nodParent.FindNode(objGear.Location, false);
                    if (nodLocation != null)
                    {
                        if (intIndex >= 0)
                            nodLocation.Nodes.Insert(intIndex, objNode);
                        else
                            nodLocation.Nodes.Add(objNode);
                        nodLocation.Expand();
                    }
                    // Location Updating should be part of a separate method, so just add to parent instead
                    else
                    {
                        if (intIndex >= 0)
                            nodParent.Nodes.Insert(intIndex, objNode);
                        else
                            nodParent.Nodes.Add(objNode);
                        nodParent.Expand();
                    }
                }
                if (blnSingleAdd)
                    treGear.SelectedNode = objNode;
            }
        }
        
        protected void RefreshCyberware(TreeView treCyberware, ContextMenuStrip cmsCyberware, ContextMenuStrip cmsCyberwareGear, NotifyCollectionChangedEventArgs notifyCollectionChangedEventArgs = null)
        {
            string strSelectedId = (treCyberware.SelectedNode?.Tag as IHasInternalId).InternalId;

            TreeNode objCyberwareRoot = null;
            TreeNode objBiowareRoot = null;
            TreeNode objModularRoot = null;
            TreeNode objHoleNode = null;

            if (notifyCollectionChangedEventArgs == null)
            {
                treCyberware.Nodes.Clear();

                foreach (Cyberware objCyberware in CharacterObject.Cyberware)
                {
                    AddToTree(objCyberware, false);
                    SetupChildrenCyberwareCollectionChanged(true, treCyberware, objCyberware, cmsCyberware, cmsCyberwareGear);
                }

                treCyberware.SortCustom(strSelectedId);
            }
            else
            {
                objCyberwareRoot = treCyberware.FindNode("Node_SelectedCyberware", false);
                objBiowareRoot = treCyberware.FindNode("Node_SelectedBioware", false);
                objModularRoot = treCyberware.FindNode("Node_UnequippedModularCyberware", false);
                objHoleNode = treCyberware.FindNode(Cyberware.EssenceHoleGUID.ToString("D"), false);
                switch (notifyCollectionChangedEventArgs.Action)
                {
                    case NotifyCollectionChangedAction.Add:
                        {
                            foreach (Cyberware objCyberware in notifyCollectionChangedEventArgs.NewItems)
                            {
                                AddToTree(objCyberware);
                                SetupChildrenCyberwareCollectionChanged(true, treCyberware, objCyberware, cmsCyberware, cmsCyberwareGear);
                            }
                        }
                        break;
                    case NotifyCollectionChangedAction.Remove:
                        {
                            foreach (Cyberware objCyberware in notifyCollectionChangedEventArgs.OldItems)
                            {
                                SetupChildrenCyberwareCollectionChanged(false, treCyberware, objCyberware);
                                TreeNode objNode = objCyberware.SourceID == Cyberware.EssenceHoleGUID ? treCyberware.FindNode(Cyberware.EssenceHoleGUID.ToString("D")) : treCyberware.FindNode(objCyberware.InternalId);
                                if (objNode != null)
                                {
                                    TreeNode objParent = objNode.Parent;
                                    objNode.Remove();
                                    if (objParent != null && objParent.Level == 0 && objParent.Nodes.Count == 0)
                                        objParent.Remove();
                                }
                            }
                        }
                        break;
                    case NotifyCollectionChangedAction.Replace:
                        {
                            List<TreeNode> lstOldParentNodes = new List<TreeNode>();

                            foreach (Cyberware objCyberware in notifyCollectionChangedEventArgs.OldItems)
                            {
                                SetupChildrenCyberwareCollectionChanged(false, treCyberware, objCyberware);
                                TreeNode objNode = objCyberware.SourceID == Cyberware.EssenceHoleGUID ? treCyberware.FindNode(Cyberware.EssenceHoleGUID.ToString("D")) : treCyberware.FindNode(objCyberware.InternalId);
                                if (objNode != null)
                                {
                                    TreeNode objParent = objNode.Parent;
                                    objNode.Remove();
                                    if (objParent != null && objParent.Level == 0)
                                        lstOldParentNodes.Add(objParent);
                                }
                            }
                            foreach (Cyberware objCyberware in notifyCollectionChangedEventArgs.NewItems)
                            {
                                AddToTree(objCyberware);
                                SetupChildrenCyberwareCollectionChanged(true, treCyberware, objCyberware, cmsCyberware, cmsCyberwareGear);
                            }
                            foreach (TreeNode objOldParent in lstOldParentNodes)
                            {
                                if (objOldParent.Nodes.Count == 0)
                                    objOldParent.Remove();
                            }
                            treCyberware.SelectedNode = treCyberware.FindNode(strSelectedId);
                        }
                        break;
                    case NotifyCollectionChangedAction.Reset:
                        {
                            RefreshCyberware(treCyberware, cmsCyberware, cmsCyberwareGear);
                        }
                        break;
                }
            }

            void AddToTree(Cyberware objCyberware, bool blnSingleAdd = true)
            {
                if (objCyberware.SourceID == Cyberware.EssenceHoleGUID)
                {
                    if (objHoleNode == null)
                    {
                        objHoleNode = objCyberware.CreateTreeNode(null, null);
                        treCyberware.Nodes.Insert(3, objHoleNode);
                    }
                    if (blnSingleAdd)
                        treCyberware.SelectedNode = objHoleNode;
                    return;
                }

                TreeNode objNode = objCyberware.CreateTreeNode(cmsCyberware, cmsCyberwareGear);
                if (objNode == null)
                    return;

                TreeNode nodParent = null;
                if (objCyberware.SourceType == Improvement.ImprovementSource.Cyberware)
                {
                    if (objCyberware.IsModularCurrentlyEquipped)
                    {
                        if (objCyberwareRoot == null)
                        {
                            objCyberwareRoot = new TreeNode
                            {
                                Tag = "Node_SelectedCyberware",
                                Text = LanguageManager.GetString("Node_SelectedCyberware", GlobalOptions.Language)
                            };
                            treCyberware.Nodes.Insert(0, objCyberwareRoot);
                            objCyberwareRoot.Expand();
                        }
                        nodParent = objCyberwareRoot;
                    }
                    else
                    {
                        if (objModularRoot == null)
                        {
                            objModularRoot = new TreeNode
                            {
                                Tag = "Node_UnequippedModularCyberware",
                                Text = LanguageManager.GetString("Node_UnequippedModularCyberware", GlobalOptions.Language)
                            };
                            treCyberware.Nodes.Insert(objBiowareRoot == null && objCyberwareRoot == null ? 0 :
                                (objBiowareRoot == null) != (objCyberwareRoot == null) ? 1 : 2, objModularRoot);
                            objModularRoot.Expand();
                        }
                        nodParent = objModularRoot;
                    }
                }
                else if (objCyberware.SourceType == Improvement.ImprovementSource.Bioware)
                {
                    if (objBiowareRoot == null)
                    {
                        objBiowareRoot = new TreeNode
                        {
                            Tag = "Node_SelectedBioware",
                            Text = LanguageManager.GetString("Node_SelectedBioware", GlobalOptions.Language)
                        };
                        treCyberware.Nodes.Insert(objCyberwareRoot == null ? 0 : 1, objBiowareRoot);
                        objBiowareRoot.Expand();
                    }
                    nodParent = objBiowareRoot;
                }

                if (nodParent != null)
                {
                    if (blnSingleAdd)
                    {
                        TreeNodeCollection lstParentNodeChildren = nodParent.Nodes;
                        int intNodesCount = lstParentNodeChildren.Count;
                        int intTargetIndex = 0;
                        for (; intTargetIndex < intNodesCount; ++intTargetIndex)
                        {
                            if (CompareTreeNodes.CompareText(lstParentNodeChildren[intTargetIndex], objNode) >= 0)
                            {
                                break;
                            }
                        }

                        lstParentNodeChildren.Insert(intTargetIndex, objNode);
                        treCyberware.SelectedNode = objNode;
                    }
                    else
                        nodParent.Nodes.Add(objNode);
                }
            }
        }

        protected void SetupChildrenCyberwareCollectionChanged(bool blnAdd, TreeView treCyberware, Cyberware objCyberware, ContextMenuStrip cmsCyberware = null, ContextMenuStrip cmsCyberwareGear = null)
        {
            if (objCyberware != null)
            {
                if (blnAdd)
                {
                    objCyberware.Children.AddTaggedCollectionChanged(treCyberware, (x, y) => RefreshChildrenCyberware(treCyberware, objCyberware, cmsCyberware, cmsCyberwareGear, null, y));
                    objCyberware.Gear.AddTaggedCollectionChanged(treCyberware, (x, y) => RefreshChildrenGears(treCyberware, objCyberware, cmsCyberwareGear, () => objCyberware.Children.Count, y));

                    foreach (Cyberware objChild in objCyberware.Children)
                        SetupChildrenCyberwareCollectionChanged(true, treCyberware, objChild, cmsCyberware, cmsCyberwareGear);
                    foreach (Gear objGear in objCyberware.Gear)
                        SetupChildrenGearsCollectionChanged(true, treCyberware, objGear, cmsCyberwareGear);
                }
                else
                {
                    objCyberware.Children.RemoveTaggedCollectionChanged(treCyberware);
                    objCyberware.Gear.RemoveTaggedCollectionChanged(treCyberware);
                    foreach (Cyberware objChild in objCyberware.Children)
                        SetupChildrenCyberwareCollectionChanged(false, treCyberware, objChild);
                    foreach (Gear objGear in objCyberware.Gear)
                        SetupChildrenGearsCollectionChanged(false, treCyberware, objGear);
                }
            }
        }

        protected void RefreshChildrenCyberware(TreeView treCyberware, IHasInternalId objParent, ContextMenuStrip cmsCyberware, ContextMenuStrip cmsCyberwareGear, Func<int> funcOffset, NotifyCollectionChangedEventArgs notifyCollectionChangedEventArgs)
        {
            if (notifyCollectionChangedEventArgs == null)
                return;

            TreeNode nodParent = treCyberware.FindNode(objParent.InternalId);
            if (nodParent == null)
                return;

            switch (notifyCollectionChangedEventArgs.Action)
            {
                case NotifyCollectionChangedAction.Add:
                    {
                        int intNewIndex = notifyCollectionChangedEventArgs.NewStartingIndex;
                        if (funcOffset != null)
                            intNewIndex += funcOffset.Invoke();
                        foreach (Cyberware objCyberware in notifyCollectionChangedEventArgs.NewItems)
                        {
                            AddToTree(objCyberware, intNewIndex);
                            SetupChildrenCyberwareCollectionChanged(true, treCyberware, objCyberware, cmsCyberware, cmsCyberwareGear);
                            intNewIndex += 1;
                        }
                    }
                    break;
                case NotifyCollectionChangedAction.Remove:
                    {
                        foreach (Cyberware objCyberware in notifyCollectionChangedEventArgs.OldItems)
                        {
                            SetupChildrenCyberwareCollectionChanged(false, treCyberware, objCyberware);
                            nodParent.FindNode(objCyberware.InternalId)?.Remove();
                        }
                    }
                    break;
                case NotifyCollectionChangedAction.Replace:
                    {
                        string strSelectedId = (treCyberware.SelectedNode?.Tag as IHasInternalId).InternalId;
                        foreach (Cyberware objCyberware in notifyCollectionChangedEventArgs.OldItems)
                        {
                            SetupChildrenCyberwareCollectionChanged(false, treCyberware, objCyberware);
                            nodParent.FindNode(objCyberware.InternalId)?.Remove();
                        }
                        int intNewIndex = notifyCollectionChangedEventArgs.NewStartingIndex;
                        if (funcOffset != null)
                            intNewIndex += funcOffset.Invoke();
                        foreach (Cyberware objCyberware in notifyCollectionChangedEventArgs.NewItems)
                        {
                            AddToTree(objCyberware, intNewIndex);
                            SetupChildrenCyberwareCollectionChanged(true, treCyberware, objCyberware, cmsCyberware, cmsCyberwareGear);
                            intNewIndex += 1;
                        }
                        treCyberware.SelectedNode = treCyberware.FindNode(strSelectedId);
                    }
                    break;
                case NotifyCollectionChangedAction.Move:
                    {
                        string strSelectedId = (treCyberware.SelectedNode?.Tag as IHasInternalId).InternalId;
                        foreach (Cyberware objCyberware in notifyCollectionChangedEventArgs.OldItems)
                        {
                            nodParent.FindNode(objCyberware.InternalId)?.Remove();
                        }
                        int intNewIndex = notifyCollectionChangedEventArgs.NewStartingIndex;
                        if (funcOffset != null)
                            intNewIndex += funcOffset.Invoke();
                        foreach (Cyberware objCyberware in notifyCollectionChangedEventArgs.NewItems)
                        {
                            AddToTree(objCyberware, intNewIndex);
                            intNewIndex += 1;
                        }
                        treCyberware.SelectedNode = treCyberware.FindNode(strSelectedId);
                    }
                    break;
                case NotifyCollectionChangedAction.Reset:
                    {
                        nodParent.Nodes.Clear();
                    }
                    break;
            }

            void AddToTree(Cyberware objCyberware, int intIndex = -1, bool blnSingleAdd = true)
            {
                TreeNode objNode = objCyberware.CreateTreeNode(cmsCyberware, cmsCyberwareGear);
                if (objNode == null)
                    return;

                if (intIndex >= 0)
                    nodParent.Nodes.Insert(intIndex, objNode);
                else
                    nodParent.Nodes.Add(objNode);
                nodParent.Expand();
                if (blnSingleAdd)
                    treCyberware.SelectedNode = objNode;
            }
        }

        protected void RefreshVehicleLocations(TreeView treVehicles, ContextMenuStrip cmsVehicleLocation, NotifyCollectionChangedEventArgs notifyCollectionChangedEventArgs)
        {
            if (notifyCollectionChangedEventArgs == null)
                return;

            string strSelectedId = (treVehicles.SelectedNode?.Tag as IHasInternalId).InternalId;

            TreeNode nodRoot = treVehicles.FindNode("Node_SelectedVehicles", false);

            switch (notifyCollectionChangedEventArgs.Action)
            {
                case NotifyCollectionChangedAction.Add:
                    {
                        int intNewIndex = notifyCollectionChangedEventArgs.NewStartingIndex;
                        foreach (string strLocation in notifyCollectionChangedEventArgs.NewItems)
                        {
                            TreeNode objLocation = new TreeNode
                            {
                                Tag = strLocation,
                                Text = strLocation,
                                ContextMenuStrip = cmsVehicleLocation
                            };
                            treVehicles.Nodes.Insert(intNewIndex, objLocation);
                            intNewIndex += 1;
                        }
                    }
                    break;
                case NotifyCollectionChangedAction.Remove:
                    {
                        foreach (string strLocation in notifyCollectionChangedEventArgs.OldItems)
                        {
                            TreeNode objLocation = treVehicles.FindNode(strLocation, false);
                            if (objLocation != null)
                            {
                                objLocation.Remove();
                                if (objLocation.Nodes.Count > 0)
                                {
                                    if (nodRoot == null)
                                    {
                                        nodRoot = new TreeNode
                                        {
                                            Tag = "Node_SelectedVehicles",
                                            Text = LanguageManager.GetString("Node_SelectedVehicles", GlobalOptions.Language)
                                        };
                                        treVehicles.Nodes.Insert(0, nodRoot);
                                    }
                                    for (int i = objLocation.Nodes.Count - 1; i >= 0; --i)
                                    {
                                        TreeNode nodVehicle = objLocation.Nodes[i];
                                        nodVehicle.Remove();
                                        nodRoot.Nodes.Add(nodVehicle);
                                    }
                                }
                            }
                        }
                    }
                    break;
                case NotifyCollectionChangedAction.Replace:
                    {
                        int intNewItemsIndex = 0;
                        foreach (string strLocation in notifyCollectionChangedEventArgs.OldItems)
                        {
                            TreeNode objLocation = treVehicles.FindNode(strLocation, false);
                            if (objLocation != null)
                            {
                                if (notifyCollectionChangedEventArgs.NewItems[intNewItemsIndex] is string strNewLocation)
                                {
                                    objLocation.Tag = strNewLocation;
                                    objLocation.Text = strNewLocation;
                                }
                                intNewItemsIndex += 1;
                            }
                        }
                    }
                    break;
                case NotifyCollectionChangedAction.Move:
                    {
                        List<Tuple<string, TreeNode>> lstMoveNodes = new List<Tuple<string, TreeNode>>();
                        foreach (string strLocation in notifyCollectionChangedEventArgs.OldItems)
                        {
                            TreeNode objLocation = treVehicles.FindNode(strLocation, false);
                            if (objLocation != null)
                            {
                                lstMoveNodes.Add(new Tuple<string, TreeNode>(strLocation, objLocation));
                                objLocation.Remove();
                            }
                        }
                        int intNewIndex = notifyCollectionChangedEventArgs.NewStartingIndex;
                        foreach (string strLocation in notifyCollectionChangedEventArgs.NewItems)
                        {
                            Tuple<string, TreeNode> objLocationTuple = lstMoveNodes.FirstOrDefault(x => x.Item1 == strLocation);
                            if (objLocationTuple != null)
                            {
                                treVehicles.Nodes.Insert(intNewIndex, objLocationTuple.Item2);
                                intNewIndex += 1;
                                lstMoveNodes.Remove(objLocationTuple);
                            }
                        }
                    }
                    break;
                case NotifyCollectionChangedAction.Reset:
                    {
                        foreach (Location objLocation in _objCharacter.WeaponLocations)
                        {
                            TreeNode nodLocation = treVehicles.FindNode(objLocation.InternalId, false);
                            if (nodLocation == null) continue;
                            if (nodLocation.Nodes.Count > 0)
                            {
                                if (nodRoot == null)
                                {
                                    nodRoot = new TreeNode
                                    {
                                        Tag = "Node_SelectedVehicles",
                                        Text = LanguageManager.GetString("Node_SelectedVehicles", GlobalOptions.Language)
                                    };
                                    treVehicles.Nodes.Insert(0, nodRoot);
                                }
                                for (int i = nodLocation.Nodes.Count - 1; i >= 0; --i)
                                {
                                    TreeNode nodWeapon = nodLocation.Nodes[i];
                                    nodWeapon.Remove();
                                    nodRoot.Nodes.Add(nodWeapon);
                                }
                            }
                            objLocation.Remove(_objCharacter);
                        }
                    }
                    break;
            }

            treVehicles.SelectedNode = treVehicles.FindNode(strSelectedId);
        }

        protected void RefreshLocationsInVehicle(TreeView treVehicles, Vehicle objVehicle, ContextMenuStrip cmsVehicleLocation, Func<int> funcOffset, NotifyCollectionChangedEventArgs notifyCollectionChangedEventArgs)
        {
            if (notifyCollectionChangedEventArgs == null)
                return;

            string strSelectedId = (treVehicles.SelectedNode?.Tag as IHasInternalId).InternalId;

            TreeNode nodRoot = treVehicles.FindNode(objVehicle.InternalId);
            if (nodRoot == null)
                return;

            switch (notifyCollectionChangedEventArgs.Action)
            {
                case NotifyCollectionChangedAction.Add:
                    {
                        int intNewIndex = notifyCollectionChangedEventArgs.NewStartingIndex;
                        if (funcOffset != null)
                            intNewIndex += funcOffset.Invoke();
                        foreach (string strLocation in notifyCollectionChangedEventArgs.NewItems)
                        {
                            TreeNode objLocation = new TreeNode
                            {
                                Tag = strLocation,
                                Text = strLocation,
                                ContextMenuStrip = cmsVehicleLocation
                            };
                            treVehicles.Nodes.Insert(intNewIndex, objLocation);
                            intNewIndex += 1;
                        }
                    }
                    break;
                case NotifyCollectionChangedAction.Remove:
                    {
                        foreach (string strLocation in notifyCollectionChangedEventArgs.OldItems)
                        {
                            TreeNode objLocation = treVehicles.FindNode(strLocation, false);
                            if (objLocation != null)
                            {
                                objLocation.Remove();
                                for (int i = objLocation.Nodes.Count - 1; i >= 0; --i)
                                {
                                    TreeNode nodVehicle = objLocation.Nodes[i];
                                    nodVehicle.Remove();
                                    nodRoot.Nodes.Add(nodVehicle);
                                }
                            }
                        }
                    }
                    break;
                case NotifyCollectionChangedAction.Replace:
                    {
                        int intNewItemsIndex = 0;
                        foreach (string strLocation in notifyCollectionChangedEventArgs.OldItems)
                        {
                            TreeNode objLocation = treVehicles.FindNode(strLocation, false);
                            if (objLocation != null)
                            {
                                if (notifyCollectionChangedEventArgs.NewItems[intNewItemsIndex] is string strNewLocation)
                                {
                                    objLocation.Tag = strNewLocation;
                                    objLocation.Text = strNewLocation;
                                }
                                intNewItemsIndex += 1;
                            }
                        }
                    }
                    break;
                case NotifyCollectionChangedAction.Move:
                    {
                        List<Tuple<string, TreeNode>> lstMoveNodes = new List<Tuple<string, TreeNode>>();
                        foreach (string strLocation in notifyCollectionChangedEventArgs.OldItems)
                        {
                            TreeNode objLocation = treVehicles.FindNode(strLocation, false);
                            if (objLocation != null)
                            {
                                lstMoveNodes.Add(new Tuple<string, TreeNode>(strLocation, objLocation));
                                objLocation.Remove();
                            }
                        }
                        int intNewIndex = notifyCollectionChangedEventArgs.NewStartingIndex;
                        if (funcOffset != null)
                            intNewIndex += funcOffset.Invoke();
                        foreach (string strLocation in notifyCollectionChangedEventArgs.NewItems)
                        {
                            Tuple<string, TreeNode> objLocationTuple = lstMoveNodes.FirstOrDefault(x => x.Item1 == strLocation);
                            if (objLocationTuple != null)
                            {
                                treVehicles.Nodes.Insert(intNewIndex, objLocationTuple.Item2);
                                intNewIndex += 1;
                                lstMoveNodes.Remove(objLocationTuple);
                            }
                        }
                    }
                    break;
                case NotifyCollectionChangedAction.Reset:
                    {
                        foreach (string strLocation in objVehicle.Locations)
                        {
                            TreeNode objLocation = treVehicles.FindNode(strLocation, false);
                            if (objLocation != null)
                            {
                                objLocation.Remove();
                                for (int i = objLocation.Nodes.Count - 1; i >= 0; --i)
                                {
                                    TreeNode nodVehicle = objLocation.Nodes[i];
                                    nodVehicle.Remove();
                                    nodRoot.Nodes.Add(nodVehicle);
                                }
                            }
                        }
                    }
                    break;
            }

            treVehicles.SelectedNode = treVehicles.FindNode(strSelectedId);
        }

        protected void RefreshVehicleMods(TreeView treVehicles, IHasInternalId objParent, ContextMenuStrip cmsVehicleMod, ContextMenuStrip cmsCyberware, ContextMenuStrip cmsCyberwareGear, ContextMenuStrip cmsVehicleWeapon, ContextMenuStrip cmsVehicleWeaponAccessory, ContextMenuStrip cmsVehicleWeaponAccessoryGear, Func<int> funcOffset, NotifyCollectionChangedEventArgs notifyCollectionChangedEventArgs)
        {
            if (notifyCollectionChangedEventArgs == null)
                return;

            TreeNode nodParent = treVehicles.FindNode(objParent.InternalId);
            if (nodParent == null)
                return;

            switch (notifyCollectionChangedEventArgs.Action)
            {
                case NotifyCollectionChangedAction.Add:
                    {
                        int intNewIndex = notifyCollectionChangedEventArgs.NewStartingIndex;
                        if (funcOffset != null)
                            intNewIndex += funcOffset.Invoke();
                        foreach (VehicleMod objVehicleMod in notifyCollectionChangedEventArgs.NewItems)
                        {
                            AddToTree(objVehicleMod, intNewIndex);
                            objVehicleMod.Cyberware.AddTaggedCollectionChanged(treVehicles, (x, y) => RefreshChildrenCyberware(treVehicles, objVehicleMod, cmsCyberware, cmsCyberwareGear, null, y));
                            foreach (Cyberware objCyberware in objVehicleMod.Cyberware)
                                SetupChildrenCyberwareCollectionChanged(true, treVehicles, objCyberware, cmsCyberware, cmsCyberwareGear);
                            objVehicleMod.Weapons.AddTaggedCollectionChanged(treVehicles, (x, y) => RefreshChildrenWeapons(treVehicles, objVehicleMod, cmsVehicleWeapon, cmsVehicleWeaponAccessory, cmsVehicleWeaponAccessoryGear, () => objVehicleMod.Cyberware.Count, y));
                            foreach (Weapon objWeapon in objVehicleMod.Weapons)
                                SetupChildrenWeaponsCollectionChanged(true, treVehicles, objWeapon, cmsVehicleWeapon, cmsVehicleWeaponAccessory, cmsVehicleWeaponAccessoryGear);
                            intNewIndex += 1;
                        }
                    }
                    break;
                case NotifyCollectionChangedAction.Remove:
                    {
                        foreach (VehicleMod objVehicleMod in notifyCollectionChangedEventArgs.OldItems)
                        {
                            objVehicleMod.Cyberware.RemoveTaggedCollectionChanged(treVehicles);
                            foreach (Cyberware objCyberware in objVehicleMod.Cyberware)
                                SetupChildrenCyberwareCollectionChanged(true, treVehicles, objCyberware);
                            objVehicleMod.Weapons.RemoveTaggedCollectionChanged(treVehicles);
                            foreach (Weapon objWeapon in objVehicleMod.Weapons)
                                SetupChildrenWeaponsCollectionChanged(false, treVehicles, objWeapon);
                            nodParent.FindNode(objVehicleMod.InternalId)?.Remove();
                        }
                    }
                    break;
                case NotifyCollectionChangedAction.Replace:
                    {
                        string strSelectedId = (treVehicles.SelectedNode?.Tag as IHasInternalId).InternalId;
                        foreach (VehicleMod objVehicleMod in notifyCollectionChangedEventArgs.OldItems)
                        {
                            objVehicleMod.Cyberware.RemoveTaggedCollectionChanged(treVehicles);
                            foreach (Cyberware objCyberware in objVehicleMod.Cyberware)
                                SetupChildrenCyberwareCollectionChanged(false, treVehicles, objCyberware);
                            objVehicleMod.Weapons.RemoveTaggedCollectionChanged(treVehicles);
                            foreach (Weapon objWeapon in objVehicleMod.Weapons)
                                SetupChildrenWeaponsCollectionChanged(false, treVehicles, objWeapon);
                            nodParent.FindNode(objVehicleMod.InternalId)?.Remove();
                        }
                        int intNewIndex = notifyCollectionChangedEventArgs.NewStartingIndex;
                        if (funcOffset != null)
                            intNewIndex += funcOffset.Invoke();
                        foreach (VehicleMod objVehicleMod in notifyCollectionChangedEventArgs.NewItems)
                        {
                            AddToTree(objVehicleMod, intNewIndex);
                            objVehicleMod.Cyberware.AddTaggedCollectionChanged(treVehicles, (x, y) => RefreshChildrenCyberware(treVehicles, objVehicleMod, cmsCyberware, cmsCyberwareGear, null, y));
                            foreach (Cyberware objCyberware in objVehicleMod.Cyberware)
                                SetupChildrenCyberwareCollectionChanged(true, treVehicles, objCyberware, cmsCyberware, cmsCyberwareGear);
                            objVehicleMod.Weapons.AddTaggedCollectionChanged(treVehicles, (x, y) => RefreshChildrenWeapons(treVehicles, objVehicleMod, cmsVehicleWeapon, cmsVehicleWeaponAccessory, cmsVehicleWeaponAccessoryGear, () => objVehicleMod.Cyberware.Count, y));
                            foreach (Weapon objWeapon in objVehicleMod.Weapons)
                                SetupChildrenWeaponsCollectionChanged(true, treVehicles, objWeapon, cmsVehicleWeapon, cmsVehicleWeaponAccessory, cmsVehicleWeaponAccessoryGear);
                            intNewIndex += 1;
                        }
                        treVehicles.SelectedNode = treVehicles.FindNode(strSelectedId);
                    }
                    break;
                case NotifyCollectionChangedAction.Move:
                    {
                        string strSelectedId = (treVehicles.SelectedNode?.Tag as IHasInternalId).InternalId;
                        foreach (VehicleMod objVehicleMod in notifyCollectionChangedEventArgs.OldItems)
                        {
                            nodParent.FindNode(objVehicleMod.InternalId)?.Remove();
                        }
                        int intNewIndex = notifyCollectionChangedEventArgs.NewStartingIndex;
                        if (funcOffset != null)
                            intNewIndex += funcOffset.Invoke();
                        foreach (VehicleMod objVehicleMod in notifyCollectionChangedEventArgs.NewItems)
                        {
                            AddToTree(objVehicleMod, intNewIndex);
                            intNewIndex += 1;
                        }
                        treVehicles.SelectedNode = treVehicles.FindNode(strSelectedId);
                    }
                    break;
                case NotifyCollectionChangedAction.Reset:
                    {
                        nodParent.Nodes.Clear();
                    }
                    break;
            }

            void AddToTree(VehicleMod objVehicleMod, int intIndex = -1, bool blnSingleAdd = true)
            {
                TreeNode objNode = objVehicleMod.CreateTreeNode(cmsVehicleMod, cmsCyberware, cmsCyberwareGear, cmsVehicleWeapon, cmsVehicleWeaponAccessory, cmsVehicleWeaponAccessoryGear);
                if (objNode == null)
                    return;

                if (intIndex >= 0)
                    nodParent.Nodes.Insert(intIndex, objNode);
                else
                    nodParent.Nodes.Add(objNode);
                nodParent.Expand();
                if (blnSingleAdd)
                    treVehicles.SelectedNode = objNode;
            }
        }

        protected void RefreshVehicleWeaponMounts(TreeView treVehicles, IHasInternalId objParent, ContextMenuStrip cmsVehicleWeaponMount, ContextMenuStrip cmsVehicleWeapon, ContextMenuStrip cmsVehicleWeaponAccessory, ContextMenuStrip cmsVehicleWeaponAccessoryGear, ContextMenuStrip cmsCyberware, ContextMenuStrip cmsCyberwareGear, ContextMenuStrip cmsVehicleMod, Func<int> funcOffset, NotifyCollectionChangedEventArgs notifyCollectionChangedEventArgs)
        {
            if (notifyCollectionChangedEventArgs == null)
                return;

            TreeNode nodVehicleParent = treVehicles.FindNode(objParent.InternalId);
            if (nodVehicleParent == null)
                return;
            TreeNode nodParent = nodVehicleParent.FindNode("String_WeaponMounts", false);

            switch (notifyCollectionChangedEventArgs.Action)
            {
                case NotifyCollectionChangedAction.Add:
                    {
                        int intNewIndex = notifyCollectionChangedEventArgs.NewStartingIndex;
                        foreach (WeaponMount objWeaponMount in notifyCollectionChangedEventArgs.NewItems)
                        {
                            AddToTree(objWeaponMount, intNewIndex);
                            objWeaponMount.Mods.AddTaggedCollectionChanged(treVehicles,
                                (x, y) => RefreshVehicleMods(treVehicles, objWeaponMount, cmsVehicleMod, cmsCyberware, cmsCyberwareGear, cmsVehicleWeapon, cmsVehicleWeaponAccessory, cmsVehicleWeaponAccessoryGear, null, y));
                            objWeaponMount.Weapons.AddTaggedCollectionChanged(treVehicles, (x, y) => RefreshChildrenWeapons(treVehicles, objWeaponMount, cmsVehicleWeapon, cmsVehicleWeaponAccessory, cmsVehicleWeaponAccessoryGear, () => objWeaponMount.Mods.Count, y));
                            foreach (Weapon objWeapon in objWeaponMount.Weapons)
                                SetupChildrenWeaponsCollectionChanged(true, treVehicles, objWeapon, cmsVehicleWeapon, cmsVehicleWeaponAccessory, cmsVehicleWeaponAccessoryGear);
                            foreach (VehicleMod objMod in objWeaponMount.Mods)
                            {
                                objMod.Cyberware.AddTaggedCollectionChanged(treVehicles, (x, y) => RefreshChildrenCyberware(treVehicles, objMod, cmsCyberware, cmsCyberwareGear, null, y));
                                foreach (Cyberware objCyberware in objMod.Cyberware)
                                    SetupChildrenCyberwareCollectionChanged(true, treVehicles, objCyberware, cmsCyberware, cmsCyberwareGear);
                                objMod.Weapons.AddTaggedCollectionChanged(treVehicles, (x, y) => RefreshChildrenWeapons(treVehicles, objMod, cmsVehicleWeapon, cmsVehicleWeaponAccessory, cmsVehicleWeaponAccessoryGear, () => objMod.Cyberware.Count, y));
                                foreach (Weapon objWeapon in objMod.Weapons)
                                    SetupChildrenWeaponsCollectionChanged(true, treVehicles, objWeapon, cmsVehicleWeapon, cmsVehicleWeaponAccessory, cmsVehicleWeaponAccessoryGear);
                            }
                            intNewIndex += 1;
                        }
                    }
                    break;
                case NotifyCollectionChangedAction.Remove:
                    {
                        foreach (WeaponMount objWeaponMount in notifyCollectionChangedEventArgs.OldItems)
                        {
                            objWeaponMount.Mods.RemoveTaggedCollectionChanged(treVehicles);
                            objWeaponMount.Weapons.RemoveTaggedCollectionChanged(treVehicles);
                            foreach (Weapon objWeapon in objWeaponMount.Weapons)
                                SetupChildrenWeaponsCollectionChanged(false, treVehicles, objWeapon);
                            foreach (VehicleMod objMod in objWeaponMount.Mods)
                            {
                                objMod.Cyberware.RemoveTaggedCollectionChanged(treVehicles);
                                foreach (Cyberware objCyberware in objMod.Cyberware)
                                    SetupChildrenCyberwareCollectionChanged(true, treVehicles, objCyberware);
                                objMod.Weapons.RemoveTaggedCollectionChanged(treVehicles);
                                foreach (Weapon objWeapon in objMod.Weapons)
                                    SetupChildrenWeaponsCollectionChanged(false, treVehicles, objWeapon);
                            }
                            if (nodParent != null)
                            {
                                nodParent.FindNode(objWeaponMount.InternalId)?.Remove();
                                if (nodParent.Nodes.Count == 0)
                                    nodParent.Remove();
                            }
                        }
                    }
                    break;
                case NotifyCollectionChangedAction.Replace:
                    {
                        string strSelectedId = (treVehicles.SelectedNode?.Tag as IHasInternalId).InternalId;
                        foreach (WeaponMount objWeaponMount in notifyCollectionChangedEventArgs.OldItems)
                        {
                            objWeaponMount.Mods.RemoveTaggedCollectionChanged(treVehicles);
                            objWeaponMount.Weapons.RemoveTaggedCollectionChanged(treVehicles);
                            foreach (Weapon objWeapon in objWeaponMount.Weapons)
                                SetupChildrenWeaponsCollectionChanged(false, treVehicles, objWeapon);
                            foreach (VehicleMod objMod in objWeaponMount.Mods)
                            {
                                objMod.Cyberware.RemoveTaggedCollectionChanged(treVehicles);
                                foreach (Cyberware objCyberware in objMod.Cyberware)
                                    SetupChildrenCyberwareCollectionChanged(false, treVehicles, objCyberware);
                                objMod.Weapons.RemoveTaggedCollectionChanged(treVehicles);
                                foreach (Weapon objWeapon in objMod.Weapons)
                                    SetupChildrenWeaponsCollectionChanged(false, treVehicles, objWeapon);
                            }
                            nodParent?.FindNode(objWeaponMount.InternalId)?.Remove();
                        }
                        int intNewIndex = notifyCollectionChangedEventArgs.NewStartingIndex;
                        foreach (WeaponMount objWeaponMount in notifyCollectionChangedEventArgs.NewItems)
                        {
                            AddToTree(objWeaponMount, intNewIndex);
                            objWeaponMount.Mods.AddTaggedCollectionChanged(treVehicles,
                                (x, y) => RefreshVehicleMods(treVehicles, objWeaponMount, cmsVehicleMod, cmsCyberware, cmsCyberwareGear, cmsVehicleWeapon, cmsVehicleWeaponAccessory, cmsVehicleWeaponAccessoryGear, null, y));
                            objWeaponMount.Weapons.AddTaggedCollectionChanged(treVehicles, (x, y) => RefreshChildrenWeapons(treVehicles, objWeaponMount, cmsVehicleWeapon, cmsVehicleWeaponAccessory, cmsVehicleWeaponAccessoryGear, () => objWeaponMount.Mods.Count, y));
                            foreach (Weapon objWeapon in objWeaponMount.Weapons)
                                SetupChildrenWeaponsCollectionChanged(true, treVehicles, objWeapon, cmsVehicleWeapon, cmsVehicleWeaponAccessory, cmsVehicleWeaponAccessoryGear);
                            foreach (VehicleMod objMod in objWeaponMount.Mods)
                            {
                                objMod.Cyberware.AddTaggedCollectionChanged(treVehicles, (x, y) => RefreshChildrenCyberware(treVehicles, objMod, cmsCyberware, cmsCyberwareGear, null, y));
                                foreach (Cyberware objCyberware in objMod.Cyberware)
                                    SetupChildrenCyberwareCollectionChanged(true, treVehicles, objCyberware, cmsCyberware, cmsCyberwareGear);
                                objMod.Weapons.AddTaggedCollectionChanged(treVehicles, (x, y) => RefreshChildrenWeapons(treVehicles, objMod, cmsVehicleWeapon, cmsVehicleWeaponAccessory, cmsVehicleWeaponAccessoryGear, () => objMod.Cyberware.Count, y));
                                foreach (Weapon objWeapon in objMod.Weapons)
                                    SetupChildrenWeaponsCollectionChanged(true, treVehicles, objWeapon, cmsVehicleWeapon, cmsVehicleWeaponAccessory, cmsVehicleWeaponAccessoryGear);
                            }
                            intNewIndex += 1;
                        }
                        treVehicles.SelectedNode = treVehicles.FindNode(strSelectedId);
                    }
                    break;
                case NotifyCollectionChangedAction.Move:
                    {
                        string strSelectedId = (treVehicles.SelectedNode?.Tag as IHasInternalId).InternalId;
                        foreach (WeaponMount objWeaponMount in notifyCollectionChangedEventArgs.OldItems)
                        {
                            nodParent?.FindNode(objWeaponMount.InternalId)?.Remove();
                        }
                        int intNewIndex = notifyCollectionChangedEventArgs.NewStartingIndex;
                        foreach (WeaponMount objWeaponMount in notifyCollectionChangedEventArgs.NewItems)
                        {
                            AddToTree(objWeaponMount, intNewIndex);
                            intNewIndex += 1;
                        }
                        treVehicles.SelectedNode = treVehicles.FindNode(strSelectedId);
                    }
                    break;
                case NotifyCollectionChangedAction.Reset:
                    {
                        nodParent?.Remove();
                    }
                    break;
            }

            void AddToTree(WeaponMount objWeaponMount, int intIndex = -1, bool blnSingleAdd = true)
            {
                TreeNode objNode = objWeaponMount.CreateTreeNode(cmsVehicleWeaponMount, cmsVehicleWeapon, cmsVehicleWeaponAccessory, cmsVehicleWeaponAccessoryGear, cmsCyberware, cmsCyberwareGear, cmsVehicleMod);
                if (objNode == null)
                    return;

                if (nodParent == null)
                {
                    nodParent = new TreeNode
                    {
                        Tag = "String_WeaponMounts",
                        Text = LanguageManager.GetString("String_WeaponMounts", GlobalOptions.Language)
                    };
                    nodVehicleParent.Nodes.Insert(funcOffset?.Invoke() ?? 0, nodParent);
                    nodParent.Expand();
                }

                if (intIndex >= 0)
                    nodParent.Nodes.Insert(intIndex, objNode);
                else
                    nodParent.Nodes.Add(objNode);
                nodParent.Expand();
                if (blnSingleAdd)
                    treVehicles.SelectedNode = objNode;
            }
        }

        protected void RefreshVehicles(TreeView treVehicles, ContextMenuStrip cmsVehicleLocation, ContextMenuStrip cmsVehicle, ContextMenuStrip cmsVehicleWeapon, ContextMenuStrip cmsVehicleWeaponAccessory, ContextMenuStrip cmsVehicleWeaponAccessoryGear, ContextMenuStrip cmsVehicleGear, ContextMenuStrip cmsVehicleWeaponMount, ContextMenuStrip cmsCyberware, ContextMenuStrip cmsCyberwareGear, NotifyCollectionChangedEventArgs notifyCollectionChangedEventArgs = null)
        {
            string strSelectedId = (treVehicles.SelectedNode?.Tag as IHasInternalId).InternalId;

            TreeNode nodRoot = null;

            if (notifyCollectionChangedEventArgs == null)
            {
                treVehicles.Nodes.Clear();

                // Start by populating Locations.
                foreach (Location objLocation in CharacterObject.VehicleLocations)
                {
                    treVehicles.Nodes.Add(objLocation.CreateTreeNode(cmsVehicleLocation));
                }

                // Add Vehicles.
                foreach (Vehicle objVehicle in CharacterObject.Vehicles)
                {
                    AddToTree(objVehicle, -1, false);
                    objVehicle.Mods.AddTaggedCollectionChanged(treVehicles, (x, y) => RefreshVehicleMods(treVehicles, objVehicle, cmsVehicle, cmsCyberware, cmsCyberwareGear, cmsVehicleWeapon, cmsVehicleWeaponAccessory, cmsVehicleWeaponAccessoryGear, null, y));
                    objVehicle.WeaponMounts.AddTaggedCollectionChanged(treVehicles, (x, y) => RefreshVehicleWeaponMounts(treVehicles, objVehicle, cmsVehicleWeaponMount, cmsVehicleWeapon, cmsVehicleWeaponAccessory, cmsVehicleWeaponAccessoryGear, cmsCyberware, cmsCyberwareGear, cmsVehicle, () => objVehicle.Mods.Count, y));
                    objVehicle.Weapons.AddTaggedCollectionChanged(treVehicles, (x, y) => RefreshChildrenWeapons(treVehicles, objVehicle, cmsVehicleWeapon, cmsVehicleWeaponAccessory, cmsVehicleWeaponAccessoryGear, () => objVehicle.Mods.Count + (objVehicle.WeaponMounts.Count > 0 ? 1 : 0), y));
                    foreach (VehicleMod objMod in objVehicle.Mods)
                    {
                        objMod.Cyberware.AddTaggedCollectionChanged(treVehicles, (x, y) => RefreshChildrenCyberware(treVehicles, objMod, cmsCyberware, cmsCyberwareGear, null, y));
                        foreach (Cyberware objCyberware in objMod.Cyberware)
                            SetupChildrenCyberwareCollectionChanged(true, treVehicles, objCyberware, cmsCyberware, cmsCyberwareGear);
                        objMod.Weapons.AddTaggedCollectionChanged(treVehicles, (x, y) => RefreshChildrenWeapons(treVehicles, objMod, cmsVehicleWeapon, cmsVehicleWeaponAccessory, cmsVehicleWeaponAccessoryGear, () => objMod.Cyberware.Count, y));
                        foreach (Weapon objWeapon in objMod.Weapons)
                            SetupChildrenWeaponsCollectionChanged(true, treVehicles, objWeapon, cmsVehicleWeapon, cmsVehicleWeaponAccessory, cmsVehicleWeaponAccessoryGear);
                    }
                    foreach (WeaponMount objMount in objVehicle.WeaponMounts)
                    {
                        objMount.Mods.AddTaggedCollectionChanged(treVehicles,
                            (x, y) => RefreshVehicleMods(treVehicles, objMount, cmsVehicle, cmsCyberware, cmsCyberwareGear, cmsVehicleWeapon, cmsVehicleWeaponAccessory, cmsVehicleWeaponAccessoryGear, null, y));
                        objMount.Weapons.AddTaggedCollectionChanged(treVehicles, (x, y) => RefreshChildrenWeapons(treVehicles, objMount, cmsVehicleWeapon, cmsVehicleWeaponAccessory, cmsVehicleWeaponAccessoryGear, () => objMount.Mods.Count, y));
                        foreach (Weapon objWeapon in objMount.Weapons)
                            SetupChildrenWeaponsCollectionChanged(true, treVehicles, objWeapon, cmsVehicleWeapon, cmsVehicleWeaponAccessory, cmsVehicleWeaponAccessoryGear);
                        foreach (VehicleMod objMod in objMount.Mods)
                        {
                            foreach (Cyberware objCyberware in objMod.Cyberware)
                                SetupChildrenCyberwareCollectionChanged(true, treVehicles, objCyberware, cmsCyberware, cmsCyberwareGear);
                            foreach (Weapon objWeapon in objMod.Weapons)
                                SetupChildrenWeaponsCollectionChanged(true, treVehicles, objWeapon, cmsVehicleWeapon, cmsVehicleWeaponAccessory, cmsVehicleWeaponAccessoryGear);
                        }
                    }
                    foreach (Weapon objWeapon in objVehicle.Weapons)
                        SetupChildrenWeaponsCollectionChanged(true, treVehicles, objWeapon, cmsVehicleWeapon, cmsVehicleWeaponAccessory, cmsVehicleWeaponAccessoryGear);
                    objVehicle.Gear.AddTaggedCollectionChanged(treVehicles, (x, y) => RefreshChildrenGears(treVehicles, objVehicle, cmsVehicleGear, () => objVehicle.Mods.Count + objVehicle.Weapons.Count + (objVehicle.WeaponMounts.Count > 0 ? 1 : 0), y));
                    foreach (Gear objGear in objVehicle.Gear)
                        SetupChildrenGearsCollectionChanged(true, treVehicles, objGear, cmsVehicleGear);
                    objVehicle.Locations.AddTaggedCollectionChanged(treVehicles, (x, y) => RefreshLocationsInVehicle(treVehicles, objVehicle, cmsVehicleLocation, () => objVehicle.Mods.Count + objVehicle.Weapons.Count + (objVehicle.WeaponMounts.Count > 0 ? 1 : 0) + objVehicle.Gear.Count(z => string.IsNullOrEmpty(z.Location)), y));
                }

                treVehicles.SelectedNode = treVehicles.FindNode(strSelectedId);
            }
            else
            {
                nodRoot = treVehicles.FindNode("Node_SelectedVehicles", false);

                switch (notifyCollectionChangedEventArgs.Action)
                {
                    case NotifyCollectionChangedAction.Add:
                        {
                            int intNewIndex = notifyCollectionChangedEventArgs.NewStartingIndex;
                            foreach (Vehicle objVehicle in notifyCollectionChangedEventArgs.NewItems)
                            {
                                AddToTree(objVehicle, intNewIndex);
                                objVehicle.Mods.AddTaggedCollectionChanged(treVehicles, (x, y) => RefreshVehicleMods(treVehicles, objVehicle, cmsVehicle, cmsCyberware, cmsCyberwareGear, cmsVehicleWeapon, cmsVehicleWeaponAccessory, cmsVehicleWeaponAccessoryGear, null, y));
                                objVehicle.WeaponMounts.AddTaggedCollectionChanged(treVehicles, (x, y) => RefreshVehicleWeaponMounts(treVehicles, objVehicle, cmsVehicleWeaponMount, cmsVehicleWeapon, cmsVehicleWeaponAccessory, cmsVehicleWeaponAccessoryGear, cmsCyberware, cmsCyberwareGear, cmsVehicle, () => objVehicle.Mods.Count, y));
                                objVehicle.Weapons.AddTaggedCollectionChanged(treVehicles, (x, y) => RefreshChildrenWeapons(treVehicles, objVehicle, cmsVehicleWeapon, cmsVehicleWeaponAccessory, cmsVehicleWeaponAccessoryGear, () => objVehicle.Mods.Count + (objVehicle.WeaponMounts.Count > 0 ? 1 : 0), y));
                                foreach (VehicleMod objMod in objVehicle.Mods)
                                {
                                    objMod.Cyberware.AddTaggedCollectionChanged(treVehicles, (x, y) => RefreshChildrenCyberware(treVehicles, objMod, cmsCyberware, cmsCyberwareGear, null, y));
                                    foreach (Cyberware objCyberware in objMod.Cyberware)
                                        SetupChildrenCyberwareCollectionChanged(true, treVehicles, objCyberware, cmsCyberware, cmsCyberwareGear);
                                    objMod.Weapons.AddTaggedCollectionChanged(treVehicles, (x, y) => RefreshChildrenWeapons(treVehicles, objMod, cmsVehicleWeapon, cmsVehicleWeaponAccessory, cmsVehicleWeaponAccessoryGear, () => objMod.Cyberware.Count, y));
                                    foreach (Weapon objWeapon in objMod.Weapons)
                                        SetupChildrenWeaponsCollectionChanged(true, treVehicles, objWeapon, cmsVehicleWeapon, cmsVehicleWeaponAccessory, cmsVehicleWeaponAccessoryGear);
                                }
                                foreach (WeaponMount objMount in objVehicle.WeaponMounts)
                                {
                                    objMount.Mods.AddTaggedCollectionChanged(treVehicles,
                                        (x, y) => RefreshVehicleMods(treVehicles, objMount, cmsVehicle, cmsCyberware, cmsCyberwareGear, cmsVehicleWeapon, cmsVehicleWeaponAccessory, cmsVehicleWeaponAccessoryGear, null, y));
                                    objMount.Weapons.AddTaggedCollectionChanged(treVehicles, (x, y) => RefreshChildrenWeapons(treVehicles, objMount, cmsVehicleWeapon, cmsVehicleWeaponAccessory, cmsVehicleWeaponAccessoryGear, () => objMount.Mods.Count, y));
                                    foreach (Weapon objWeapon in objMount.Weapons)
                                        SetupChildrenWeaponsCollectionChanged(true, treVehicles, objWeapon, cmsVehicleWeapon, cmsVehicleWeaponAccessory, cmsVehicleWeaponAccessoryGear);
                                    foreach (VehicleMod objMod in objMount.Mods)
                                    {
                                        foreach (Cyberware objCyberware in objMod.Cyberware)
                                            SetupChildrenCyberwareCollectionChanged(true, treVehicles, objCyberware, cmsCyberware, cmsCyberwareGear);
                                        foreach (Weapon objWeapon in objMod.Weapons)
                                            SetupChildrenWeaponsCollectionChanged(true, treVehicles, objWeapon, cmsVehicleWeapon, cmsVehicleWeaponAccessory, cmsVehicleWeaponAccessoryGear);
                                    }
                                }
                                foreach (Weapon objWeapon in objVehicle.Weapons)
                                    SetupChildrenWeaponsCollectionChanged(true, treVehicles, objWeapon, cmsVehicleWeapon, cmsVehicleWeaponAccessory, cmsVehicleWeaponAccessoryGear);
                                objVehicle.Gear.AddTaggedCollectionChanged(treVehicles, (x, y) => RefreshChildrenGears(treVehicles, objVehicle, cmsVehicleGear, () => objVehicle.Mods.Count + objVehicle.Weapons.Count + (objVehicle.WeaponMounts.Count > 0 ? 1 : 0), y));
                                foreach (Gear objGear in objVehicle.Gear)
                                    SetupChildrenGearsCollectionChanged(true, treVehicles, objGear, cmsVehicleGear);
                                objVehicle.Locations.AddTaggedCollectionChanged(treVehicles, (x, y) => RefreshLocationsInVehicle(treVehicles, objVehicle, cmsVehicleLocation, () => objVehicle.Mods.Count + objVehicle.Weapons.Count + (objVehicle.WeaponMounts.Count > 0 ? 1 : 0) + objVehicle.Gear.Count(z => string.IsNullOrEmpty(z.Location)), y));
                                intNewIndex += 1;
                            }
                        }
                        break;
                    case NotifyCollectionChangedAction.Remove:
                        {
                            foreach (Vehicle objVehicle in notifyCollectionChangedEventArgs.OldItems)
                            {
                                objVehicle.Mods.RemoveTaggedCollectionChanged(treVehicles);
                                objVehicle.WeaponMounts.RemoveTaggedCollectionChanged(treVehicles);
                                objVehicle.Weapons.RemoveTaggedCollectionChanged(treVehicles);
                                foreach (VehicleMod objMod in objVehicle.Mods)
                                {
                                    objMod.Cyberware.RemoveTaggedCollectionChanged(treVehicles);
                                    foreach (Cyberware objCyberware in objMod.Cyberware)
                                        SetupChildrenCyberwareCollectionChanged(false, treVehicles, objCyberware);
                                    objMod.Weapons.RemoveTaggedCollectionChanged(treVehicles);
                                    foreach (Weapon objWeapon in objMod.Weapons)
                                        SetupChildrenWeaponsCollectionChanged(false, treVehicles, objWeapon);
                                }
                                foreach (WeaponMount objMount in objVehicle.WeaponMounts)
                                {
                                    objMount.Mods.RemoveTaggedCollectionChanged(treVehicles);
                                    objMount.Weapons.RemoveTaggedCollectionChanged(treVehicles);
                                    foreach (Weapon objWeapon in objMount.Weapons)
                                        SetupChildrenWeaponsCollectionChanged(false, treVehicles, objWeapon);
                                    foreach (VehicleMod objMod in objMount.Mods)
                                    {
                                        objMod.Cyberware.RemoveTaggedCollectionChanged(treVehicles);
                                        foreach (Cyberware objCyberware in objMod.Cyberware)
                                            SetupChildrenCyberwareCollectionChanged(false, treVehicles, objCyberware);
                                        objMod.Weapons.RemoveTaggedCollectionChanged(treVehicles);
                                        foreach (Weapon objWeapon in objMod.Weapons)
                                            SetupChildrenWeaponsCollectionChanged(false, treVehicles, objWeapon);
                                    }
                                }
                                foreach (Weapon objWeapon in objVehicle.Weapons)
                                    SetupChildrenWeaponsCollectionChanged(false, treVehicles, objWeapon);
                                objVehicle.Gear.RemoveTaggedCollectionChanged(treVehicles);
                                foreach (Gear objGear in objVehicle.Gear)
                                    SetupChildrenGearsCollectionChanged(false, treVehicles, objGear);
                                objVehicle.Locations.RemoveTaggedCollectionChanged(treVehicles);
                                treVehicles.FindNode(objVehicle.InternalId)?.Remove();
                            }
                        }
                        break;
                    case NotifyCollectionChangedAction.Replace:
                        {
                            foreach (Vehicle objVehicle in notifyCollectionChangedEventArgs.OldItems)
                            {
                                objVehicle.Mods.RemoveTaggedCollectionChanged(treVehicles);
                                objVehicle.WeaponMounts.RemoveTaggedCollectionChanged(treVehicles);
                                objVehicle.Weapons.RemoveTaggedCollectionChanged(treVehicles);
                                foreach (VehicleMod objMod in objVehicle.Mods)
                                {
                                    objMod.Cyberware.RemoveTaggedCollectionChanged(treVehicles);
                                    foreach (Cyberware objCyberware in objMod.Cyberware)
                                        SetupChildrenCyberwareCollectionChanged(false, treVehicles, objCyberware);
                                    objMod.Weapons.RemoveTaggedCollectionChanged(treVehicles);
                                    foreach (Weapon objWeapon in objMod.Weapons)
                                        SetupChildrenWeaponsCollectionChanged(false, treVehicles, objWeapon);
                                }
                                foreach (WeaponMount objMount in objVehicle.WeaponMounts)
                                {
                                    objMount.Mods.RemoveTaggedCollectionChanged(treVehicles);
                                    objMount.Weapons.RemoveTaggedCollectionChanged(treVehicles);
                                    foreach (Weapon objWeapon in objMount.Weapons)
                                        SetupChildrenWeaponsCollectionChanged(false, treVehicles, objWeapon);
                                    foreach (VehicleMod objMod in objMount.Mods)
                                    {
                                        objMod.Cyberware.RemoveTaggedCollectionChanged(treVehicles);
                                        foreach (Cyberware objCyberware in objMod.Cyberware)
                                            SetupChildrenCyberwareCollectionChanged(false, treVehicles, objCyberware);
                                        objMod.Weapons.RemoveTaggedCollectionChanged(treVehicles);
                                        foreach (Weapon objWeapon in objMod.Weapons)
                                            SetupChildrenWeaponsCollectionChanged(false, treVehicles, objWeapon);
                                    }
                                }
                                foreach (Weapon objWeapon in objVehicle.Weapons)
                                    SetupChildrenWeaponsCollectionChanged(false, treVehicles, objWeapon);
                                objVehicle.Gear.RemoveTaggedCollectionChanged(treVehicles);
                                foreach (Gear objGear in objVehicle.Gear)
                                    SetupChildrenGearsCollectionChanged(false, treVehicles, objGear);
                                objVehicle.Locations.RemoveTaggedCollectionChanged(treVehicles);
                                treVehicles.FindNode(objVehicle.InternalId)?.Remove();
                            }
                            int intNewIndex = notifyCollectionChangedEventArgs.NewStartingIndex;
                            foreach (Vehicle objVehicle in notifyCollectionChangedEventArgs.NewItems)
                            {
                                AddToTree(objVehicle, intNewIndex);
                                objVehicle.Mods.AddTaggedCollectionChanged(treVehicles, (x, y) => RefreshVehicleMods(treVehicles, objVehicle, cmsVehicle, cmsCyberware, cmsCyberwareGear, cmsVehicleWeapon, cmsVehicleWeaponAccessory, cmsVehicleWeaponAccessoryGear, null, y));
                                objVehicle.WeaponMounts.AddTaggedCollectionChanged(treVehicles, (x, y) => RefreshVehicleWeaponMounts(treVehicles, objVehicle, cmsVehicleWeaponMount, cmsVehicleWeapon, cmsVehicleWeaponAccessory, cmsVehicleWeaponAccessoryGear, cmsCyberware, cmsCyberwareGear, cmsVehicle, () => objVehicle.Mods.Count, y));
                                objVehicle.Weapons.AddTaggedCollectionChanged(treVehicles, (x, y) => RefreshChildrenWeapons(treVehicles, objVehicle, cmsVehicleWeapon, cmsVehicleWeaponAccessory, cmsVehicleWeaponAccessoryGear, () => objVehicle.Mods.Count + (objVehicle.WeaponMounts.Count > 0 ? 1 : 0), y));
                                foreach (VehicleMod objMod in objVehicle.Mods)
                                {
                                    objMod.Cyberware.AddTaggedCollectionChanged(treVehicles, (x, y) => RefreshChildrenCyberware(treVehicles, objMod, cmsCyberware, cmsCyberwareGear, null, y));
                                    foreach (Cyberware objCyberware in objMod.Cyberware)
                                        SetupChildrenCyberwareCollectionChanged(true, treVehicles, objCyberware, cmsCyberware, cmsCyberwareGear);
                                    objMod.Weapons.AddTaggedCollectionChanged(treVehicles, (x, y) => RefreshChildrenWeapons(treVehicles, objMod, cmsVehicleWeapon, cmsVehicleWeaponAccessory, cmsVehicleWeaponAccessoryGear, () => objMod.Cyberware.Count, y));
                                    foreach (Weapon objWeapon in objMod.Weapons)
                                        SetupChildrenWeaponsCollectionChanged(true, treVehicles, objWeapon, cmsVehicleWeapon, cmsVehicleWeaponAccessory, cmsVehicleWeaponAccessoryGear);
                                }
                                foreach (WeaponMount objMount in objVehicle.WeaponMounts)
                                {
                                    objMount.Mods.AddTaggedCollectionChanged(treVehicles,
                                        (x, y) => RefreshVehicleMods(treVehicles, objMount, cmsVehicle, cmsCyberware, cmsCyberwareGear, cmsVehicleWeapon, cmsVehicleWeaponAccessory, cmsVehicleWeaponAccessoryGear, null, y));
                                    objMount.Weapons.AddTaggedCollectionChanged(treVehicles, (x, y) => RefreshChildrenWeapons(treVehicles, objMount, cmsVehicleWeapon, cmsVehicleWeaponAccessory, cmsVehicleWeaponAccessoryGear, () => objMount.Mods.Count, y));
                                    foreach (Weapon objWeapon in objMount.Weapons)
                                        SetupChildrenWeaponsCollectionChanged(true, treVehicles, objWeapon, cmsVehicleWeapon, cmsVehicleWeaponAccessory, cmsVehicleWeaponAccessoryGear);
                                    foreach (VehicleMod objMod in objMount.Mods)
                                    {
                                        objMod.Cyberware.AddTaggedCollectionChanged(treVehicles, (x, y) => RefreshChildrenCyberware(treVehicles, objMod, cmsCyberware, cmsCyberwareGear, null, y));
                                        foreach (Cyberware objCyberware in objMod.Cyberware)
                                            SetupChildrenCyberwareCollectionChanged(true, treVehicles, objCyberware, cmsCyberware, cmsCyberwareGear);
                                        objMod.Weapons.AddTaggedCollectionChanged(treVehicles, (x, y) => RefreshChildrenWeapons(treVehicles, objMod, cmsVehicleWeapon, cmsVehicleWeaponAccessory, cmsVehicleWeaponAccessoryGear, () => objMod.Cyberware.Count, y));
                                        foreach (Weapon objWeapon in objMod.Weapons)
                                            SetupChildrenWeaponsCollectionChanged(true, treVehicles, objWeapon, cmsVehicleWeapon, cmsVehicleWeaponAccessory, cmsVehicleWeaponAccessoryGear);
                                    }
                                }
                                foreach (Weapon objWeapon in objVehicle.Weapons)
                                    SetupChildrenWeaponsCollectionChanged(true, treVehicles, objWeapon, cmsVehicleWeapon, cmsVehicleWeaponAccessory, cmsVehicleWeaponAccessoryGear);
                                objVehicle.Gear.AddTaggedCollectionChanged(treVehicles, (x, y) => RefreshChildrenGears(treVehicles, objVehicle, cmsVehicleGear, () => objVehicle.Mods.Count + objVehicle.Weapons.Count + (objVehicle.WeaponMounts.Count > 0 ? 1 : 0), y));
                                foreach (Gear objGear in objVehicle.Gear)
                                    SetupChildrenGearsCollectionChanged(true, treVehicles, objGear, cmsVehicleGear);
                                objVehicle.Locations.AddTaggedCollectionChanged(treVehicles, (x, y) => RefreshLocationsInVehicle(treVehicles, objVehicle, cmsVehicleLocation, () => objVehicle.Mods.Count + objVehicle.Weapons.Count + (objVehicle.WeaponMounts.Count > 0 ? 1 : 0) + objVehicle.Gear.Count(z => string.IsNullOrEmpty(z.Location)), y));
                                intNewIndex += 1;
                            }
                            treVehicles.SelectedNode = treVehicles.FindNode(strSelectedId);
                        }
                        break;
                    case NotifyCollectionChangedAction.Move:
                        {
                            foreach (Vehicle objVehicle in notifyCollectionChangedEventArgs.OldItems)
                            {
                                treVehicles.FindNode(objVehicle.InternalId)?.Remove();
                            }
                            int intNewIndex = notifyCollectionChangedEventArgs.NewStartingIndex;
                            foreach (Vehicle objVehicle in notifyCollectionChangedEventArgs.NewItems)
                            {
                                AddToTree(objVehicle, intNewIndex);
                                intNewIndex += 1;
                            }
                            treVehicles.SelectedNode = treVehicles.FindNode(strSelectedId);
                        }
                        break;
                    case NotifyCollectionChangedAction.Reset:
                        {
                            RefreshVehicles(treVehicles, cmsVehicleLocation, cmsVehicle, cmsVehicleWeapon, cmsVehicleWeaponAccessory, cmsVehicleWeaponAccessoryGear, cmsVehicleGear, cmsVehicleWeaponMount, cmsCyberware, cmsCyberwareGear);
                        }
                        break;
                }
            }

            void AddToTree(Vehicle objVehicle, int intIndex = -1, bool blnSingleAdd = true)
            {
                TreeNode objNode = objVehicle.CreateTreeNode(cmsVehicle, cmsVehicleLocation, cmsVehicleWeapon, cmsVehicleWeaponAccessory, cmsVehicleWeaponAccessoryGear, cmsVehicleGear, cmsVehicleWeaponMount, cmsCyberware, cmsCyberwareGear);
                if (objNode == null)
                    return;

                TreeNode nodParent = null;
                if (!string.IsNullOrEmpty(objVehicle.Location))
                {
                    nodParent = treVehicles.FindNode(objVehicle.Location, false);
                }
                if (nodParent == null)
                {
                    if (nodRoot == null)
                    {
                        nodRoot = new TreeNode
                        {
                            Tag = "Node_SelectedVehicles",
                            Text = LanguageManager.GetString("Node_SelectedVehicles", GlobalOptions.Language)
                        };
                        treVehicles.Nodes.Insert(0, nodRoot);
                    }
                    nodParent = nodRoot;
                }

                if (intIndex >= 0)
                    nodParent.Nodes.Insert(intIndex, objNode);
                else
                    nodParent.Nodes.Add(objNode);
                nodParent.Expand();
                if (blnSingleAdd)
                    treVehicles.SelectedNode = objNode;
            }
        }

        public void RefreshFociFromGear(TreeView treFoci, ContextMenuStrip cmsFocus, NotifyCollectionChangedEventArgs notifyCollectionChangedEventArgs = null)
        {
            string strSelectedId = (treFoci.SelectedNode?.Tag as IHasInternalId).InternalId;

            if (notifyCollectionChangedEventArgs == null)
            {
                treFoci.Nodes.Clear();

                int intFociTotal = 0;

                int intMaxFocusTotal = _objCharacter.MAG.TotalValue * 5;
                if (_objOptions.MysAdeptSecondMAGAttribute && _objCharacter.IsMysticAdept)
                    intMaxFocusTotal = Math.Min(intMaxFocusTotal, _objCharacter.MAGAdept.TotalValue * 5);

                foreach (Gear objGear in _objCharacter.Gear)
                {
                    switch (objGear.Category)
                    {
                        case "Foci":
                        case "Metamagic Foci":
                            {
                                TreeNode objNode = objGear.CreateTreeNode(cmsFocus);
                                if (objNode == null)
                                    continue;
                                objNode.Text = objNode.Text.Replace(LanguageManager.GetString("String_Rating", GlobalOptions.Language), LanguageManager.GetString("String_Force", GlobalOptions.Language));
                                for (int i = _objCharacter.Foci.Count - 1; i >= 0; --i)
                                {
                                    if (i < _objCharacter.Foci.Count)
                                    {
                                        Focus objFocus = _objCharacter.Foci[i];
                                        if (objFocus.GearObject == objGear)
                                        {
                                            intFociTotal += objFocus.Rating;
                                            // Do not let the number of BP spend on bonded Foci exceed MAG * 5.
                                            if (intFociTotal > intMaxFocusTotal && !_objCharacter.IgnoreRules)
                                            {
                                                objGear.Bonded = false;
                                                _objCharacter.Foci.RemoveAt(i);
                                                objNode.Checked = false;
                                            }
                                            else
                                                objNode.Checked = true;
                                        }
                                    }
                                }
                                AddToTree(objNode, false);
                            }
                            break;
                        case "Stacked Focus":
                            {
                                foreach (StackedFocus objStack in _objCharacter.StackedFoci)
                                {
                                    if (objStack.GearId == objGear.InternalId)
                                    {
                                        ImprovementManager.RemoveImprovements(_objCharacter, Improvement.ImprovementSource.StackedFocus, objStack.InternalId);

                                        if (objStack.Bonded)
                                        {
                                            foreach (Gear objFociGear in objStack.Gear)
                                            {
                                                if (!string.IsNullOrEmpty(objFociGear.Extra))
                                                    ImprovementManager.ForcedValue = objFociGear.Extra;
                                                ImprovementManager.CreateImprovements(_objCharacter, Improvement.ImprovementSource.StackedFocus, objStack.InternalId, objFociGear.Bonus, false, objFociGear.Rating, objFociGear.DisplayNameShort(GlobalOptions.Language));
                                                if (objFociGear.WirelessOn)
                                                    ImprovementManager.CreateImprovements(_objCharacter, Improvement.ImprovementSource.StackedFocus, objStack.InternalId, objFociGear.WirelessBonus, false, objFociGear.Rating, objFociGear.DisplayNameShort(GlobalOptions.Language));
                                            }
                                        }

                                        AddToTree(objStack.CreateTreeNode(objGear, cmsFocus), false);
                                    }
                                }
                            }
                            break;
                    }
                }
                treFoci.SortCustom(strSelectedId);
            }
            else
            {
                switch (notifyCollectionChangedEventArgs.Action)
                {
                    case NotifyCollectionChangedAction.Add:
                        {
                            bool blnWarned = false;
                            int intMaxFocusTotal = _objCharacter.MAG.TotalValue * 5;
                            if (_objOptions.MysAdeptSecondMAGAttribute && _objCharacter.IsMysticAdept)
                                intMaxFocusTotal = Math.Min(intMaxFocusTotal, _objCharacter.MAGAdept.TotalValue * 5);

                            HashSet<Gear> setNewGears = new HashSet<Gear>();
                            foreach (Gear objGear in notifyCollectionChangedEventArgs.NewItems)
                                setNewGears.Add(objGear);

                            int intFociTotal = _objCharacter.Foci.Where(x => !setNewGears.Contains(x.GearObject)).Sum(x => x.Rating);

                            foreach (Gear objGear in notifyCollectionChangedEventArgs.NewItems)
                            {
                                switch (objGear.Category)
                                {
                                    case "Foci":
                                    case "Metamagic Foci":
                                        {
                                            TreeNode objNode = objGear.CreateTreeNode(cmsFocus);
                                            if (objNode == null)
                                                continue;
                                            objNode.Text = objNode.Text.Replace(LanguageManager.GetString("String_Rating", GlobalOptions.Language), LanguageManager.GetString("String_Force", GlobalOptions.Language));
                                            for (int i = _objCharacter.Foci.Count - 1; i >= 0; --i)
                                            {
                                                if (i < _objCharacter.Foci.Count)
                                                {
                                                    Focus objFocus = _objCharacter.Foci[i];
                                                    if (objFocus.GearObject == objGear)
                                                    {
                                                        intFociTotal += objFocus.Rating;
                                                        // Do not let the number of BP spend on bonded Foci exceed MAG * 5.
                                                        if (intFociTotal > intMaxFocusTotal && !_objCharacter.IgnoreRules)
                                                        {
                                                            // Mark the Gear a Bonded.
                                                            objGear.Bonded = false;
                                                            _objCharacter.Foci.RemoveAt(i);
                                                            objNode.Checked = false;
                                                            if (!blnWarned)
                                                            {
                                                                MessageBox.Show(LanguageManager.GetString("Message_FocusMaximumForce", GlobalOptions.Language), LanguageManager.GetString("MessageTitle_FocusMaximum", GlobalOptions.Language), MessageBoxButtons.OK, MessageBoxIcon.Information);
                                                                blnWarned = true;
                                                                break;
                                                            }
                                                        }
                                                        else
                                                            objNode.Checked = true;
                                                    }
                                                }
                                            }
                                            AddToTree(objNode);
                                        }
                                        break;
                                    case "Stacked Focus":
                                        {
                                            foreach (StackedFocus objStack in _objCharacter.StackedFoci)
                                            {
                                                if (objStack.GearId == objGear.InternalId)
                                                {
                                                    ImprovementManager.RemoveImprovements(_objCharacter, Improvement.ImprovementSource.StackedFocus, objStack.InternalId);

                                                    if (objStack.Bonded)
                                                    {
                                                        foreach (Gear objFociGear in objStack.Gear)
                                                        {
                                                            if (!string.IsNullOrEmpty(objFociGear.Extra))
                                                                ImprovementManager.ForcedValue = objFociGear.Extra;
                                                            ImprovementManager.CreateImprovements(_objCharacter, Improvement.ImprovementSource.StackedFocus, objStack.InternalId, objFociGear.Bonus, false, objFociGear.Rating, objFociGear.DisplayNameShort(GlobalOptions.Language));
                                                            if (objFociGear.WirelessOn)
                                                                ImprovementManager.CreateImprovements(_objCharacter, Improvement.ImprovementSource.StackedFocus, objStack.InternalId, objFociGear.WirelessBonus, false, objFociGear.Rating, objFociGear.DisplayNameShort(GlobalOptions.Language));
                                                        }
                                                    }

                                                    AddToTree(objStack.CreateTreeNode(objGear, cmsFocus));
                                                }
                                            }
                                        }
                                        break;
                                }
                            }
                        }
                        break;
                    case NotifyCollectionChangedAction.Remove:
                        {
                            foreach (Gear objGear in notifyCollectionChangedEventArgs.OldItems)
                            {
                                switch (objGear.Category)
                                {
                                    case "Foci":
                                    case "Metamagic Foci":
                                        {
                                            for (int i = _objCharacter.Foci.Count - 1; i >= 0; --i)
                                            {
                                                if (i < _objCharacter.Foci.Count)
                                                {
                                                    Focus objFocus = _objCharacter.Foci[i];
                                                    if (objFocus.GearObject == objGear)
                                                    {
                                                        _objCharacter.Foci.RemoveAt(i);
                                                    }
                                                }
                                            }
                                            treFoci.FindNode(objGear.InternalId)?.Remove();
                                        }
                                        break;
                                    case "Stacked Focus":
                                        {
                                            for (int i = _objCharacter.StackedFoci.Count - 1; i >= 0; --i)
                                            {
                                                if (i < _objCharacter.StackedFoci.Count)
                                                {
                                                    StackedFocus objStack = _objCharacter.StackedFoci[i];
                                                    if (objStack.GearId == objGear.InternalId)
                                                    {
                                                        _objCharacter.StackedFoci.RemoveAt(i);
                                                        treFoci.FindNode(objStack.InternalId)?.Remove();
                                                    }
                                                }
                                            }
                                        }
                                        break;
                                }
                            }
                        }
                        break;
                    case NotifyCollectionChangedAction.Replace:
                        {
                            foreach (Gear objGear in notifyCollectionChangedEventArgs.OldItems)
                            {
                                switch (objGear.Category)
                                {
                                    case "Foci":
                                    case "Metamagic Foci":
                                        {
                                            for (int i = _objCharacter.Foci.Count - 1; i >= 0; --i)
                                            {
                                                if (i < _objCharacter.Foci.Count)
                                                {
                                                    Focus objFocus = _objCharacter.Foci[i];
                                                    if (objFocus.GearObject == objGear)
                                                    {
                                                        _objCharacter.Foci.RemoveAt(i);
                                                    }
                                                }
                                            }
                                            treFoci.FindNode(objGear.InternalId)?.Remove();
                                        }
                                        break;
                                    case "Stacked Focus":
                                        {
                                            for (int i = _objCharacter.StackedFoci.Count - 1; i >= 0; --i)
                                            {
                                                if (i < _objCharacter.StackedFoci.Count)
                                                {
                                                    StackedFocus objStack = _objCharacter.StackedFoci[i];
                                                    if (objStack.GearId == objGear.InternalId)
                                                    {
                                                        _objCharacter.StackedFoci.RemoveAt(i);
                                                        treFoci.FindNode(objStack.InternalId)?.Remove();
                                                    }
                                                }
                                            }
                                        }
                                        break;
                                }
                            }

                            bool blnWarned = false;
                            int intMaxFocusTotal = _objCharacter.MAG.TotalValue * 5;
                            if (_objOptions.MysAdeptSecondMAGAttribute && _objCharacter.IsMysticAdept)
                                intMaxFocusTotal = Math.Min(intMaxFocusTotal, _objCharacter.MAGAdept.TotalValue * 5);

                            HashSet<Gear> setNewGears = new HashSet<Gear>();
                            foreach (Gear objGear in notifyCollectionChangedEventArgs.NewItems)
                                setNewGears.Add(objGear);

                            int intFociTotal = _objCharacter.Foci.Where(x => !setNewGears.Contains(x.GearObject)).Sum(x => x.Rating);

                            foreach (Gear objGear in notifyCollectionChangedEventArgs.NewItems)
                            {
                                switch (objGear.Category)
                                {
                                    case "Foci":
                                    case "Metamagic Foci":
                                        {
                                            TreeNode objNode = objGear.CreateTreeNode(cmsFocus);
                                            if (objNode == null)
                                                continue;
                                            objNode.Text = objNode.Text.Replace(LanguageManager.GetString("String_Rating", GlobalOptions.Language), LanguageManager.GetString("String_Force", GlobalOptions.Language));
                                            for (int i = _objCharacter.Foci.Count - 1; i >= 0; --i)
                                            {
                                                if (i < _objCharacter.Foci.Count)
                                                {
                                                    Focus objFocus = _objCharacter.Foci[i];
                                                    if (objFocus.GearObject == objGear)
                                                    {
                                                        intFociTotal += objFocus.Rating;
                                                        // Do not let the number of BP spend on bonded Foci exceed MAG * 5.
                                                        if (intFociTotal > intMaxFocusTotal && !_objCharacter.IgnoreRules)
                                                        {
                                                            // Mark the Gear a Bonded.
                                                            objGear.Bonded = false;
                                                            _objCharacter.Foci.RemoveAt(i);
                                                            objNode.Checked = false;
                                                            if (!blnWarned)
                                                            {
                                                                MessageBox.Show(LanguageManager.GetString("Message_FocusMaximumForce", GlobalOptions.Language), LanguageManager.GetString("MessageTitle_FocusMaximum", GlobalOptions.Language), MessageBoxButtons.OK, MessageBoxIcon.Information);
                                                                blnWarned = true;
                                                                break;
                                                            }
                                                        }
                                                        else
                                                            objNode.Checked = true;
                                                    }
                                                }
                                            }
                                            AddToTree(objNode);
                                        }
                                        break;
                                    case "Stacked Focus":
                                        {
                                            foreach (StackedFocus objStack in _objCharacter.StackedFoci)
                                            {
                                                if (objStack.GearId == objGear.InternalId)
                                                {
                                                    ImprovementManager.RemoveImprovements(_objCharacter, Improvement.ImprovementSource.StackedFocus, objStack.InternalId);

                                                    if (objStack.Bonded)
                                                    {
                                                        foreach (Gear objFociGear in objStack.Gear)
                                                        {
                                                            if (!string.IsNullOrEmpty(objFociGear.Extra))
                                                                ImprovementManager.ForcedValue = objFociGear.Extra;
                                                            ImprovementManager.CreateImprovements(_objCharacter, Improvement.ImprovementSource.StackedFocus, objStack.InternalId, objFociGear.Bonus, false, objFociGear.Rating, objFociGear.DisplayNameShort(GlobalOptions.Language));
                                                            if (objFociGear.WirelessOn)
                                                                ImprovementManager.CreateImprovements(_objCharacter, Improvement.ImprovementSource.StackedFocus, objStack.InternalId, objFociGear.WirelessBonus, false, objFociGear.Rating, objFociGear.DisplayNameShort(GlobalOptions.Language));
                                                        }
                                                    }

                                                    AddToTree(objStack.CreateTreeNode(objGear, cmsFocus));
                                                }
                                            }
                                        }
                                        break;
                                }
                            }
                        }
                        break;
                    case NotifyCollectionChangedAction.Reset:
                        {
                            RefreshFociFromGear(treFoci, cmsFocus);
                        }
                        break;
                }
            }

            void AddToTree(TreeNode objNode, bool blnSingleAdd = true)
            {
                TreeNodeCollection lstParentNodeChildren = treFoci.Nodes;
                if (blnSingleAdd)
                {
                    int intNodesCount = lstParentNodeChildren.Count;
                    int intTargetIndex = 0;
                    for (; intTargetIndex < intNodesCount; ++intTargetIndex)
                    {
                        if (CompareTreeNodes.CompareText(lstParentNodeChildren[intTargetIndex], objNode) >= 0)
                        {
                            break;
                        }
                    }
                    lstParentNodeChildren.Insert(intTargetIndex, objNode);
                    treFoci.SelectedNode = objNode;
                }
                else
                    lstParentNodeChildren.Add(objNode);
            }
        }

        /// <summary>
        /// Refreshes a single focus' rating (for changing ratings in create mode)
        /// </summary>
        /// <param name="treFoci">TreeView of foci.</param>
        /// <param name="objFocusGear">Gear to which the changed focus belongs.</param>
        /// <param name="intNewRating">New rating that the focus is supposed to have.</param>
        /// <returns>True if the new rating complies by focus limits or the gear is not bonded, false otherwise</returns>
        protected bool RefreshSingleFocusRating(TreeView treFoci, Gear objFocusGear, int intNewRating)
        {
            if (objFocusGear.Bonded)
            {
                int intMaxFocusTotal = _objCharacter.MAG.TotalValue * 5;
                if (_objOptions.MysAdeptSecondMAGAttribute && _objCharacter.IsMysticAdept)
                    intMaxFocusTotal = Math.Min(intMaxFocusTotal, _objCharacter.MAGAdept.TotalValue * 5);

                int intFociTotal = _objCharacter.Foci.Where(x => x.GearObject != objFocusGear).Sum(x => x.Rating);

                if (intFociTotal + intNewRating > intMaxFocusTotal && !_objCharacter.IgnoreRules)
                {
                    MessageBox.Show(LanguageManager.GetString("Message_FocusMaximumForce", GlobalOptions.Language), LanguageManager.GetString("MessageTitle_FocusMaximum", GlobalOptions.Language), MessageBoxButtons.OK, MessageBoxIcon.Information);
                    return false;
                }
            }

            objFocusGear.Rating = intNewRating;

            switch (objFocusGear.Category)
            {
                case "Foci":
                case "Metamagic Foci":
                {
                    TreeNode nodFocus = treFoci.FindNode(objFocusGear.InternalId);
                    if (nodFocus != null)
                    {
                        nodFocus.Text = objFocusGear.DisplayName(GlobalOptions.CultureInfo, GlobalOptions.Language).Replace(LanguageManager.GetString("String_Rating", GlobalOptions.Language), LanguageManager.GetString("String_Force", GlobalOptions.Language));
                    }
                }
                    break;
                case "Stacked Focus":
                    {
                        for (int i = _objCharacter.StackedFoci.Count - 1; i >= 0; --i)
                        {
                            if (i < _objCharacter.StackedFoci.Count)
                            {
                                StackedFocus objStack = _objCharacter.StackedFoci[i];
                                if (objStack.GearId == objFocusGear.InternalId)
                                {
                                    TreeNode nodFocus = treFoci.FindNode(objStack.InternalId);
                                    if (nodFocus != null)
                                    {
                                        nodFocus.Text = objFocusGear.DisplayName(GlobalOptions.CultureInfo, GlobalOptions.Language).Replace(LanguageManager.GetString("String_Rating", GlobalOptions.Language), LanguageManager.GetString("String_Force", GlobalOptions.Language));
                                    }
                                    break;
                                }
                            }
                        }
                    }
                    break;
            }

            return true;
        }
        
        protected void RefreshMartialArts(TreeView treMartialArts, ContextMenuStrip cmsMartialArts, ContextMenuStrip cmsTechnique, NotifyCollectionChangedEventArgs notifyCollectionChangedEventArgs = null)
        {
<<<<<<< HEAD
            string strSelectedId = (treMartialArts.SelectedNode?.Tag as IHasInternalId).InternalId;
=======
            string strSelectedId = treMartialArts.SelectedNode?.Tag.ToString();
>>>>>>> a3bd522d

            TreeNode objMartialArtsParentNode = null;
            TreeNode objQualityNode = null;

            if (notifyCollectionChangedEventArgs == null)
            {
                treMartialArts.Nodes.Clear();

                foreach (MartialArt objMartialArt in CharacterObject.MartialArts)
                {
                    AddToTree(objMartialArt, false);
                    objMartialArt.Techniques.AddTaggedCollectionChanged(treMartialArts, (x, y) => RefreshMartialArtTechniques(treMartialArts, objMartialArt, cmsTechnique, y));
                }

                treMartialArts.SortCustom(strSelectedId);
            }
            else
            {
                switch (notifyCollectionChangedEventArgs.Action)
                {
                    case NotifyCollectionChangedAction.Add:
                        {
                            foreach (MartialArt objMartialArt in notifyCollectionChangedEventArgs.NewItems)
                            {
                                AddToTree(objMartialArt);
                                objMartialArt.Techniques.AddTaggedCollectionChanged(treMartialArts, (x, y) => RefreshMartialArtTechniques(treMartialArts, objMartialArt, cmsTechnique, y));
                            }
                        }
                        break;
                    case NotifyCollectionChangedAction.Remove:
                        {
                            foreach (MartialArt objMartialArt in notifyCollectionChangedEventArgs.OldItems)
                            {
                                objMartialArt.Techniques.RemoveTaggedCollectionChanged(treMartialArts);
                                TreeNode objNode = treMartialArts.FindNode(objMartialArt.InternalId);
                                if (objNode != null)
                                {
                                    TreeNode objParent = objNode.Parent;
                                    objNode.Remove();
                                    if (objParent.Nodes.Count == 0)
                                        objParent.Remove();
                                }
                            }
                        }
                        break;
                    case NotifyCollectionChangedAction.Replace:
                        {
                            List<TreeNode> lstOldParents = new List<TreeNode>();
                            foreach (MartialArt objMartialArt in notifyCollectionChangedEventArgs.OldItems)
                            {
                                objMartialArt.Techniques.RemoveTaggedCollectionChanged(treMartialArts);

                                TreeNode objNode = treMartialArts.FindNode(objMartialArt.InternalId);
                                if (objNode != null)
                                {
                                    lstOldParents.Add(objNode.Parent);
                                    objNode.Remove();
                                }
                            }
                            foreach (MartialArt objMartialArt in notifyCollectionChangedEventArgs.NewItems)
                            {
                                AddToTree(objMartialArt);
                                objMartialArt.Techniques.AddTaggedCollectionChanged(treMartialArts, (x, y) => RefreshMartialArtTechniques(treMartialArts, objMartialArt, cmsTechnique, y));
                            }
                            foreach (TreeNode objOldParent in lstOldParents)
                            {
                                if (objOldParent.Nodes.Count == 0)
                                    objOldParent.Remove();
                            }
                        }
                        break;
                    case NotifyCollectionChangedAction.Reset:
                        {
                            RefreshMartialArts(treMartialArts, cmsMartialArts, cmsTechnique);
                        }
                        break;
                }
            }

            void AddToTree(MartialArt objMartialArt, bool blnSingleAdd = true)
            {
                TreeNode objNode = objMartialArt.CreateTreeNode(cmsMartialArts, cmsTechnique);
                if (objNode == null)
                    return;

                TreeNode objParentNode;
                if (objMartialArt.IsQuality)
                {
                    if (objQualityNode == null)
                    {
                        objQualityNode = new TreeNode()
                        {
                            Tag = "Node_SelectedQualities",
                            Text = LanguageManager.GetString("Node_SelectedQualities", GlobalOptions.Language)
                        };
                        treMartialArts.Nodes.Add(objQualityNode);
                        objQualityNode.Expand();
                    }
                    objParentNode = objQualityNode;
                }
                else
                {
                    if (objMartialArtsParentNode == null)
                    {
                        objMartialArtsParentNode = new TreeNode()
                        {
                            Tag = "Node_SelectedMartialArts",
                            Text = LanguageManager.GetString("Node_SelectedMartialArts", GlobalOptions.Language)
                        };
                        treMartialArts.Nodes.Insert(0, objMartialArtsParentNode);
                        objMartialArtsParentNode.Expand();
                    }
                    objParentNode = objMartialArtsParentNode;
                }

                if (blnSingleAdd)
                {
                    TreeNodeCollection lstParentNodeChildren = objParentNode.Nodes;
                    int intNodesCount = lstParentNodeChildren.Count;
                    int intTargetIndex = 0;
                    for (; intTargetIndex < intNodesCount; ++intTargetIndex)
                    {
                        if (CompareTreeNodes.CompareText(lstParentNodeChildren[intTargetIndex], objNode) >= 0)
                        {
                            break;
                        }
                    }
                    lstParentNodeChildren.Insert(intTargetIndex, objNode);
                    treMartialArts.SelectedNode = objNode;
                }
                else
                    objParentNode.Nodes.Add(objNode);

                objParentNode.Expand();
            }
        }

        protected void RefreshMartialArtTechniques(TreeView treMartialArts, MartialArt objMartialArt, ContextMenuStrip cmsTechnique, NotifyCollectionChangedEventArgs notifyCollectionChangedEventArgs)
        {
            if (notifyCollectionChangedEventArgs == null)
                return;
            TreeNode nodMartialArt = treMartialArts.FindNode(objMartialArt.InternalId);
            if (nodMartialArt == null)
                return;

            switch (notifyCollectionChangedEventArgs.Action)
            {
                case NotifyCollectionChangedAction.Add:
                    {
                        foreach (MartialArtTechnique objTechnique in notifyCollectionChangedEventArgs.NewItems)
                        {
                            AddToTree(objTechnique);
                        }
                    }
                    break;
                case NotifyCollectionChangedAction.Remove:
                    {
                        foreach (MartialArtTechnique objTechnique in notifyCollectionChangedEventArgs.OldItems)
                        {
                            nodMartialArt.FindNode(objTechnique.InternalId)?.Remove();
                        }
                    }
                    break;
                case NotifyCollectionChangedAction.Replace:
                    {
                        foreach (MartialArtTechnique objTechnique in notifyCollectionChangedEventArgs.OldItems)
                        {
                            nodMartialArt.FindNode(objTechnique.InternalId)?.Remove();
                        }
                        foreach (MartialArtTechnique objTechnique in notifyCollectionChangedEventArgs.NewItems)
                        {
                            AddToTree(objTechnique);
                        }
                    }
                    break;
                case NotifyCollectionChangedAction.Reset:
                    {
                        string strSelectedId = (treMartialArts.SelectedNode?.Tag as IHasInternalId).InternalId;

                        nodMartialArt.Nodes.Clear();

                        foreach (MartialArtTechnique objTechnique in objMartialArt.Techniques)
                        {
                            AddToTree(objTechnique, false);
                        }

                        treMartialArts.SortCustom(strSelectedId);
                    }
                    break;
            }

            void AddToTree(MartialArtTechnique objTechnique, bool blnSingleAdd = true)
            {
                TreeNode objNode = objTechnique.CreateTreeNode(cmsTechnique);
                if (objNode == null)
                    return;

                if (blnSingleAdd)
                {
                    TreeNodeCollection lstParentNodeChildren = nodMartialArt.Nodes;
                    int intNodesCount = lstParentNodeChildren.Count;
                    int intTargetIndex = 0;
                    for (; intTargetIndex < intNodesCount; ++intTargetIndex)
                    {
                        if (CompareTreeNodes.CompareText(lstParentNodeChildren[intTargetIndex], objNode) >= 0)
                        {
                            break;
                        }
                    }
                    lstParentNodeChildren.Insert(intTargetIndex, objNode);
                    treMartialArts.SelectedNode = objNode;
                }
                else
                    nodMartialArt.Nodes.Add(objNode);

                nodMartialArt.Expand();
            }
        }

        /// <summary>
        /// Refresh the list of Improvements.
        /// </summary>
        protected void RefreshCustomImprovements(TreeView treImprovements, TreeView treLimit, ContextMenuStrip cmsImprovementLocation, ContextMenuStrip cmsImprovement, ContextMenuStrip cmsLimitModifier, NotifyCollectionChangedEventArgs notifyCollectionChangedEventArgs = null)
        {
<<<<<<< HEAD
            string strSelectedId = (treImprovements.SelectedNode?.Tag as IHasInternalId).InternalId;
=======
            string strSelectedId = treImprovements.SelectedNode?.Tag.ToString();
>>>>>>> a3bd522d

            TreeNode objRoot;

            if (notifyCollectionChangedEventArgs == null)
            {
                treImprovements.Nodes.Clear();

                objRoot = new TreeNode
                {
                    Tag = "Node_SelectedImprovements",
                    Text = LanguageManager.GetString("Node_SelectedImprovements", GlobalOptions.Language)
                };
                treImprovements.Nodes.Add(objRoot);

                // Add the Locations.
                foreach (string strGroup in CharacterObject.ImprovementGroups)
                {
                    TreeNode objGroup = new TreeNode
                    {
                        Tag = strGroup,
                        Text = strGroup,
                        ContextMenuStrip = cmsImprovementLocation
                    };
                    treImprovements.Nodes.Add(objGroup);
                }

                foreach (Improvement objImprovement in CharacterObject.Improvements)
                {
                    if (objImprovement.ImproveSource == Improvement.ImprovementSource.Custom)
                    {
                        AddToTree(objImprovement, false);
                    }
                }

                // Sort the list of Custom Improvements in alphabetical order based on their Custom Name within each Group.
                treImprovements.SortCustom(strSelectedId);

                RefreshLimitModifiers(treLimit, cmsLimitModifier);
            }
            else
            {
                objRoot = treImprovements.FindNode("Node_SelectedImprovements", false);
                TreeNode[] aobjLimitNodes =
                {
                    treLimit.FindNode("Node_Physical", false),
                    treLimit.FindNode("Node_Mental", false),
                    treLimit.FindNode("Node_Social", false),
                    treLimit.FindNode("Node_Astral", false)
                };

                switch (notifyCollectionChangedEventArgs.Action)
                {
                    case NotifyCollectionChangedAction.Add:
                        {
                            foreach (Improvement objImprovement in notifyCollectionChangedEventArgs.NewItems)
                            {
                                if (objImprovement.ImproveSource == Improvement.ImprovementSource.Custom)
                                {
                                    AddToTree(objImprovement);
                                    AddToLimitTree(objImprovement);
                                }
                            }
                            break;
                        }
                    case NotifyCollectionChangedAction.Remove:
                        {
                            foreach (Improvement objImprovement in notifyCollectionChangedEventArgs.OldItems)
                            {
                                if (objImprovement.ImproveSource == Improvement.ImprovementSource.Custom)
                                {
                                    TreeNode objNode = treImprovements.FindNode(objImprovement.SourceName);
                                    if (objNode != null)
                                    {
                                        TreeNode objParent = objNode.Parent;
                                        objNode.Remove();
                                        if (objParent.Tag.ToString() == "Node_SelectedImprovements" && objParent.Nodes.Count == 0)
                                            objParent.Remove();
                                    }
                                    objNode = treLimit.FindNode(objImprovement.SourceName);
                                    if (objNode != null)
                                    {
                                        TreeNode objParent = objNode.Parent;
                                        objNode.Remove();
                                        if (objParent.Level == 0 && objParent.Nodes.Count == 0)
                                            objParent.Remove();
                                    }
                                }
                            }
                            break;
                        }
                    case NotifyCollectionChangedAction.Reset:
                        {
                            RefreshCustomImprovements(treImprovements, treLimit, cmsImprovementLocation, cmsImprovement, cmsLimitModifier);
                            break;
                        }
                    case NotifyCollectionChangedAction.Replace:
                        {
                            List<TreeNode> lstOldParents = new List<TreeNode>();
                            foreach (Improvement objImprovement in notifyCollectionChangedEventArgs.OldItems)
                            {
                                if (objImprovement.ImproveSource == Improvement.ImprovementSource.Custom)
                                {
                                    TreeNode objNode = treImprovements.FindNode(objImprovement.SourceName);
                                    if (objNode != null)
                                    {
                                        lstOldParents.Add(objNode.Parent);
                                        objNode.Remove();
                                    }
                                    objNode = treLimit.FindNode(objImprovement.SourceName);
                                    if (objNode != null)
                                    {
                                        lstOldParents.Add(objNode.Parent);
                                        objNode.Remove();
                                    }
                                }
                            }
                            foreach (Improvement objImprovement in notifyCollectionChangedEventArgs.NewItems)
                            {
                                if (objImprovement.ImproveSource == Improvement.ImprovementSource.Custom)
                                {
                                    AddToTree(objImprovement);
                                    AddToLimitTree(objImprovement);
                                }
                            }
                            foreach (TreeNode objOldParent in lstOldParents)
                            {
                                if (objOldParent.Level == 0 && objOldParent.Nodes.Count == 0)
                                    objOldParent.Remove();
                            }
                            break;
                        }
                }

                void AddToLimitTree(Improvement objImprovement)
                {
                    int intTargetLimit = -1;
                    switch (objImprovement.ImproveType)
                    {
                        case Improvement.ImprovementType.LimitModifier:
                            intTargetLimit = (int)Enum.Parse(typeof(LimitType), objImprovement.ImprovedName);
                            break;
                        case Improvement.ImprovementType.PhysicalLimit:
                            intTargetLimit = (int)LimitType.Physical;
                            break;
                        case Improvement.ImprovementType.MentalLimit:
                            intTargetLimit = (int)LimitType.Mental;
                            break;
                        case Improvement.ImprovementType.SocialLimit:
                            intTargetLimit = (int)LimitType.Social;
                            break;
                    }
                    if (intTargetLimit != -1)
                    {
                        TreeNode objParentNode = aobjLimitNodes[intTargetLimit];
                        if (objParentNode == null)
                        {
                            switch (intTargetLimit)
                            {
                                case 0:
                                    objParentNode = new TreeNode()
                                    {
                                        Tag = "Node_Physical",
                                        Text = LanguageManager.GetString("Node_Physical", GlobalOptions.Language)
                                    };
                                    treLimit.Nodes.Insert(0, objParentNode);
                                    break;
                                case 1:
                                    objParentNode = new TreeNode()
                                    {
                                        Tag = "Node_Mental",
                                        Text = LanguageManager.GetString("Node_Mental", GlobalOptions.Language)
                                    };
                                    treLimit.Nodes.Insert(aobjLimitNodes[0] == null ? 0 : 1, objParentNode);
                                    break;
                                case 2:
                                    objParentNode = new TreeNode()
                                    {
                                        Tag = "Node_Social",
                                        Text = LanguageManager.GetString("Node_Social", GlobalOptions.Language)
                                    };
                                    treLimit.Nodes.Insert((aobjLimitNodes[0] == null ? 0 : 1) + (aobjLimitNodes[1] == null ? 0 : 1), objParentNode);
                                    break;
                                case 3:
                                    objParentNode = new TreeNode()
                                    {
                                        Tag = "Node_Astral",
                                        Text = LanguageManager.GetString("Node_Astral", GlobalOptions.Language)
                                    };
                                    treLimit.Nodes.Add(objParentNode);
                                    break;
                            }
                            objParentNode?.Expand();
                        }

                        string strName = objImprovement.UniqueName + ": ";
                        if (objImprovement.Value > 0)
                            strName += '+';
                        strName += objImprovement.Value.ToString();
                        if (!string.IsNullOrEmpty(objImprovement.Condition))
                            strName += ", " + objImprovement.Condition;
                        if (objParentNode?.Nodes.ContainsKey(strName) == false)
                        {
                            TreeNode objNode = new TreeNode
                            {
                                Name = strName,
                                Text = strName,
                                Tag = objImprovement.SourceName,
                                ContextMenuStrip = cmsLimitModifier,
                                ForeColor = objImprovement.PreferredColor,
                                ToolTipText = objImprovement.Notes.WordWrap(100)
                            };
                            if (string.IsNullOrEmpty(objImprovement.ImprovedName))
                            {
                                if (objImprovement.ImproveType == Improvement.ImprovementType.SocialLimit)
                                    objImprovement.ImprovedName = "Social";
                                else if (objImprovement.ImproveType == Improvement.ImprovementType.MentalLimit)
                                    objImprovement.ImprovedName = "Mental";
                                else
                                    objImprovement.ImprovedName = "Physical";
                            }

                            TreeNodeCollection lstParentNodeChildren = objParentNode.Nodes;
                            int intNodesCount = lstParentNodeChildren.Count;
                            int intTargetIndex = 0;
                            for (; intTargetIndex < intNodesCount; ++intTargetIndex)
                            {
                                if (CompareTreeNodes.CompareText(lstParentNodeChildren[intTargetIndex], objNode) >= 0)
                                {
                                    break;
                                }
                            }
                            lstParentNodeChildren.Insert(intTargetIndex, objNode);
                            treLimit.SelectedNode = objNode;
                        }
                    }
                }
            }

            void AddToTree(Improvement objImprovement, bool blnSingleAdd = true)
            {
                TreeNode objNode = objImprovement.CreateTreeNode(cmsImprovement);

                TreeNode objParentNode = objRoot;
                if (!string.IsNullOrEmpty(objImprovement.CustomGroup))
                {
                    foreach (TreeNode objFind in treImprovements.Nodes)
                    {
                        if (objFind.Text == objImprovement.CustomGroup)
                        {
                            objParentNode = objFind;
                            break;
                        }
                    }
                }
                else
                {
                    if (objParentNode == null)
                    {
                        objParentNode = new TreeNode()
                        {
                            Tag = "Node_SelectedImprovements",
                            Text = LanguageManager.GetString("Node_SelectedImprovements", GlobalOptions.Language)
                        };
                        treImprovements.Nodes.Add(objParentNode);
                    }
                }

                if (blnSingleAdd)
                {
                    TreeNodeCollection lstParentNodeChildren = objParentNode.Nodes;
                    int intNodesCount = lstParentNodeChildren.Count;
                    int intTargetIndex = 0;
                    for (; intTargetIndex < intNodesCount; ++intTargetIndex)
                    {
                        if (CompareTreeNodes.CompareText(lstParentNodeChildren[intTargetIndex], objNode) >= 0)
                        {
                            break;
                        }
                    }
                    lstParentNodeChildren.Insert(intTargetIndex, objNode);
                    treImprovements.SelectedNode = objNode;
                }
                else
                    objParentNode.Nodes.Add(objNode);

                objParentNode.Expand();
            }
        }

        protected void RefreshCustomImprovementLocations(TreeView treImprovements, ContextMenuStrip cmsImprovementLocation, NotifyCollectionChangedEventArgs notifyCollectionChangedEventArgs)
        {
            if (notifyCollectionChangedEventArgs == null)
                return;

            string strSelectedId = (treImprovements.SelectedNode?.Tag as IHasInternalId).InternalId;

            TreeNode nodRoot = treImprovements.FindNode("Node_SelectedImprovements", false);

            switch (notifyCollectionChangedEventArgs.Action)
            {
                case NotifyCollectionChangedAction.Add:
                    {
                        int intNewIndex = notifyCollectionChangedEventArgs.NewStartingIndex;
                        foreach (string strLocation in notifyCollectionChangedEventArgs.NewItems)
                        {
                            TreeNode objLocation = new TreeNode
                            {
                                Tag = strLocation,
                                Text = strLocation,
                                ContextMenuStrip = cmsImprovementLocation
                            };
                            treImprovements.Nodes.Insert(intNewIndex, objLocation);
                            intNewIndex += 1;
                        }
                    }
                    break;
                case NotifyCollectionChangedAction.Remove:
                    {
                        foreach (string strLocation in notifyCollectionChangedEventArgs.OldItems)
                        {
                            TreeNode objLocation = treImprovements.FindNode(strLocation, false);
                            if (objLocation != null)
                            {
                                objLocation.Remove();
                                if (objLocation.Nodes.Count > 0)
                                {
                                    if (nodRoot == null)
                                    {
                                        nodRoot = new TreeNode
                                        {
                                            Tag = "Node_SelectedImprovements",
                                            Text = LanguageManager.GetString("Node_SelectedImprovements", GlobalOptions.Language)
                                        };
                                        treImprovements.Nodes.Insert(0, nodRoot);
                                    }
                                    for (int i = objLocation.Nodes.Count - 1; i >= 0; --i)
                                    {
                                        TreeNode nodImprovement = objLocation.Nodes[i];
                                        nodImprovement.Remove();
                                        nodRoot.Nodes.Add(nodImprovement);
                                    }
                                }
                            }
                        }
                    }
                    break;
                case NotifyCollectionChangedAction.Replace:
                    {
                        int intNewItemsIndex = 0;
                        foreach (string strLocation in notifyCollectionChangedEventArgs.OldItems)
                        {
                            TreeNode objLocation = treImprovements.FindNode(strLocation, false);
                            if (objLocation != null)
                            {
                                if (notifyCollectionChangedEventArgs.NewItems[intNewItemsIndex] is string strNewLocation)
                                {
                                    objLocation.Tag = strNewLocation;
                                    objLocation.Text = strNewLocation;
                                }
                                intNewItemsIndex += 1;
                            }
                        }
                    }
                    break;
                case NotifyCollectionChangedAction.Move:
                    {
                        List<Tuple<string, TreeNode>> lstMoveNodes = new List<Tuple<string, TreeNode>>();
                        foreach (string strLocation in notifyCollectionChangedEventArgs.OldItems)
                        {
                            TreeNode objLocation = treImprovements.FindNode(strLocation, false);
                            if (objLocation != null)
                            {
                                lstMoveNodes.Add(new Tuple<string, TreeNode>(strLocation, objLocation));
                                objLocation.Remove();
                            }
                        }
                        int intNewIndex = notifyCollectionChangedEventArgs.NewStartingIndex;
                        foreach (string strLocation in notifyCollectionChangedEventArgs.NewItems)
                        {
                            Tuple<string, TreeNode> objLocationTuple = lstMoveNodes.FirstOrDefault(x => x.Item1 == strLocation);
                            if (objLocationTuple != null)
                            {
                                treImprovements.Nodes.Insert(intNewIndex, objLocationTuple.Item2);
                                intNewIndex += 1;
                                lstMoveNodes.Remove(objLocationTuple);
                            }
                        }
                    }
                    break;
                case NotifyCollectionChangedAction.Reset:
                    {
                        foreach (string strLocation in _objCharacter.ImprovementGroups)
                        {
                            TreeNode objLocation = treImprovements.FindNode(strLocation, false);
                            if (objLocation != null)
                            {
                                objLocation.Remove();
                                if (objLocation.Nodes.Count > 0)
                                {
                                    if (nodRoot == null)
                                    {
                                        nodRoot = new TreeNode
                                        {
                                            Tag = "Node_SelectedImprovements",
                                            Text = LanguageManager.GetString("Node_SelectedImprovements", GlobalOptions.Language)
                                        };
                                        treImprovements.Nodes.Insert(0, nodRoot);
                                    }
                                    for (int i = objLocation.Nodes.Count - 1; i >= 0; --i)
                                    {
                                        TreeNode nodImprovement = objLocation.Nodes[i];
                                        nodImprovement.Remove();
                                        nodRoot.Nodes.Add(nodImprovement);
                                    }
                                }
                            }
                        }
                    }
                    break;
            }

            treImprovements.SelectedNode = treImprovements.FindNode(strSelectedId);
        }

        protected void RefreshLifestyles(TreeView treLifestyles, ContextMenuStrip cmsBasicLifestyle, ContextMenuStrip cmsAdvancedLifestyle, NotifyCollectionChangedEventArgs notifyCollectionChangedEventArgs = null)
        {
<<<<<<< HEAD
            string strSelectedId = (treLifestyles.SelectedNode?.Tag as IHasInternalId).InternalId;
=======
            string strSelectedId = treLifestyles.SelectedNode?.Tag.ToString();

>>>>>>> a3bd522d
            TreeNode objParentNode = null;

            if (notifyCollectionChangedEventArgs == null)
            {
                treLifestyles.Nodes.Clear();

                if (CharacterObject.Lifestyles.Count > 0)
                {
                    foreach (Lifestyle objLifestyle in CharacterObject.Lifestyles)
                    {
                        AddToTree(objLifestyle, false);
                    }

                    treLifestyles.SortCustom(strSelectedId);
                }
            }
            else
            {
                objParentNode = treLifestyles.FindNode("Node_SelectedLifestyles", false);
                switch (notifyCollectionChangedEventArgs.Action)
                {
                    case NotifyCollectionChangedAction.Add:
                        {
                            foreach (Lifestyle objLifestyle in notifyCollectionChangedEventArgs.NewItems)
                            {
                                AddToTree(objLifestyle);
                            }
                            break;
                        }
                    case NotifyCollectionChangedAction.Remove:
                        {
                            foreach (Lifestyle objLifestyle in notifyCollectionChangedEventArgs.OldItems)
                            {
                                TreeNode objNode = treLifestyles.FindNode(objLifestyle.InternalId);
                                if (objNode != null)
                                {
                                    TreeNode objParent = objNode.Parent;
                                    objNode.Remove();
                                    if (objParent.Level == 0 && objParent.Nodes.Count == 0)
                                        objParent.Remove();
                                }
                            }
                            break;
                        }
                    case NotifyCollectionChangedAction.Reset:
                        {
                            RefreshLifestyles(treLifestyles, cmsBasicLifestyle, cmsAdvancedLifestyle);
                            break;
                        }
                    case NotifyCollectionChangedAction.Replace:
                        {
                            foreach (Lifestyle objLifestyle in notifyCollectionChangedEventArgs.OldItems)
                            {
                                TreeNode objOldParent = null;
                                TreeNode objNode = treLifestyles.FindNode(objLifestyle.InternalId);
                                if (objNode != null)
                                {
                                    objOldParent = objNode.Parent;
                                    objNode.Remove();
                                }
                                AddToTree(objLifestyle);
                                if (objOldParent != null && objOldParent.Level == 0 && objOldParent.Nodes.Count == 0)
                                    objOldParent.Remove();
                            }
                            break;
                        }
                }
            }

            void AddToTree(Lifestyle objLifestyle, bool blnSingleAdd = true)
            {
                TreeNode objNode = objLifestyle.CreateTreeNode(cmsBasicLifestyle, cmsAdvancedLifestyle);
                if (objNode == null)
                    return;

                if (objParentNode == null)
                {
                    objParentNode = new TreeNode()
                    {
                        Tag = "Node_SelectedLifestyles",
                        Text = LanguageManager.GetString("Node_SelectedLifestyles", GlobalOptions.Language)
                    };
                    treLifestyles.Nodes.Add(objParentNode);
                    objParentNode.Expand();
                }

                if (blnSingleAdd)
                {
                    TreeNodeCollection lstParentNodeChildren = objParentNode.Nodes;
                    int intNodesCount = lstParentNodeChildren.Count;
                    int intTargetIndex = 0;
                    for (; intTargetIndex < intNodesCount; ++intTargetIndex)
                    {
                        if (CompareTreeNodes.CompareText(lstParentNodeChildren[intTargetIndex], objNode) >= 0)
                        {
                            break;
                        }
                    }
                    lstParentNodeChildren.Insert(intTargetIndex, objNode);
                    treLifestyles.SelectedNode = objNode;
                }
                else
                    objParentNode.Nodes.Add(objNode);
            }
        }

        /// <summary>
        /// Refresh the Calendar List.
        /// </summary>
        public void RefreshCalendar(ListView lstCalendar, ListChangedEventArgs listChangedEventArgs = null)
        {
            if (listChangedEventArgs == null)
            {
                lstCalendar.Items.Clear();
                for (int i = 0; i < CharacterObject.Calendar.Count; ++i)
                {
                    CalendarWeek objWeek = CharacterObject.Calendar[i];

                    ListViewItem.ListViewSubItem objNoteItem = new ListViewItem.ListViewSubItem
                    {
                        Text = objWeek.Notes
                    };
                    ListViewItem.ListViewSubItem objInternalIdItem = new ListViewItem.ListViewSubItem
                    {
                        Text = objWeek.InternalId
                    };

                    ListViewItem objItem = new ListViewItem
                    {
                        Text = objWeek.DisplayName(GlobalOptions.Language)
                    };
                    objItem.SubItems.Add(objNoteItem);
                    objItem.SubItems.Add(objInternalIdItem);

                    lstCalendar.Items.Add(objItem);
                }
            }
            else
            {
                switch (listChangedEventArgs.ListChangedType)
                {
                    case ListChangedType.Reset:
                        {
                            RefreshCalendar(lstCalendar);
                        }
                        break;
                    case ListChangedType.ItemAdded:
                        {
                            int intInsertIndex = listChangedEventArgs.NewIndex;
                            CalendarWeek objWeek = CharacterObject.Calendar[intInsertIndex];

                            ListViewItem.ListViewSubItem objNoteItem = new ListViewItem.ListViewSubItem
                            {
                                Text = objWeek.Notes
                            };
                            ListViewItem.ListViewSubItem objInternalIdItem = new ListViewItem.ListViewSubItem
                            {
                                Text = objWeek.InternalId
                            };

                            ListViewItem objItem = new ListViewItem
                            {
                                Text = objWeek.DisplayName(GlobalOptions.Language)
                            };
                            objItem.SubItems.Add(objNoteItem);
                            objItem.SubItems.Add(objInternalIdItem);

                            lstCalendar.Items.Insert(intInsertIndex, objItem);
                        }
                        break;
                    case ListChangedType.ItemDeleted:
                        {
                            lstCalendar.Items.RemoveAt(listChangedEventArgs.NewIndex);
                        }
                        break;
                    case ListChangedType.ItemChanged:
                        {
                            lstCalendar.Items.RemoveAt(listChangedEventArgs.NewIndex);
                            int intInsertIndex = listChangedEventArgs.NewIndex;
                            CalendarWeek objWeek = CharacterObject.Calendar[intInsertIndex];

                            ListViewItem.ListViewSubItem objNoteItem = new ListViewItem.ListViewSubItem
                            {
                                Text = objWeek.Notes
                            };
                            ListViewItem.ListViewSubItem objInternalIdItem = new ListViewItem.ListViewSubItem
                            {
                                Text = objWeek.InternalId
                            };

                            ListViewItem objItem = new ListViewItem
                            {
                                Text = objWeek.DisplayName(GlobalOptions.Language)
                            };
                            objItem.SubItems.Add(objNoteItem);
                            objItem.SubItems.Add(objInternalIdItem);

                            lstCalendar.Items.Insert(intInsertIndex, objItem);
                        }
                        break;
                    case ListChangedType.ItemMoved:
                        {
                            lstCalendar.Items.RemoveAt(listChangedEventArgs.OldIndex);
                            int intInsertIndex = listChangedEventArgs.NewIndex;
                            CalendarWeek objWeek = CharacterObject.Calendar[intInsertIndex];

                            ListViewItem.ListViewSubItem objNoteItem = new ListViewItem.ListViewSubItem
                            {
                                Text = objWeek.Notes
                            };
                            ListViewItem.ListViewSubItem objInternalIdItem = new ListViewItem.ListViewSubItem
                            {
                                Text = objWeek.InternalId
                            };

                            ListViewItem objItem = new ListViewItem
                            {
                                Text = objWeek.DisplayName(GlobalOptions.Language)
                            };
                            objItem.SubItems.Add(objNoteItem);
                            objItem.SubItems.Add(objInternalIdItem);

                            lstCalendar.Items.Insert(intInsertIndex, objItem);
                        }
                        break;
                }
            }
        }

        public void RefreshContacts(FlowLayoutPanel panContacts, FlowLayoutPanel panEnemies, FlowLayoutPanel panPets, NotifyCollectionChangedEventArgs notifyCollectionChangedEventArgs = null)
        {
            if (notifyCollectionChangedEventArgs == null)
            {
                panContacts.Controls.Clear();
                panEnemies.Controls.Clear();
                panPets.Controls.Clear();
                int intContacts = -1;
                int intEnemies = -1;
                foreach (Contact objContact in CharacterObject.Contacts)
                {
                    switch (objContact.EntityType)
                    {
                        case ContactType.Contact:
                            {
                                intContacts += 1;
                                ContactControl objContactControl = new ContactControl(objContact);
                                // Attach an EventHandler for the ConnectionRatingChanged, LoyaltyRatingChanged, DeleteContact, FileNameChanged Events and OtherCostChanged
                                objContactControl.ContactDetailChanged += MakeDirtyWithCharacterUpdate;
                                objContactControl.DeleteContact += DeleteContact;
                                objContactControl.MouseDown += DragContactControl;

                                objContactControl.Top = intContacts * objContactControl.Height;

                                panContacts.Controls.Add(objContactControl);
                            }
                            break;
                        case ContactType.Enemy:
                            {
                                intEnemies += 1;
                                ContactControl objContactControl = new ContactControl(objContact);
                                // Attach an EventHandler for the ConnectionRatingChanged, LoyaltyRatingChanged, DeleteContact, FileNameChanged Events and OtherCostChanged
                                if (_objCharacter.Created)
                                    objContactControl.ContactDetailChanged += MakeDirtyWithCharacterUpdate;
                                else
                                    objContactControl.ContactDetailChanged += EnemyChanged;
                                objContactControl.DeleteContact += DeleteEnemy;
                                objContactControl.MouseDown += DragContactControl;

                                objContactControl.Top = intEnemies * objContactControl.Height;

                                panEnemies.Controls.Add(objContactControl);
                            }
                            break;
                        case ContactType.Pet:
                            {
                                PetControl objContactControl = new PetControl(objContact);
                                // Attach an EventHandler for the ConnectionRatingChanged, LoyaltyRatingChanged, DeleteContact, FileNameChanged Events and OtherCostChanged
                                objContactControl.ContactDetailChanged += MakeDirtyWithCharacterUpdate;
                                objContactControl.DeleteContact += DeletePet;
                                objContactControl.MouseDown += DragContactControl;

                                panPets.Controls.Add(objContactControl);
                            }
                            break;
                    }
                }
            }
            else
            {
                switch (notifyCollectionChangedEventArgs.Action)
                {
                    case NotifyCollectionChangedAction.Add:
                        {
                            int intContacts = panContacts.Controls.Count;
                            int intEnemies = panEnemies.Controls.Count;
                            foreach (Contact objLoopContact in notifyCollectionChangedEventArgs.NewItems)
                            {
                                switch (objLoopContact.EntityType)
                                {
                                    case ContactType.Contact:
                                        {
                                            intContacts += 1;
                                            ContactControl objContactControl = new ContactControl(objLoopContact);
                                            // Attach an EventHandler for the ConnectionRatingChanged, LoyaltyRatingChanged, DeleteContact, FileNameChanged Events and OtherCostChanged
                                            objContactControl.ContactDetailChanged += MakeDirtyWithCharacterUpdate;
                                            objContactControl.DeleteContact += DeleteContact;
                                            objContactControl.MouseDown += DragContactControl;

                                            objContactControl.Top = intContacts * objContactControl.Height;

                                            panContacts.Controls.Add(objContactControl);
                                        }
                                        break;
                                    case ContactType.Enemy:
                                        {
                                            intEnemies += 1;
                                            ContactControl objContactControl = new ContactControl(objLoopContact);
                                            // Attach an EventHandler for the ConnectionRatingChanged, LoyaltyRatingChanged, DeleteContact, FileNameChanged Events and OtherCostChanged
                                            if (_objCharacter.Created)
                                                objContactControl.ContactDetailChanged += MakeDirtyWithCharacterUpdate;
                                            else
                                                objContactControl.ContactDetailChanged += EnemyChanged;
                                            objContactControl.DeleteContact += DeleteEnemy;
                                            //objContactControl.MouseDown += DragContactControl;

                                            objContactControl.Top = intEnemies * objContactControl.Height;

                                            panEnemies.Controls.Add(objContactControl);
                                        }
                                        break;
                                    case ContactType.Pet:
                                        {
                                            PetControl objPetControl = new PetControl(objLoopContact);
                                            // Attach an EventHandler for the ConnectionRatingChanged, LoyaltyRatingChanged, DeleteContact, FileNameChanged Events and OtherCostChanged
                                            objPetControl.ContactDetailChanged += MakeDirtyWithCharacterUpdate;
                                            objPetControl.DeleteContact += DeletePet;
                                            //objPetControl.MouseDown += DragContactControl;

                                            panPets.Controls.Add(objPetControl);
                                        }
                                        break;
                                }
                            }
                        }
                        break;
                    case NotifyCollectionChangedAction.Remove:
                        {
                            foreach (Contact objLoopContact in notifyCollectionChangedEventArgs.OldItems)
                            {
                                switch (objLoopContact.EntityType)
                                {
                                    case ContactType.Contact:
                                        {
                                            for (int i = panContacts.Controls.Count - 1; i >= 0; i--)
                                            {
                                                if (panContacts.Controls[i] is ContactControl objContactControl && objContactControl.ContactObject == objLoopContact)
                                                {
                                                    panContacts.Controls.RemoveAt(i);
                                                    objContactControl.ContactDetailChanged -= MakeDirtyWithCharacterUpdate;
                                                    objContactControl.DeleteContact -= DeleteContact;
                                                    objContactControl.MouseDown -= DragContactControl;
                                                    objContactControl.Dispose();
                                                }
                                            }
                                        }
                                        break;
                                    case ContactType.Enemy:
                                        {
                                            for (int i = panEnemies.Controls.Count - 1; i >= 0; i--)
                                            {
                                                if (panEnemies.Controls[i] is ContactControl objContactControl && objContactControl.ContactObject == objLoopContact)
                                                {
                                                    panEnemies.Controls.RemoveAt(i);
                                                    if (_objCharacter.Created)
                                                        objContactControl.ContactDetailChanged -= MakeDirtyWithCharacterUpdate;
                                                    else
                                                        objContactControl.ContactDetailChanged -= EnemyChanged;
                                                    objContactControl.DeleteContact -= DeleteEnemy;
                                                    objContactControl.Dispose();
                                                }
                                            }
                                        }
                                        break;
                                    case ContactType.Pet:
                                        {
                                            for (int i = panPets.Controls.Count - 1; i >= 0; i--)
                                            {
                                                if (panPets.Controls[i] is PetControl objPetControl && objPetControl.ContactObject == objLoopContact)
                                                {
                                                    panPets.Controls.RemoveAt(i);
                                                    objPetControl.ContactDetailChanged -= MakeDirtyWithCharacterUpdate;
                                                    objPetControl.DeleteContact -= DeletePet;
                                                    objPetControl.Dispose();
                                                }
                                            }
                                        }
                                        break;
                                }
                            }
                        }
                        break;
                    case NotifyCollectionChangedAction.Replace:
                        {
                            foreach (Contact objLoopContact in notifyCollectionChangedEventArgs.OldItems)
                            {
                                switch (objLoopContact.EntityType)
                                {
                                    case ContactType.Contact:
                                        {
                                            for (int i = panContacts.Controls.Count - 1; i >= 0; i--)
                                            {
                                                if (panContacts.Controls[i] is ContactControl objContactControl && objContactControl.ContactObject == objLoopContact)
                                                {
                                                    panContacts.Controls.RemoveAt(i);
                                                    objContactControl.ContactDetailChanged -= MakeDirtyWithCharacterUpdate;
                                                    objContactControl.DeleteContact -= DeleteContact;
                                                    objContactControl.MouseDown -= DragContactControl;
                                                    objContactControl.Dispose();
                                                }
                                            }
                                        }
                                        break;
                                    case ContactType.Enemy:
                                        {
                                            for (int i = panEnemies.Controls.Count - 1; i >= 0; i--)
                                            {
                                                if (panEnemies.Controls[i] is ContactControl objContactControl && objContactControl.ContactObject == objLoopContact)
                                                {
                                                    panEnemies.Controls.RemoveAt(i);
                                                    if (_objCharacter.Created)
                                                        objContactControl.ContactDetailChanged -= MakeDirtyWithCharacterUpdate;
                                                    else
                                                        objContactControl.ContactDetailChanged -= EnemyChanged;
                                                    objContactControl.DeleteContact -= DeleteEnemy;
                                                    objContactControl.Dispose();
                                                }
                                            }
                                        }
                                        break;
                                    case ContactType.Pet:
                                        {
                                            for (int i = panPets.Controls.Count - 1; i >= 0; i--)
                                            {
                                                if (panPets.Controls[i] is PetControl objPetControl && objPetControl.ContactObject == objLoopContact)
                                                {
                                                    panPets.Controls.RemoveAt(i);
                                                    objPetControl.ContactDetailChanged -= MakeDirtyWithCharacterUpdate;
                                                    objPetControl.DeleteContact -= DeletePet;
                                                    objPetControl.Dispose();
                                                }
                                            }
                                        }
                                        break;
                                }
                            }
                            int intContacts = panContacts.Controls.Count;
                            int intEnemies = panEnemies.Controls.Count;
                            foreach (Contact objLoopContact in notifyCollectionChangedEventArgs.NewItems)
                            {
                                switch (objLoopContact.EntityType)
                                {
                                    case ContactType.Contact:
                                        {
                                            intContacts += 1;
                                            ContactControl objContactControl = new ContactControl(objLoopContact);
                                            // Attach an EventHandler for the ConnectionRatingChanged, LoyaltyRatingChanged, DeleteContact, FileNameChanged Events and OtherCostChanged
                                            objContactControl.ContactDetailChanged += MakeDirtyWithCharacterUpdate;
                                            objContactControl.DeleteContact += DeleteContact;
                                            objContactControl.MouseDown += DragContactControl;

                                            objContactControl.Top = intContacts * objContactControl.Height;

                                            panContacts.Controls.Add(objContactControl);
                                        }
                                        break;
                                    case ContactType.Enemy:
                                        {
                                            intEnemies += 1;
                                            ContactControl objContactControl = new ContactControl(objLoopContact);
                                            // Attach an EventHandler for the ConnectionRatingChanged, LoyaltyRatingChanged, DeleteContact, FileNameChanged Events and OtherCostChanged
                                            if (_objCharacter.Created)
                                                objContactControl.ContactDetailChanged += MakeDirtyWithCharacterUpdate;
                                            else
                                                objContactControl.ContactDetailChanged += EnemyChanged;
                                            objContactControl.DeleteContact += DeleteEnemy;
                                            //objContactControl.MouseDown += DragContactControl;

                                            objContactControl.Top = intEnemies * objContactControl.Height;

                                            panEnemies.Controls.Add(objContactControl);
                                        }
                                        break;
                                    case ContactType.Pet:
                                        {
                                            PetControl objPetControl = new PetControl(objLoopContact);
                                            // Attach an EventHandler for the ConnectionRatingChanged, LoyaltyRatingChanged, DeleteContact, FileNameChanged Events and OtherCostChanged
                                            objPetControl.ContactDetailChanged += MakeDirtyWithCharacterUpdate;
                                            objPetControl.DeleteContact += DeletePet;
                                            //objPetControl.MouseDown += DragContactControl;

                                            panPets.Controls.Add(objPetControl);
                                        }
                                        break;
                                }
                            }
                        }
                        break;
                    case NotifyCollectionChangedAction.Reset:
                        {
                            RefreshContacts(panContacts, panEnemies, panPets);
                        }
                        break;
                }
            }
        }

        /// <summary>
        /// Adds the selected Object and child items to the clipboard as appropriate. 
        /// </summary>
        /// <param name="selectedObject"></param>
        public void CopyObject(object selectedObject)
        {
            switch (selectedObject)
            {
                case Lifestyle objCopyLifestyle:
                    {
                        MemoryStream objStream = new MemoryStream();
                        XmlTextWriter objWriter = new XmlTextWriter(objStream, Encoding.UTF8)
                        {
                            Formatting = Formatting.Indented,
                            Indentation = 1,
                            IndentChar = '\t'
                        };

                        objWriter.WriteStartDocument();

                        // </characters>
                        objWriter.WriteStartElement("character");

                        objCopyLifestyle.Save(objWriter);

                        // </characters>
                        objWriter.WriteEndElement();

                        // Finish the document and flush the Writer and Stream.
                        objWriter.WriteEndDocument();
                        objWriter.Flush();

                        // Read the stream.
                        StreamReader objReader = new StreamReader(objStream, Encoding.UTF8, true);
                        objStream.Position = 0;
                        XmlDocument objCharacterXML = new XmlDocument();

                        // Put the stream into an XmlDocument.
                        string strXML = objReader.ReadToEnd();
                        objCharacterXML.LoadXml(strXML);

                        objWriter.Close();

                        GlobalOptions.Clipboard = objCharacterXML;
                        GlobalOptions.ClipboardContentType = ClipboardContentType.Lifestyle;
                        //Clipboard.SetText(objCharacterXML.OuterXml);
                        break;
                    }
                case Armor objCopyArmor:
                    {
                        MemoryStream objStream = new MemoryStream();
                        XmlTextWriter objWriter = new XmlTextWriter(objStream, Encoding.UTF8)
                        {
                            Formatting = Formatting.Indented,
                            Indentation = 1,
                            IndentChar = '\t'
                        };

                        objWriter.WriteStartDocument();

                        // </characters>
                        objWriter.WriteStartElement("character");

                        objCopyArmor.Save(objWriter);
                        GlobalOptions.ClipboardContentType = ClipboardContentType.Armor;

                        if (!objCopyArmor.WeaponID.IsEmptyGuid())
                        {
                            // <weapons>
                            objWriter.WriteStartElement("weapons");
                            // Copy any Weapon that comes with the Gear.
                            foreach (Weapon objCopyWeapon in CharacterObject.Weapons.DeepWhere(x => x.Children, x => x.ParentID == objCopyArmor.InternalId))
                            {
                                objCopyWeapon.Save(objWriter);
                            }

                            objWriter.WriteEndElement();
                        }

                        // </characters>
                        objWriter.WriteEndElement();

                        // Finish the document and flush the Writer and Stream.
                        objWriter.WriteEndDocument();
                        objWriter.Flush();

                        // Read the stream.
                        StreamReader objReader = new StreamReader(objStream, Encoding.UTF8, true);
                        objStream.Position = 0;
                        XmlDocument objCharacterXML = new XmlDocument();

                        // Put the stream into an XmlDocument.
                        string strXML = objReader.ReadToEnd();
                        objCharacterXML.LoadXml(strXML);

                        objWriter.Close();

                        GlobalOptions.Clipboard = objCharacterXML;
                        break;
                    }
                case Gear objCopyGear:
                    {
                        MemoryStream objStream = new MemoryStream();
                        XmlTextWriter objWriter = new XmlTextWriter(objStream, Encoding.UTF8)
                        {
                            Formatting = Formatting.Indented,
                            Indentation = 1,
                            IndentChar = '\t'
                        };

                        objWriter.WriteStartDocument();

                        // </characters>
                        objWriter.WriteStartElement("character");

                        objCopyGear.Save(objWriter);
                        GlobalOptions.ClipboardContentType = ClipboardContentType.Gear;

                        if (!objCopyGear.WeaponID.IsEmptyGuid())
                        {
                            // <weapons>
                            objWriter.WriteStartElement("weapons");
                            // Copy any Weapon that comes with the Gear.
                            foreach (Weapon objCopyWeapon in CharacterObject.Weapons.DeepWhere(x => x.Children, x => x.ParentID == objCopyGear.InternalId))
                            {
                                objCopyWeapon.Save(objWriter);
                            }

                            objWriter.WriteEndElement();
                        }

                        // </characters>
                        objWriter.WriteEndElement();

                        // Finish the document and flush the Writer and Stream.
                        objWriter.WriteEndDocument();
                        objWriter.Flush();

                        // Read the stream.
                        StreamReader objReader = new StreamReader(objStream, Encoding.UTF8, true);
                        objStream.Position = 0;
                        XmlDocument objCharacterXML = new XmlDocument();

                        // Put the stream into an XmlDocument.
                        string strXML = objReader.ReadToEnd();
                        objCharacterXML.LoadXml(strXML);

                        objWriter.Close();

                        GlobalOptions.Clipboard = objCharacterXML;
                        break;
                    }
                case Vehicle objCopyVehicle:
                    {
                        MemoryStream objStream = new MemoryStream();
                        XmlTextWriter objWriter = new XmlTextWriter(objStream, Encoding.UTF8)
                        {
                            Formatting = Formatting.Indented,
                            Indentation = 1,
                            IndentChar = '\t'
                        };

                        objWriter.WriteStartDocument();

                        // </characters>
                        objWriter.WriteStartElement("character");

                        objCopyVehicle.Save(objWriter);

                        // </characters>
                        objWriter.WriteEndElement();

                        // Finish the document and flush the Writer and Stream.
                        objWriter.WriteEndDocument();
                        objWriter.Flush();

                        // Read the stream.
                        StreamReader objReader = new StreamReader(objStream, Encoding.UTF8, true);
                        objStream.Position = 0;
                        XmlDocument objCharacterXML = new XmlDocument();

                        // Put the stream into an XmlDocument.
                        string strXML = objReader.ReadToEnd();
                        objCharacterXML.LoadXml(strXML);

                        objWriter.Close();

                        GlobalOptions.Clipboard = objCharacterXML;
                        GlobalOptions.ClipboardContentType = ClipboardContentType.Vehicle;
                        //Clipboard.SetText(objCharacterXML.OuterXml);
                        break;
                    }
                case Cyberware objCopyCyberware:
                    {
                        MemoryStream objStream = new MemoryStream();
                        XmlTextWriter objWriter = new XmlTextWriter(objStream, Encoding.UTF8)
                        {
                            Formatting = Formatting.Indented,
                            Indentation = 1,
                            IndentChar = '\t'
                        };

                        objWriter.WriteStartDocument();

                        // </characters>
                        objWriter.WriteStartElement("character");

                        objCopyCyberware.Save(objWriter);
                        GlobalOptions.ClipboardContentType = ClipboardContentType.Cyberware;

                        if (!objCopyCyberware.WeaponID.IsEmptyGuid())
                        {
                            // <weapons>
                            objWriter.WriteStartElement("weapons");
                            // Copy any Weapon that comes with the Gear.
                            foreach (Weapon objCopyWeapon in CharacterObject.Weapons.DeepWhere(x => x.Children, x => x.ParentID == objCopyCyberware.InternalId))
                            {
                                objCopyWeapon.Save(objWriter);
                            }

                            objWriter.WriteEndElement();
                        }
                        if (!objCopyCyberware.VehicleID.IsEmptyGuid())
                        {
                            // <weapons>
                            objWriter.WriteStartElement("vehicles");
                            // Copy any Weapon that comes with the Gear.
                            foreach (Vehicle objCopyVehicle in CharacterObject.Vehicles.Where(x => x.ParentID == objCopyCyberware.InternalId))
                            {
                                objCopyVehicle.Save(objWriter);
                            }

                            objWriter.WriteEndElement();
                        }

                        // </characters>
                        objWriter.WriteEndElement();

                        // Finish the document and flush the Writer and Stream.
                        objWriter.WriteEndDocument();
                        objWriter.Flush();

                        // Read the stream.
                        StreamReader objReader = new StreamReader(objStream, Encoding.UTF8, true);
                        objStream.Position = 0;
                        XmlDocument objCharacterXML = new XmlDocument();

                        // Put the stream into an XmlDocument.
                        string strXML = objReader.ReadToEnd();
                        objCharacterXML.LoadXml(strXML);

                        objWriter.Close();

                        GlobalOptions.Clipboard = objCharacterXML;
                        //Clipboard.SetText(objCharacterXML.OuterXml);
                        break;
                    }
                case Weapon objCopyWeapon:
                    {
                        // Do not let the user copy Gear or Cyberware Weapons.
                        if (objCopyWeapon.Category == "Gear" || objCopyWeapon.Cyberware)
                            return;

                        MemoryStream objStream = new MemoryStream();
                        XmlTextWriter objWriter = new XmlTextWriter(objStream, Encoding.UTF8)
                        {
                            Formatting = Formatting.Indented,
                            Indentation = 1,
                            IndentChar = '\t'
                        };

                        objWriter.WriteStartDocument();

                        // </characters>
                        objWriter.WriteStartElement("character");

                        objCopyWeapon.Save(objWriter);

                        // </characters>
                        objWriter.WriteEndElement();

                        // Finish the document and flush the Writer and Stream.
                        objWriter.WriteEndDocument();
                        objWriter.Flush();

                        // Read the stream.
                        StreamReader objReader = new StreamReader(objStream, Encoding.UTF8, true);
                        objStream.Position = 0;
                        XmlDocument objCharacterXML = new XmlDocument();

                        // Put the stream into an XmlDocument.
                        string strXML = objReader.ReadToEnd();
                        objCharacterXML.LoadXml(strXML);

                        objWriter.Close();

                        GlobalOptions.Clipboard = objCharacterXML;
                        GlobalOptions.ClipboardContentType = ClipboardContentType.Weapon;
                        break;
                    }
            }
        }
        #region ContactControl Events
        protected void DragContactControl(object sender, MouseEventArgs e)
        {
            Control source = (Control)sender;
            source.DoDragDrop(new TransportWrapper(source), DragDropEffects.Move);
        }

        protected void AddContact()
        {
            Contact objContact = new Contact(CharacterObject)
            {
                EntityType = ContactType.Contact
            };
            CharacterObject.Contacts.Add(objContact);

            IsCharacterUpdateRequested = true;

            IsDirty = true;
        }

        protected void DeleteContact(object sender, EventArgs e)
        {
            if (sender is ContactControl objSender)
            {
                if (!CharacterObject.ConfirmDelete(LanguageManager.GetString("Message_DeleteContact", GlobalOptions.Language)))
                    return;

                CharacterObject.Contacts.Remove(objSender.ContactObject);

                IsCharacterUpdateRequested = true;

                IsDirty = true;
            }
        }
        #endregion

        #region PetControl Events
        protected void AddPet()
        {
            Contact objContact = new Contact(CharacterObject)
            {
                EntityType = ContactType.Pet
            };

            CharacterObject.Contacts.Add(objContact);

            IsCharacterUpdateRequested = true;

            IsDirty = true;
        }

        protected void DeletePet(object sender, EventArgs e)
        {
            if (sender is PetControl objSender)
            {
                if (!CharacterObject.ConfirmDelete(LanguageManager.GetString("Message_DeleteContact", GlobalOptions.Language)))
                    return;

                CharacterObject.Contacts.Remove(objSender.ContactObject);

                IsCharacterUpdateRequested = true;

                IsDirty = true;
            }
        }
        #endregion

        #region EnemyControl Events
        protected void AddEnemy()
        {
            // Handle the ConnectionRatingChanged Event for the ContactControl object.
            Contact objContact = new Contact(CharacterObject)
            {
                EntityType = ContactType.Enemy
            };

            CharacterObject.Contacts.Add(objContact);

            IsCharacterUpdateRequested = true;

            IsDirty = true;
        }

        protected void EnemyChanged(object sender, TextEventArgs e)
        {
            // Handle the ConnectionRatingChanged Event for the ContactControl object.
            int intNegativeQualityBP = 0;
            // Calculate the BP used for Negative Qualities.
            foreach (Quality objQuality in CharacterObject.Qualities)
            {
                if (objQuality.Type == QualityType.Negative && objQuality.ContributeToLimit)
                    intNegativeQualityBP += objQuality.BP;
            }
            // Include the amount of free Negative Qualities from Improvements.
            intNegativeQualityBP -= ImprovementManager.ValueOf(CharacterObject, Improvement.ImprovementType.FreeNegativeQualities);

            // Adjust for Karma cost multiplier.
            intNegativeQualityBP *= CharacterObjectOptions.KarmaQuality;

            // Find current enemy BP total
            int intBPUsed = 0;
            foreach (Contact objLoopEnemy in CharacterObject.Contacts)
            {
                if (objLoopEnemy.EntityType == ContactType.Enemy && !objLoopEnemy.Free)
                {
                    intBPUsed -= (objLoopEnemy.Connection + objLoopEnemy.Loyalty) * CharacterObjectOptions.KarmaEnemy;
                }
            }

            int intEnemyMax = CharacterObject.GameplayOptionQualityLimit;
            int intQualityMax = CharacterObject.GameplayOptionQualityLimit;
            string strSpaceCharacter = LanguageManager.GetString("String_Space", GlobalOptions.Language);
            string strEnemyPoints = intEnemyMax.ToString() + strSpaceCharacter + LanguageManager.GetString("String_Karma", GlobalOptions.Language);
            string strQualityPoints = intQualityMax.ToString() + strSpaceCharacter + LanguageManager.GetString("String_Karma", GlobalOptions.Language);

            if (intBPUsed < (intEnemyMax * -1) && !CharacterObject.IgnoreRules)
            {
                MessageBox.Show(LanguageManager.GetString("Message_EnemyLimit", GlobalOptions.Language).Replace("{0}", strEnemyPoints), LanguageManager.GetString("MessageTitle_EnemyLimit", GlobalOptions.Language), MessageBoxButtons.OK, MessageBoxIcon.Information);
                Contact objSenderContact = ((ContactControl)sender).ContactObject;
                int intTotal = (intEnemyMax * -1) - intBPUsed;
                switch (e.Text)
                {
                    case "Connection":
                        objSenderContact.Connection -= intTotal;
                        break;
                    case "Loyalty":
                        objSenderContact.Loyalty -= intTotal;
                        break;
                }
                return;
            }

            if (!CharacterObjectOptions.ExceedNegativeQualities)
            {
                if (intBPUsed + intNegativeQualityBP < (intQualityMax * -1) && !CharacterObject.IgnoreRules)
                {
                    MessageBox.Show(LanguageManager.GetString("Message_NegativeQualityLimit", GlobalOptions.Language).Replace("{0}", strQualityPoints), LanguageManager.GetString("MessageTitle_NegativeQualityLimit", GlobalOptions.Language), MessageBoxButtons.OK, MessageBoxIcon.Information);
                    Contact objSenderContact = ((ContactControl)sender).ContactObject;
                    switch (e.Text)
                    {
                        case "Connection":
                            objSenderContact.Connection -= (((intQualityMax * -1) - (intBPUsed + intNegativeQualityBP)) /
                                                            CharacterObjectOptions.KarmaQuality);
                            break;
                        case "Loyalty":
                            objSenderContact.Loyalty -= (((intQualityMax * -1) - (intBPUsed + intNegativeQualityBP)) /
                                                         CharacterObjectOptions.KarmaQuality);
                            break;
                    }
                }
            }

            IsCharacterUpdateRequested = true;

            IsDirty = true;
        }

        protected void DeleteEnemy(object sender, EventArgs e)
        {
            if (sender is ContactControl objSender)
            {
                if (!CharacterObject.ConfirmDelete(LanguageManager.GetString("Message_DeleteEnemy", GlobalOptions.Language)))
                    return;

                CharacterObject.Contacts.Remove(objSender.ContactObject);

                IsCharacterUpdateRequested = true;

                IsDirty = true;
            }
        }
        #endregion

        #region Additional Relationships Tab Control Events
        protected void AddContactsFromFile()
        {
            // Displays an OpenFileDialog so the user can select the XML to read.
            OpenFileDialog dlgOpenFileDialog = new OpenFileDialog
            {
                Filter = LanguageManager.GetString("DialogFilter_Xml", GlobalOptions.Language) + '|' + LanguageManager.GetString("DialogFilter_All", GlobalOptions.Language)
            };

            // Show the Dialog.
            // If the user cancels out, return early.
            if (dlgOpenFileDialog.ShowDialog() == DialogResult.Cancel)
                return;

            XmlDocument xmlDoc = new XmlDocument();
            try
            {
                using (StreamReader objStreamReader = new StreamReader(dlgOpenFileDialog.FileName, Encoding.UTF8, true))
                {
                    xmlDoc.Load(objStreamReader);
                }
            }
            catch (IOException ex)
            {
                MessageBox.Show(ex.ToString());
                return;
            }
            catch (XmlException ex)
            {
                MessageBox.Show(ex.ToString());
                return;
            }

            foreach (XPathNavigator xmlContact in xmlDoc.GetFastNavigator().Select("/chummer/contacts/contact"))
            {
                Contact objContact = new Contact(CharacterObject);
                objContact.Load(xmlContact);
                CharacterObject.Contacts.Add(objContact);
            }
        }
        #endregion

        public void RefreshSpirits(Panel panSpirits, Panel panSprites, NotifyCollectionChangedEventArgs notifyCollectionChangedEventArgs = null)
        {
            if (notifyCollectionChangedEventArgs == null)
            {
                panSpirits.Controls.Clear();
                panSprites.Controls.Clear();
                int intSpirits = -1;
                int intSprites = -1;
                foreach (Spirit objSpirit in CharacterObject.Spirits)
                {
                    bool blnIsSpirit = objSpirit.EntityType == SpiritType.Spirit;
                    SpiritControl objSpiritControl = new SpiritControl(objSpirit);

                    // Attach an EventHandler for the ServicesOwedChanged Event.
                    objSpiritControl.ContactDetailChanged += MakeDirtyWithCharacterUpdate;
                    objSpiritControl.DeleteSpirit += DeleteSpirit;

                    objSpiritControl.RebuildSpiritList(blnIsSpirit ? CharacterObject.MagicTradition : CharacterObject.TechnomancerStream);

                    if (blnIsSpirit)
                    {
                        intSpirits += 1;
                        objSpiritControl.Top = intSpirits * objSpiritControl.Height;
                        panSpirits.Controls.Add(objSpiritControl);
                    }
                    else
                    {
                        intSprites += 1;
                        objSpiritControl.Top = intSprites * objSpiritControl.Height;
                        panSprites.Controls.Add(objSpiritControl);
                    }
                }
            }
            else
            {
                switch (notifyCollectionChangedEventArgs.Action)
                {
                    case NotifyCollectionChangedAction.Add:
                        {
                            int intSpirits = panSpirits.Controls.Count;
                            int intSprites = panSprites.Controls.Count;
                            foreach (Spirit objSpirit in notifyCollectionChangedEventArgs.NewItems)
                            {
                                bool blnIsSpirit = objSpirit.EntityType == SpiritType.Spirit;
                                SpiritControl objSpiritControl = new SpiritControl(objSpirit);

                                // Attach an EventHandler for the ServicesOwedChanged Event.
                                objSpiritControl.ContactDetailChanged += MakeDirtyWithCharacterUpdate;
                                objSpiritControl.DeleteSpirit += DeleteSpirit;

                                objSpiritControl.RebuildSpiritList(blnIsSpirit ? CharacterObject.MagicTradition : CharacterObject.TechnomancerStream);

                                if (blnIsSpirit)
                                {
                                    objSpiritControl.Top = intSpirits * objSpiritControl.Height;
                                    panSpirits.Controls.Add(objSpiritControl);
                                    intSpirits += 1;
                                }
                                else
                                {
                                    objSpiritControl.Top = intSprites * objSpiritControl.Height;
                                    panSprites.Controls.Add(objSpiritControl);
                                    intSprites += 1;
                                }
                            }
                        }
                        break;
                    case NotifyCollectionChangedAction.Remove:
                        {
                            foreach (Spirit objSpirit in notifyCollectionChangedEventArgs.OldItems)
                            {
                                int intMoveUpAmount = 0;
                                if (objSpirit.EntityType == SpiritType.Spirit)
                                {
                                    int intSpirits = panSpirits.Controls.Count;
                                    for (int i = 0; i < intSpirits; ++i)
                                    {
                                        Control objLoopControl = panSpirits.Controls[i];
                                        if (objLoopControl is SpiritControl objSpiritControl && objSpiritControl.SpiritObject == objSpirit)
                                        {
                                            intMoveUpAmount = objSpiritControl.Height;
                                            panSpirits.Controls.RemoveAt(i);
                                            objSpiritControl.ContactDetailChanged -= MakeDirtyWithCharacterUpdate;
                                            objSpiritControl.DeleteSpirit -= DeleteSpirit;
                                            objSpiritControl.Dispose();
                                            i -= 1;
                                            intSpirits -= 1;
                                        }
                                        else if (intMoveUpAmount != 0)
                                        {
                                            objLoopControl.Top -= intMoveUpAmount;
                                        }
                                    }
                                }
                                else
                                {
                                    int intSprites = panSprites.Controls.Count;
                                    for (int i = 0; i < intSprites; ++i)
                                    {
                                        Control objLoopControl = panSprites.Controls[i];
                                        if (objLoopControl is SpiritControl objSpiritControl && objSpiritControl.SpiritObject == objSpirit)
                                        {
                                            intMoveUpAmount = objSpiritControl.Height;
                                            panSprites.Controls.RemoveAt(i);
                                            objSpiritControl.ContactDetailChanged -= MakeDirtyWithCharacterUpdate;
                                            objSpiritControl.DeleteSpirit -= DeleteSpirit;
                                            objSpiritControl.Dispose();
                                            i -= 1;
                                            intSprites -= 1;
                                        }
                                        else if (intMoveUpAmount != 0)
                                        {
                                            objLoopControl.Top -= intMoveUpAmount;
                                        }
                                    }
                                }
                            }
                        }
                        break;
                    case NotifyCollectionChangedAction.Replace:
                        {
                            int intSpirits = panSpirits.Controls.Count;
                            int intSprites = panSprites.Controls.Count;
                            foreach (Spirit objSpirit in notifyCollectionChangedEventArgs.OldItems)
                            {
                                int intMoveUpAmount = 0;
                                if (objSpirit.EntityType == SpiritType.Spirit)
                                {
                                    for (int i = 0; i < intSpirits; ++i)
                                    {
                                        Control objLoopControl = panSpirits.Controls[i];
                                        if (objLoopControl is SpiritControl objSpiritControl && objSpiritControl.SpiritObject == objSpirit)
                                        {
                                            intMoveUpAmount = objSpiritControl.Height;
                                            panSpirits.Controls.RemoveAt(i);
                                            objSpiritControl.ContactDetailChanged -= MakeDirtyWithCharacterUpdate;
                                            objSpiritControl.DeleteSpirit -= DeleteSpirit;
                                            objSpiritControl.Dispose();
                                            i -= 1;
                                            intSpirits -= 1;
                                        }
                                        else if (intMoveUpAmount != 0)
                                        {
                                            objLoopControl.Top -= intMoveUpAmount;
                                        }
                                    }
                                }
                                else
                                {
                                    for (int i = 0; i < intSprites; ++i)
                                    {
                                        Control objLoopControl = panSprites.Controls[i];
                                        if (objLoopControl is SpiritControl objSpiritControl && objSpiritControl.SpiritObject == objSpirit)
                                        {
                                            intMoveUpAmount = objSpiritControl.Height;
                                            panSprites.Controls.RemoveAt(i);
                                            objSpiritControl.ContactDetailChanged -= MakeDirtyWithCharacterUpdate;
                                            objSpiritControl.DeleteSpirit -= DeleteSpirit;
                                            objSpiritControl.Dispose();
                                            i -= 1;
                                            intSprites -= 1;
                                        }
                                        else if (intMoveUpAmount != 0)
                                        {
                                            objLoopControl.Top -= intMoveUpAmount;
                                        }
                                    }
                                }
                            }
                            foreach (Spirit objSpirit in notifyCollectionChangedEventArgs.NewItems)
                            {
                                bool blnIsSpirit = objSpirit.EntityType == SpiritType.Spirit;
                                SpiritControl objSpiritControl = new SpiritControl(objSpirit);

                                // Attach an EventHandler for the ServicesOwedChanged Event.
                                objSpiritControl.ContactDetailChanged += MakeDirtyWithCharacterUpdate;
                                objSpiritControl.DeleteSpirit += DeleteSpirit;

                                objSpiritControl.RebuildSpiritList(blnIsSpirit ? CharacterObject.MagicTradition : CharacterObject.TechnomancerStream);

                                if (blnIsSpirit)
                                {
                                    objSpiritControl.Top = intSpirits * objSpiritControl.Height;
                                    panSpirits.Controls.Add(objSpiritControl);
                                    intSpirits += 1;
                                }
                                else
                                {
                                    objSpiritControl.Top = intSprites * objSpiritControl.Height;
                                    panSprites.Controls.Add(objSpiritControl);
                                    intSprites += 1;
                                }
                            }
                        }
                        break;
                    case NotifyCollectionChangedAction.Reset:
                        {
                            RefreshSpirits(panSpirits, panSprites);
                        }
                        break;
                }
            }
        }

        #region SpiritControl Events
        protected void AddSpirit()
        {
            // The number of bound Spirits cannot exeed the character's CHA.
            if (!CharacterObject.IgnoreRules && CharacterObject.Spirits.Count(x => x.EntityType == SpiritType.Spirit) >= CharacterObject.CHA.Value)
            {
                MessageBox.Show(LanguageManager.GetString("Message_BoundSpiritLimit", GlobalOptions.Language), LanguageManager.GetString("MessageTitle_BoundSpiritLimit", GlobalOptions.Language), MessageBoxButtons.OK, MessageBoxIcon.Information);
                return;
            }

            Spirit objSpirit = new Spirit(CharacterObject)
            {
                EntityType = SpiritType.Spirit,
                Force = CharacterObject.MaxSpiritForce
            };
            CharacterObject.Spirits.Add(objSpirit);

            IsCharacterUpdateRequested = true;

            IsDirty = true;
        }

        protected void AddSprite()
        {
            // The number of registered Sprites cannot exceed the character's LOG.
            if (!CharacterObject.IgnoreRules && CharacterObject.Spirits.Count(x => x.EntityType == SpiritType.Sprite) >= CharacterObject.LOG.Value)
            {
                MessageBox.Show(LanguageManager.GetString("Message_RegisteredSpriteLimit", GlobalOptions.Language), LanguageManager.GetString("MessageTitle_RegisteredSpriteLimit", GlobalOptions.Language), MessageBoxButtons.OK, MessageBoxIcon.Information);
                return;
            }

            Spirit objSprite = new Spirit(CharacterObject)
            {
                EntityType = SpiritType.Sprite,
                Force = CharacterObject.MaxSpriteLevel
            };
            CharacterObject.Spirits.Add(objSprite);

            IsCharacterUpdateRequested = true;

            IsDirty = true;
        }

        protected void DeleteSpirit(object sender, EventArgs e)
        {
            if (sender is SpiritControl objSender)
            {
                Spirit objSpirit = objSender.SpiritObject;
                bool blnIsSpirit = objSpirit.EntityType == SpiritType.Spirit;
                if (!CharacterObject.ConfirmDelete(LanguageManager.GetString(blnIsSpirit ? "Message_DeleteSpirit" : "Message_DeleteSprite", GlobalOptions.Language)))
                    return;

                CharacterObject.Spirits.Remove(objSpirit);

                IsCharacterUpdateRequested = true;

                IsDirty = true;
            }
        }
        #endregion

        /// <summary>
        /// Add a mugshot to the character.
        /// </summary>
        protected bool AddMugshot()
        {
            bool blnSuccess = false;
            using (OpenFileDialog dlgOpenFileDialog = new OpenFileDialog())
            {
                if (!string.IsNullOrWhiteSpace(_objOptions.RecentImageFolder) && Directory.Exists(_objOptions.RecentImageFolder))
                {
                    dlgOpenFileDialog.InitialDirectory = _objOptions.RecentImageFolder;
                }
                // Prompt the user to select an image to associate with this character.

                ImageCodecInfo[] lstCodecs = ImageCodecInfo.GetImageEncoders();
                dlgOpenFileDialog.Filter = string.Format("All image files ({1})|{1}|{0}|All files|*",
                    string.Join("|", lstCodecs.Select(codec => string.Format("{0} ({1})|{1}", codec.CodecName, codec.FilenameExtension)).ToArray()),
                    string.Join(";", lstCodecs.Select(codec => codec.FilenameExtension).ToArray()));

                if (dlgOpenFileDialog.ShowDialog(this) == DialogResult.OK)
                {
                    blnSuccess = true;
                    // Convert the image to a string usinb Base64.
                    _objOptions.RecentImageFolder = Path.GetDirectoryName(dlgOpenFileDialog.FileName);

                    Bitmap imgMugshot = (new Bitmap(dlgOpenFileDialog.FileName, true)).ConvertPixelFormat(PixelFormat.Format32bppPArgb);

                    _objCharacter.Mugshots.Add(imgMugshot);
                    if (_objCharacter.MainMugshotIndex == -1)
                        _objCharacter.MainMugshotIndex = _objCharacter.Mugshots.Count - 1;
                }
            }
            return blnSuccess;
        }

        /// <summary>
        /// Update the mugshot info of a character.
        /// </summary>
        /// <param name="picMugshot"></param>
        /// <param name="intCurrentMugshotIndexInList"></param>
        protected void UpdateMugshot(PictureBox picMugshot, int intCurrentMugshotIndexInList)
        {
            if (intCurrentMugshotIndexInList < 0 || intCurrentMugshotIndexInList >= _objCharacter.Mugshots.Count || _objCharacter.Mugshots[intCurrentMugshotIndexInList] == null)
            {
                picMugshot.Image = null;
                return;
            }

            Image imgMugshot = _objCharacter.Mugshots[intCurrentMugshotIndexInList];

            if (imgMugshot != null && picMugshot.Height >= imgMugshot.Height && picMugshot.Width >= imgMugshot.Width)
                picMugshot.SizeMode = PictureBoxSizeMode.CenterImage;
            else
                picMugshot.SizeMode = PictureBoxSizeMode.Zoom;
            picMugshot.Image = imgMugshot;
        }

        /// <summary>
        /// Remove a mugshot of a character.
        /// </summary>
        /// <param name="intCurrentMugshotIndexInList"></param>
        protected void RemoveMugshot(int intCurrentMugshotIndexInList)
        {
            if (intCurrentMugshotIndexInList < 0 || intCurrentMugshotIndexInList >= _objCharacter.Mugshots.Count)
            {
                return;
            }

            _objCharacter.Mugshots.RemoveAt(intCurrentMugshotIndexInList);
            if (intCurrentMugshotIndexInList == _objCharacter.MainMugshotIndex)
            {
                _objCharacter.MainMugshotIndex = -1;
            }
            else if (intCurrentMugshotIndexInList < _objCharacter.MainMugshotIndex)
            {
                _objCharacter.MainMugshotIndex -= 1;
            }
        }

        public bool IsDirty
        {
            get => _blnIsDirty;
            set
            {
                if (_blnIsDirty != value)
                {
                    _blnIsDirty = value;
                    UpdateWindowTitle(true);
                }
            }
        }
        
        public void MakeDirtyWithCharacterUpdate(object sender, EventArgs e)
        {
            IsCharacterUpdateRequested = true;

            IsDirty = true;
        }

        public void MakeDirty(object sender, EventArgs e)
        {
            IsDirty = true;
        }

        public bool IsCharacterUpdateRequested { get; set; }

        public Character CharacterObject => _objCharacter;

        protected CharacterOptions CharacterObjectOptions => _objOptions;

        protected ObservableCollection<CharacterAttrib> PrimaryAttributes => _lstPrimaryAttributes;

        protected ObservableCollection<CharacterAttrib> SpecialAttributes => _lstSpecialAttributes;

        protected virtual string FormMode => string.Empty;

        protected void ShiftTabsOnMouseScroll(object sender, MouseEventArgs e)
        {
            //TODO: Global option to switch behaviour on/off, method to emulate clicking the scroll buttons instead of changing the selected index,
            //allow wrapping back to first/last tab item based on scroll direction
            if (sender is TabControl tabControl)
            {
                if (e.Location.Y <= tabControl.ItemSize.Height)
                {
                    int intScrollAmount = e.Delta;
                    int intSelectedTabIndex = tabControl.SelectedIndex;

                    if (intScrollAmount < 0)
                    {
                        if (intSelectedTabIndex < tabControl.TabCount - 1)
                            tabControl.SelectedIndex = intSelectedTabIndex + 1;
                    }
                    else if (intSelectedTabIndex > 0)
                        tabControl.SelectedIndex = intSelectedTabIndex - 1;
                }
            }
        }

        /// <summary>
        /// Update the Window title to show the Character's name and unsaved changes status.
        /// </summary>
        public void UpdateWindowTitle(bool blnCanSkip)
        {
            if (Text.EndsWith('*') == _blnIsDirty && blnCanSkip)
                return;

            string strSpaceCharacter = LanguageManager.GetString("String_Space", GlobalOptions.Language);
            string strTitle = _objCharacter.CharacterName + strSpaceCharacter + '-' + strSpaceCharacter + FormMode + strSpaceCharacter + '(' + _objOptions.Name + ')';
            if (_blnIsDirty)
                strTitle += '*';
            this.DoThreadSafe(() => Text = strTitle);
        }

        /// <summary>
        /// Save the Character.
        /// </summary>
        public virtual bool SaveCharacter(bool blnNeedConfirm = true, bool blnDoCreated = false)
        {
            // If the Character does not have a file name, trigger the Save As menu item instead.
            if (string.IsNullOrEmpty(_objCharacter.FileName))
            {
                return SaveCharacterAs();
            }
            // If the Created is checked, make sure the user wants to actually save this character.
            if (blnDoCreated)
            {
                if (blnNeedConfirm && !ConfirmSaveCreatedCharacter())
                {
                    return false;
                }
            }

            Cursor = Cursors.WaitCursor;
            if (_objCharacter.Save())
            {
                GlobalOptions.MostRecentlyUsedCharacters.Insert(0, _objCharacter.FileName);
                IsDirty = false;
                Cursor = Cursors.Default;

                // If this character has just been saved as Created, close this form and re-open the character which will open it in the Career window instead.
                if (blnDoCreated)
                {
                    SaveCharacterAsCreated();
                }

                return true;
            }
            Cursor = Cursors.Default;
            return false;
        }

        /// <summary>
        /// Save the Character using the Save As dialogue box.
        /// </summary>
        public virtual bool SaveCharacterAs(bool blnDoCreated = false)
        {
            // If the Created is checked, make sure the user wants to actually save this character.
            if (blnDoCreated)
            {
                if (!ConfirmSaveCreatedCharacter())
                {
                    return false;
                }
            }

            SaveFileDialog saveFileDialog = new SaveFileDialog
            {
                Filter = LanguageManager.GetString("DialogFilter_Chum5", GlobalOptions.Language) + '|' + LanguageManager.GetString("DialogFilter_All", GlobalOptions.Language)
            };

            string[] strFile = _objCharacter.FileName.Split(Path.DirectorySeparatorChar);
            string strShowFileName = strFile[strFile.Length - 1];

            if (string.IsNullOrEmpty(strShowFileName))
                strShowFileName = _objCharacter.CharacterName;

            saveFileDialog.FileName = strShowFileName;

            if (saveFileDialog.ShowDialog(this) == DialogResult.OK)
            {
                _objCharacter.FileName = saveFileDialog.FileName;
                return SaveCharacter(false);
            }

            return false;
        }

        /// <summary>
        /// Save the character as Created and re-open it in Career Mode.
        /// </summary>
        public virtual void SaveCharacterAsCreated() { }

        /// <summary>
        /// Verify that the user wants to save this character as Created.
        /// </summary>
        public virtual bool ConfirmSaveCreatedCharacter() { return true; }

        /// <summary>
        /// The frmViewer window being used by the character.
        /// </summary>
        public frmViewer PrintWindow
        {
            get => _frmPrintView;
            set => _frmPrintView = value;
        }

        public void DoPrint()
        {
            // If a reference to the Viewer window does not yet exist for this character, open a new Viewer window and set the reference to it.
            // If a Viewer window already exists for this character, use it instead.
            if (_frmPrintView == null)
            {
                List<Character> lstCharacters = new List<Character>
                {
                    CharacterObject
                };
                _frmPrintView = new frmViewer
                {
                    Characters = lstCharacters
                };
                _frmPrintView.Show();
            }
            else
            {
                _frmPrintView.Activate();
            }
            _frmPrintView.RefreshCharacters();
            if (Program.MainForm.PrintMultipleCharactersForm?.CharacterList?.Contains(CharacterObject) == true)
                Program.MainForm.PrintMultipleCharactersForm.PrintViewForm?.RefreshCharacters();
        }
        
        /// <summary>
        /// Clean up any resources being used.
        /// </summary>
        /// <param name="disposing">true if managed resources should be disposed; otherwise, false.</param>
        protected override void Dispose(bool disposing)
        {
            if (disposing)
            {
                _frmPrintView?.Dispose();
            }
            base.Dispose(disposing);
        }
    }
}<|MERGE_RESOLUTION|>--- conflicted
+++ resolved
@@ -716,13 +716,8 @@
             TreeNode objParentNode = null;
             if (notifyCollectionChangedEventArgs == null)
             {
-<<<<<<< HEAD
-                string strSelectedId = (treComplexForms.SelectedNode?.Tag as IHasInternalId).InternalId;
-                string strSelectedMetamagicId = (treMetamagic.SelectedNode?.Tag as IHasInternalId).InternalId;
-=======
-                string strSelectedId = treComplexForms.SelectedNode?.Tag.ToString();
-                string strSelectedMetamagicId = treMetamagic.SelectedNode?.Tag.ToString();
->>>>>>> a3bd522d
+                string strSelectedId = (treComplexForms.SelectedNode?.Tag as IHasInternalId).InternalId ?? string.Empty;
+                string strSelectedMetamagicId = (treMetamagic.SelectedNode?.Tag as IHasInternalId).InternalId ?? string.Empty;
 
                 treComplexForms.Nodes.Clear();
 
@@ -3122,11 +3117,7 @@
 
         protected void RefreshGears(TreeView treGear, ContextMenuStrip cmsGearLocation, ContextMenuStrip cmsGear, bool blnCommlinksOnly, NotifyCollectionChangedEventArgs notifyCollectionChangedEventArgs = null)
         {
-<<<<<<< HEAD
-            string strSelectedId = (treGear.SelectedNode?.Tag as IHasInternalId).InternalId;
-=======
-            string strSelectedId = treGear.SelectedNode?.Tag.ToString();
->>>>>>> a3bd522d
+            string strSelectedId = (treGear.SelectedNode?.Tag as IHasInternalId).InternalId ?? string.Empty;
 
             TreeNode nodRoot = null;
             
@@ -4928,11 +4919,7 @@
         
         protected void RefreshMartialArts(TreeView treMartialArts, ContextMenuStrip cmsMartialArts, ContextMenuStrip cmsTechnique, NotifyCollectionChangedEventArgs notifyCollectionChangedEventArgs = null)
         {
-<<<<<<< HEAD
-            string strSelectedId = (treMartialArts.SelectedNode?.Tag as IHasInternalId).InternalId;
-=======
-            string strSelectedId = treMartialArts.SelectedNode?.Tag.ToString();
->>>>>>> a3bd522d
+            string strSelectedId = (treMartialArts.SelectedNode?.Tag as IHasInternalId).InternalId ?? string.Empty;
 
             TreeNode objMartialArtsParentNode = null;
             TreeNode objQualityNode = null;
@@ -5157,11 +5144,7 @@
         /// </summary>
         protected void RefreshCustomImprovements(TreeView treImprovements, TreeView treLimit, ContextMenuStrip cmsImprovementLocation, ContextMenuStrip cmsImprovement, ContextMenuStrip cmsLimitModifier, NotifyCollectionChangedEventArgs notifyCollectionChangedEventArgs = null)
         {
-<<<<<<< HEAD
-            string strSelectedId = (treImprovements.SelectedNode?.Tag as IHasInternalId).InternalId;
-=======
-            string strSelectedId = treImprovements.SelectedNode?.Tag.ToString();
->>>>>>> a3bd522d
+            string strSelectedId = (treImprovements.SelectedNode?.Tag as IHasInternalId).InternalId ?? string.Empty;
 
             TreeNode objRoot;
 
@@ -5588,12 +5571,7 @@
 
         protected void RefreshLifestyles(TreeView treLifestyles, ContextMenuStrip cmsBasicLifestyle, ContextMenuStrip cmsAdvancedLifestyle, NotifyCollectionChangedEventArgs notifyCollectionChangedEventArgs = null)
         {
-<<<<<<< HEAD
-            string strSelectedId = (treLifestyles.SelectedNode?.Tag as IHasInternalId).InternalId;
-=======
-            string strSelectedId = treLifestyles.SelectedNode?.Tag.ToString();
-
->>>>>>> a3bd522d
+            string strSelectedId = (treLifestyles.SelectedNode?.Tag as IHasInternalId).InternalId ?? string.Empty;
             TreeNode objParentNode = null;
 
             if (notifyCollectionChangedEventArgs == null)
