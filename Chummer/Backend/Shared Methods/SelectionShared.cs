﻿using Chummer.Backend.Attributes;
using Chummer.Backend.Equipment;
using Chummer.Skills;
using System;
using System.Globalization;
using System.Linq;
using System.Windows.Forms;
using System.Xml;
using System.Xml.XPath;

namespace Chummer.Backend.Shared_Methods
{
	internal class SelectionShared
	{
		//TODO: Might be a better location for this; Class names are screwy.
		/// <summary>
		///     Evaluates requirements of a given node against a given Character object.
		/// </summary>
		/// <param name="objXmlNode">XmlNode of the object.</param>
		/// <param name="blnShowMessage">Should warning messages about whether the object has failed to validate be shown?</param>
		/// <param name="objCharacter">Character Object.</param>
		/// <param name="objQualityDocument"></param>
		/// <param name="strIgnoreQuality">
		///     Name of a Quality that should be ignored. Typically used when swapping Qualities in
		///     career mode.
		/// </param>
		/// <param name="strLocalName"></param>
		/// <param name="objMetatypeDocument"></param>
		/// <param name="objCritterDocument"></param>
		/// <returns></returns>
		public static bool RequirementsMet(XmlNode objXmlNode, bool blnShowMessage, Character objCharacter, XmlDocument objMetatypeDocument = null, XmlDocument objCritterDocument = null, XmlDocument objQualityDocument = null, string strIgnoreQuality = "", string strLocalName = "")
		{
			// Ignore the rules.
			if (objCharacter.IgnoreRules)
				return true;
			if (objMetatypeDocument == null)
				objMetatypeDocument = XmlManager.Instance.Load("metatypes.xml");
			if (objCritterDocument == null)
				objCritterDocument = XmlManager.Instance.Load("critters.xml");
			if (objQualityDocument == null)
				objQualityDocument = XmlManager.Instance.Load("qualities.xml");
			if (objXmlNode == null) return false;
			// See if the character already has this Quality and whether or not multiple copies are allowed.
			if (objXmlNode["limit"] != null && objXmlNode["limit"]?.InnerText != "no")
			{
				string limitTitle = LanguageManager.Instance.GetString("MessageTitle_SelectGeneric_Limit").Replace("{0}", strLocalName);
				string limitMessage = LanguageManager.Instance.GetString("Message_SelectGeneric_Limit").Replace("{0}", strLocalName);
				int intLimit = Convert.ToInt32(objXmlNode["limit"]?.InnerText);
			    int intCount;
			    bool allow = true;

                switch (objXmlNode.Name)
				{
					case "quality":
				        {
                            intCount =
                                objCharacter.Qualities.Count(
                                    objItem => objItem.Name == objXmlNode["name"]?.InnerText && objItem.Name != strIgnoreQuality);
                            allow = !(intCount > intLimit &&
                                    objCharacter.Qualities.Any(
                                        objItem =>
                                            objItem.Name == objXmlNode["name"]?.InnerText &&
                                            objItem.Name != strIgnoreQuality));
                            break;
                        }
                    case "metamagic":
                        {
                            intCount =
                                objCharacter.Metamagics.Count(
                                    objItem => objItem.Name == objXmlNode["name"]?.InnerText && objItem.Name != strIgnoreQuality);
                            allow = !(intCount > intLimit &&
                                    objCharacter.Metamagics.Any(
                                        objItem =>
                                            objItem.Name == objXmlNode["name"]?.InnerText &&
                                            objItem.Name != strIgnoreQuality));
                            break;
                        }
                    case "art":
                        {
                            intCount =
                                objCharacter.Arts.Count(
                                    objItem => objItem.Name == objXmlNode["name"]?.InnerText && objItem.Name != strIgnoreQuality);
                            allow = !(intCount > intLimit &&
                                    objCharacter.Arts.Any(
                                        objItem =>
                                            objItem.Name == objXmlNode["name"]?.InnerText &&
                                            objItem.Name != strIgnoreQuality));
                            break;
                        }
                    case "enhancement":
                        {
                            intCount =
                                objCharacter.Enhancements.Count(
                                    objItem => objItem.Name == objXmlNode["name"]?.InnerText && objItem.Name != strIgnoreQuality);
                            allow = !(intCount > intLimit &&
                                    objCharacter.Enhancements.Any(
                                        objItem =>
                                            objItem.Name == objXmlNode["name"]?.InnerText &&
                                            objItem.Name != strIgnoreQuality));
                            break;
                        }
                    default:
				        {
				            Utils.BreakIfDebug();
				            break;
				        }
                }
                if (!allow)
                {
                    if (blnShowMessage)
                    {
                        limitMessage = limitMessage.Replace("{1}", intLimit == 0 ? "1" : intLimit.ToString());
                        MessageBox.Show(limitMessage, limitTitle,
                            MessageBoxButtons.OK, MessageBoxIcon.Information);
                        return false;
                    }
                    return false;
                }
            }

			if (objXmlNode.InnerXml.Contains("forbidden"))
			{
				string forbiddenTitle = LanguageManager.Instance.GetString("MessageTitle_SelectGeneric_Restriction").Replace("{0}", strLocalName);
				string forbiddenMessage = LanguageManager.Instance.GetString("Message_SelectGeneric_Restriction").Replace("{0}", strLocalName);
				// Loop through the oneof requirements.
				XmlNodeList objXmlForbiddenList = objXmlNode.SelectNodes("forbidden/oneof");
				if (objXmlForbiddenList != null)
					foreach (XmlNode objXmlOneOf in objXmlForbiddenList)
					{
						XmlNodeList objXmlOneOfList = objXmlOneOf.ChildNodes;

						foreach (XmlNode objXmlForbidden in objXmlOneOfList)
						{
							// The character is not allowed to take the Quality, so display a message and uncheck the item.
							if (TestNodeRequirements(objXmlForbidden, objCharacter, out string name, strIgnoreQuality, objMetatypeDocument,
								objCritterDocument, objQualityDocument))
							{
								if (blnShowMessage)
									MessageBox.Show(
										forbiddenMessage + name, forbiddenTitle,
										MessageBoxButtons.OK, MessageBoxIcon.Information);
								return false;
							}
						}
					}
			}

			if (objXmlNode.InnerXml.Contains("required"))
			{
				string requiredTitle = LanguageManager.Instance.GetString("MessageTitle_SelectGeneric_Requirement").Replace("{0}", strLocalName);
				string requiredMessage = LanguageManager.Instance.GetString("Message_SelectGeneric_Requirement").Replace("{0}", strLocalName);
				string strRequirement = string.Empty;
				bool blnRequirementMet = true;

				// Loop through the oneof requirements.
				XmlNodeList objXmlRequiredList = objXmlNode.SelectNodes("required/oneof");
				foreach (XmlNode objXmlOneOf in objXmlRequiredList)
				{
					bool blnOneOfMet = false;
					string strThisRequirement = "\n" +
												LanguageManager.Instance.GetString("Message_SelectQuality_OneOf");
					XmlNodeList objXmlOneOfList = objXmlOneOf.ChildNodes;
					foreach (XmlNode objXmlRequired in objXmlOneOfList)
					{
						blnOneOfMet = TestNodeRequirements(objXmlRequired, objCharacter, out string name, strIgnoreQuality,
							objMetatypeDocument,
							objCritterDocument, objQualityDocument);

						if (blnOneOfMet) break;
						strThisRequirement += name;
					}

					// Update the flag for requirements met.
					blnRequirementMet = blnRequirementMet && blnOneOfMet;
					strRequirement += strThisRequirement;
				}

				// Loop through the allof requirements.
				objXmlRequiredList = objXmlNode.SelectNodes("required/allof");
				foreach (XmlNode objXmlAllOf in objXmlRequiredList)
				{
					bool blnAllOfMet = true;
					string strThisRequirement = "\n" +
											 LanguageManager.Instance.GetString("Message_SelectQuality_AllOf");
					XmlNodeList objXmlAllOfList = objXmlAllOf.ChildNodes;
					foreach (XmlNode objXmlRequired in objXmlAllOfList)
					{
						bool blnFound = TestNodeRequirements(objXmlRequired, objCharacter, out string name, strIgnoreQuality,
							objMetatypeDocument,
							objCritterDocument, objQualityDocument);

						// If this item was not found, fail the AllOfMet condition.
						if (blnFound) continue;
						strThisRequirement += name;
						blnAllOfMet = false;
					}

					// Update the flag for requirements met.
					blnRequirementMet = blnRequirementMet && blnAllOfMet;
					strRequirement += strThisRequirement;
				}

				// The character has not met the requirements, so display a message and uncheck the item.
				if (!blnRequirementMet)
				{
					requiredMessage += strRequirement;

					if (blnShowMessage)
						 MessageBox.Show(requiredMessage, requiredTitle,
							MessageBoxButtons.OK, MessageBoxIcon.Information);
					return false;
				}
			}
			return true;
		}

		public static bool TestNodeRequirements(XmlNode node, Character character, out string name,
			string strIgnoreQuality = "", XmlDocument objMetatypeDocument = null, XmlDocument objCritterDocument = null,
			XmlDocument objQualityDocument = null)
		{
			XmlNode nameNode;
			switch (node.Name)
			{
				case "attribute":
					// Check to see if an Attribute meets a requirement.
					CharacterAttrib objAttribute =
						character.GetAttribute(node["name"].InnerText);
					name = $"\n\t{objAttribute.DisplayAbbrev} {node["total"].InnerText}";
					return objAttribute.TotalValue >=
						   Convert.ToInt32(node["total"].InnerText);

				case "attributetotal":
					// Check if the character's Attributes add up to a particular total.
					string strAttributes = Character.AttributeStrings.Aggregate(node["attributes"].InnerText,
						(current, strAttribute) => current.Replace(strAttribute, character.GetAttribute(strAttribute).DisplayAbbrev));
					name = $"\n\t{strAttributes} {node["val"].InnerText}";
					strAttributes = Character.AttributeStrings.Aggregate(node["attributes"].InnerText,
						(current, strAttribute) => current.Replace(strAttribute, character.GetAttribute(strAttribute).Value.ToString()));
					XmlDocument objXmlDocument = new XmlDocument();
					XPathNavigator nav = objXmlDocument.CreateNavigator();
					XPathExpression xprAttributes = nav.Compile(strAttributes);
					return Convert.ToInt32(nav.Evaluate(xprAttributes)) >= Convert.ToInt32(node["val"].InnerText);

			    case "bioware":
			        name = "\n\t" +
			                      LanguageManager.Instance.GetString("Label_Bioware") + " " +
			                      node.InnerText; ;
			        return character.Cyberware.Any(objCyberware => objCyberware.Name == node.InnerText);

                case "careerkarma":
					// Check Career Karma requirement.
					name = "\n\t" + LanguageManager.Instance.GetString("Message_SelectQuality_RequireKarma")
							   .Replace("{0}", node.InnerText);
					return character.CareerKarma >= Convert.ToInt32(node.InnerText);

				case "critterpower":
					// Run through all of the Powers the character has and see if the current required item exists.
					if (character.CritterEnabled && character.CritterPowers != null)
					{
						CritterPower critterPower = character.CritterPowers.FirstOrDefault(p => p.Name == node.InnerText);
						if (critterPower != null)
						{
							name = critterPower.DisplayNameShort;
							return true;
						}
						XmlDocument critterPowers = XmlManager.Instance.Load("critterpowers.xml");
						nameNode =
							critterPowers.SelectSingleNode($"/chummer/powers/power[name = \"{node.InnerText}\"]");
						name = nameNode["translate"] != null
							? "\n\t" + nameNode["translate"].InnerText
							: "\n\t" + node.InnerText;
						name += $" ({LanguageManager.Instance.GetString("Tab_Critter")})";
						return false;
					}
					break;
<<<<<<< HEAD
                case "cyberware":
                    name = "\n\t" +
                           LanguageManager.Instance.GetString("Label_Cyberware") + " " +
                           node.InnerText; ;
                    return character.Cyberware.Any(objCyberware => objCyberware.Name == node.InnerText);

                case "damageresistance":
=======
				case "bioware":
				case "cyberware":
				{
					
					int count = node.Attributes?["count"] != null ? Convert.ToInt32(node.Attributes?["count"].InnerText) : 1;
					name = null;
					name += node.Name == "cyberware"
						? "\n\t" + LanguageManager.Instance.GetString("Label_Cyberware") + node.InnerText
						: "\n\t" + LanguageManager.Instance.GetString("Label_Bioware") + node.InnerText;
					return
						character.Cyberware.Count(
							objCyberware =>
								objCyberware.Name == node.InnerText && node.Attributes?["select"] == null ||
								node.Attributes["select"].InnerText == objCyberware.Location) >= count;
				}
				case "biowarecontains":
				case "cyberwarecontains":
				{
					int count = node.Attributes?["count"] != null ? Convert.ToInt32(node.Attributes?["count"].InnerText) : 1;
						name = null;
						name += node.Name == "cyberware"
							? "\n\t" + LanguageManager.Instance.GetString("Label_Cyberware") + node.InnerText
							: "\n\t" + LanguageManager.Instance.GetString("Label_Bioware") + node.InnerText;
					Improvement.ImprovementSource source = Improvement.ImprovementSource.Cyberware;
					if (node.Name == "biowarecontains")
					{
						source = Improvement.ImprovementSource.Bioware;
					}
					return character.Cyberware.Count(objCyberware =>
							objCyberware.SourceType == source && objCyberware.Name.Contains(node.InnerText) && node.Attributes?["select"] == null ||
							node.Attributes?["select"].InnerText == objCyberware.Location) >= count;
				}
				case "damageresistance":
>>>>>>> e70d36cf
					// Damage Resistance must be a particular value.
					ImprovementManager objImprovementManager = new ImprovementManager(character);
					name = "\n\t" + LanguageManager.Instance.GetString("String_DamageResistance");
					return character.BOD.TotalValue + objImprovementManager.ValueOf(Improvement.ImprovementType.DamageResistance) >=
						   Convert.ToInt32(node.InnerText);
				case "ess":
					if (node.Attributes["grade"] != null)
					{
						decimal decGrade =
							character.Cyberware.Where(
									objCyberware =>
										objCyberware.Grade.Name ==
										node.Attributes?["grade"].InnerText)
								.Sum(objCyberware => objCyberware.CalculatedESS);
						if (node.InnerText.StartsWith("-"))
						{
							// Essence must be less than the value.
							name = "\n\t" +
								   LanguageManager.Instance.GetString(
										   "Message_SelectQuality_RequireESSGradeBelow")
									   .Replace("{0}", node.InnerText)
									   .Replace("{1}", node.Attributes["grade"].InnerText)
									   .Replace("{2}", decGrade.ToString(CultureInfo.InvariantCulture));
							return decGrade <
								   Convert.ToDecimal(node.InnerText.Replace("-", string.Empty), GlobalOptions.InvariantCultureInfo);
						}
						// Essence must be equal to or greater than the value.
						name = "\n\t" +
							   LanguageManager.Instance.GetString(
									   "Message_SelectQuality_RequireESSGradeAbove")
								   .Replace("{0}", node.InnerText)
								   .Replace("{1}", node.Attributes["grade"].InnerText)
								   .Replace("{2}", decGrade.ToString(CultureInfo.InvariantCulture));
						return decGrade >= Convert.ToDecimal(node.InnerText, GlobalOptions.InvariantCultureInfo);
					}
					// Check Essence requirement.
					if (node.InnerText.StartsWith("-"))
					{
						// Essence must be less than the value.
						name = "\n\t" +
							   LanguageManager.Instance.GetString(
									   "Message_SelectQuality_RequireESSBelow")
								   .Replace("{0}", node.InnerText)
								   .Replace("{1}", character.Essence.ToString(CultureInfo.InvariantCulture));
						return character.Essence <
							   Convert.ToDecimal(node.InnerText.Replace("-", string.Empty), GlobalOptions.InvariantCultureInfo);
					}
					// Essence must be equal to or greater than the value.
					name = "\n\t" +
						   LanguageManager.Instance.GetString(
								   "Message_SelectQuality_RequireESSAbove")
							   .Replace("{0}", node.InnerText)
							   .Replace("{1}", character.Essence.ToString(CultureInfo.InvariantCulture));
					return character.Essence >= Convert.ToDecimal(node.InnerText, GlobalOptions.InvariantCultureInfo);
					
				case "group":
					// Check that clustered options are present (Magical Tradition + Skill 6, for example)
			        string result = string.Empty;
					if (node.ChildNodes.Cast<XmlNode>().Any(childNode => !TestNodeRequirements(childNode, character, out result, strIgnoreQuality,
					    objMetatypeDocument,
					    objCritterDocument, objQualityDocument)))
					{
					    name = result;
					    return false;
					}
			        name = result;
			        return true;
				case "initiategrade":
					// Character's initiate grade must be higher than or equal to the required value.
					name = "\n\t" + LanguageManager.Instance.GetString("String_InitiateGrade") + " >= " + node.InnerText;
					return character.InitiateGrade >= Convert.ToInt32(node.InnerText);
				case "martialtechnique":
					// Character needs a specific Martial Arts technique.
					XmlNode martialDoc = XmlManager.Instance.Load("martialarts.xml");
					nameNode = martialDoc.SelectSingleNode($"/chummer/techniques/technique[name = \"{node.InnerText}\"]");
					name = nameNode["translate"] != null
						? "\n\t" + nameNode["translate"].InnerText
						: "\n\t" + node.InnerText;
					name += $" ({LanguageManager.Instance.GetString("String_MartialArt")})";
					return character.MartialArts.Any(martialart => martialart.Advantages.Any(technique => technique.Name == node.InnerText));
				case "metamagic":
					XmlNode metamagicDoc = XmlManager.Instance.Load("metamagic.xml");
					nameNode =
						metamagicDoc.SelectSingleNode($"/chummer/metamagics/metamagic[name = \"{node.InnerText}\"]");
					name = nameNode["translate"] != null
						? "\n\t" + nameNode["translate"].InnerText
						: "\n\t" + node.InnerText;
					name += $" ({LanguageManager.Instance.GetString("String_Metamagic")})";
					return character.Metamagics.Any(objMetamagic => objMetamagic.Name == node.InnerText);
                case "metamagicart":
                case "art":
                    XmlNode metamagicArtDoc = XmlManager.Instance.Load("metamagic.xml");
					nameNode =
						metamagicArtDoc.SelectSingleNode($"/chummer/arts/art[name = \"{node.InnerText}\"]");
					name = nameNode["translate"] != null
						? "\n\t" + nameNode["translate"].InnerText
						: "\n\t" + node.InnerText;
					name += $" ({LanguageManager.Instance.GetString("String_Art")})";
					if (character.Options.IgnoreArt)
					{
					    if (node.Name == "art")
					    {
					        return true;
					    }
						foreach (Metamagic metamagic in character.Metamagics)
						{
							XmlNode metaNode =
								metamagicArtDoc.SelectSingleNode($"/chummer/metamagics/metamagic[name = \"{metamagic.Name}\"]/required");
							if (metaNode?.InnerXml.Contains($"<art>{node.InnerText}</art>") == true)
							{
								return metaNode.InnerXml.Contains($"<art>{node.InnerText}</art>");
							}
							metaNode =
							   metamagicArtDoc.SelectSingleNode($"/chummer/metamagics/metamagic[name = \"{metamagic.Name}\"]/forbidden");
							if (metaNode?.InnerXml.Contains($"<art>{node.InnerText}</art>") == true)
							{
								return metaNode.InnerXml.Contains($"<art>{node.InnerText}</art>");
							}
						}
						return false;
					}
					return character.Arts.Any(art => art.Name == node.InnerText);

				case "metatype":
					// Check the Metatype restriction.
					nameNode =
						objMetatypeDocument.SelectSingleNode($"/chummer/metatypes/metatype[name = \"{node.InnerText}\"]") ??
						objCritterDocument.SelectSingleNode($"/chummer/metatypes/metatype[name = \"{node.InnerText}\"]");
					name = nameNode["translate"] != null
						? "\n\t" + nameNode["translate"].InnerText
						: "\n\t" + node.InnerText;
					name += $" ({LanguageManager.Instance.GetString("String_Metatype")})";
					return node.InnerText == character.Metatype;

				case "metatypecategory":
					// Check the Metatype Category restriction.
					nameNode =
						objMetatypeDocument.SelectSingleNode($"/chummer/categories/category[. = \"{node.InnerText}\"]") ??
						objCritterDocument.SelectSingleNode($"/chummer/categories/category[. = \"{node.InnerText}\"]");
					name = nameNode?.Attributes["translate"] != null
						? "\n\t" + nameNode.Attributes["translate"].InnerText
						: "\n\t" + node.InnerText;
					name += LanguageManager.Instance.GetString("String_MetatypeCategory");
					return node.InnerText == character.MetatypeCategory;

				case "metavariant":
					// Check the Metavariant restriction.
					nameNode =
						objMetatypeDocument.SelectSingleNode($"/chummer/metavariants/metavariant[name = \"{node.InnerText}\"]") ??
						objCritterDocument.SelectSingleNode($"/chummer/metavariants/metavariant[name = \"{node.InnerText}\"]");
					name = nameNode["translate"] != null
						? "\n\t" + nameNode["translate"].InnerText
						: "\n\t" + node.InnerText;
					name += $" ({LanguageManager.Instance.GetString("String_Metavariant")})";
					return node.InnerText == character.Metavariant;

				case "power":
					// Run through all of the Powers the character has and see if the current required item exists.
					Power power = character.Powers.FirstOrDefault(p => p.Name == node.InnerText);
					if (power != null)
					{
						name = power.DisplayNameShort;
						return true;
					}
					XmlDocument xmlPowers = XmlManager.Instance.Load("powers.xml");
					nameNode =
						xmlPowers.SelectSingleNode($"/chummer/powers/power[name = \"{node.InnerText}\"]");
					name = nameNode["translate"] != null
						? "\n\t" + nameNode["translate"].InnerText
						: "\n\t" + node.InnerText;
					name += $" ({LanguageManager.Instance.GetString("Tab_Adept")})";
					return false;

				case "quality":
					Quality quality =
						character.Qualities.FirstOrDefault(q => q.Name == node.InnerText && q.Name != strIgnoreQuality);
					if (quality != null)
					{
						name = quality.DisplayNameShort;
						return true;
					}
					// ReSharper disable once RedundantIfElseBlock (Suppresses node warning)
					else
					{
						nameNode =
							objQualityDocument.SelectSingleNode($"/chummer/qualities/quality[name = \"{node.InnerText}\"]");
						name = nameNode?["translate"] != null
							? "\n\t" + nameNode["translate"].InnerText
							: "\n\t" + node.InnerText;
						name += $" ({LanguageManager.Instance.GetString("String_Quality")})";
						return false;
					}

				case "skill":
					// Check if the character has the required Skill.
					if (node["type"] != null)
					{
						KnowledgeSkill s = character.SkillsSection.KnowledgeSkills
							.Where(objSkill => objSkill.Name == node["name"]?.InnerText &&
											   (node["spec"] == null ||
												objSkill.Specializations.Any(objSpec => objSpec.Name == node["spec"]?.InnerText)))
							.FirstOrDefault(objSkill => objSkill.LearnedRating >= Convert.ToInt32(node["val"]?.InnerText));

						if (s != null)
						{
							name = s.DisplayName;
							if (node["spec"] != null)
							{
								name += $" ({node["spec"].InnerText})";
							}
							if (node["val"] != null)
							{
								name += $" {node["val"].InnerText}";
							}
							return true;
						}
					}
					else
					{
						Skill s = character.SkillsSection.Skills
							.Where(objSkill => objSkill.Name == node["name"]?.InnerText &&
											   (node["spec"] == null ||
												objSkill.Specializations.Any(objSpec => objSpec.Name == node["spec"]?.InnerText)))
							.FirstOrDefault(objSkill => objSkill.LearnedRating >= Convert.ToInt32(node["val"]?.InnerText));

						if (s != null)
						{
							name = s.DisplayName;
							if (node["spec"] != null)
							{
								name += $" ({node["spec"].InnerText})";
							}
							if (node["val"] != null)
							{
								name += $" {node["val"].InnerText}";
							}
							return true;
						}
					}
					XmlDocument xmlSkills = XmlManager.Instance.Load("skills.xml");
					nameNode =
						xmlSkills.SelectSingleNode($"/chummer/skills/skill[name = \"{node["name"].InnerText}\"]");
					name = nameNode?["translate"] != null
						? "\n\t" + nameNode["translate"].InnerText
						: "\n\t" + node["name"].InnerText;
					if (node["spec"] != null)
					{
						name += $" ({node["spec"].InnerText})";
					}
					if (node["val"] != null)
					{
						name += $" {node["val"].InnerText}";
					}
					name += $" ({LanguageManager.Instance.GetString("Tab_Skills")})";
					return false;

				case "skillgrouptotal":
					{
						// Check if the total combined Ratings of Skill Groups adds up to a particular total.
						int intTotal = 0;
						var strGroups = node["skillgroups"].InnerText.Split('+');
						string outString = "\n\t";
						for (int i = 0; i <= strGroups.Length - 1; i++)
							foreach (SkillGroup objGroup in character.SkillsSection.SkillGroups)
								if (objGroup.Name == strGroups[i])
								{
									outString += objGroup.DisplayName + ", ";
									intTotal += objGroup.Rating;
									break;
								}
						name = outString;
						name += $" ({LanguageManager.Instance.GetString("String_ExpenseSkillGroup")})";
						return intTotal >= Convert.ToInt32(node["val"].InnerText);
					}
				case "spell":
					// Check for a specific Spell.
					XmlDocument xmlSpell = XmlManager.Instance.Load("spells.xml");
					nameNode =
						xmlSpell.SelectSingleNode($"/chummer/spells/spell[name = \"{node.InnerText}\"]");
					name = nameNode["translate"] != null
						? "\n\t" + nameNode["translate"].InnerText
						: "\n\t" + node.InnerText;
					name += $" ({LanguageManager.Instance.GetString("String_DescSpell")})";
					return character.Spells.Any(spell => spell.Name == node.InnerText);
				case "spellcategory":
					// Check for a specified amount of a particular Spell category.
					XmlDocument xmlSpells = XmlManager.Instance.Load("spells.xml");
					nameNode =
						xmlSpells.SelectSingleNode($"/chummer/categories/category[. = \"{node["name"].InnerText}\"]");
					name = nameNode["translate"] != null
						? "\n\t" + nameNode["translate"].InnerText
						: "\n\t" + node.InnerText;
					name += $" ({LanguageManager.Instance.GetString("String_SpellCategory")})";
					return character.Spells.Count(objSpell => objSpell.Category == node["name"].InnerText) >= Convert.ToInt32(node["count"].InnerText);
				case "spelldescriptor":
					// Check for a specified amount of a particular Spell Descriptor.
					name = "\n\t" + LanguageManager.Instance.GetString("Label_Descriptors") + " >= " + node["count"].InnerText;
					return character.Spells.Count(objSpell => objSpell.Descriptors.Contains(node["name"].InnerText)) >= Convert.ToInt32(node["count"].InnerText);
				case "streetcredvsnotoriety":
					// Street Cred must be higher than Notoriety.
					name = "\n\t" + LanguageManager.Instance.GetString("String_StreetCred") + " >= " +
						   LanguageManager.Instance.GetString("String_Notoriety");
					return character.StreetCred >= character.Notoriety;
				case "tradition":
					// Character needs a specific Tradition.
					XmlDocument xmlTradition = XmlManager.Instance.Load("traditions.xml");
					nameNode =
						xmlTradition.SelectSingleNode($"/chummer/traditions/tradition[name = \"{node.InnerText}\"]");
					name = nameNode["translate"] != null
						? "\n\t" + nameNode["translate"].InnerText
						: "\n\t" + node.InnerText;
					name += $" ({LanguageManager.Instance.GetString("String_Tradition")})";
					return character.MagicTradition == node.InnerText;
				default:
					Utils.BreakIfDebug();
					break;
			}
			name = node.InnerText;
			return false;
		}

		/// <summary>
		///     Evaluates the availability of a given node against Availability Limits in Create Mode
		/// </summary>
		/// <param name="objXmlGear"></param>
		/// <param name="objCharacter"></param>
		/// <param name="blnHide"></param>
		/// <param name="intRating"></param>
		/// <param name="intAvailModifier"></param>
		/// <param name="blnAddToList"></param>
		/// <returns></returns>
		public static bool CheckAvailRestriction(XmlNode objXmlGear, Character objCharacter, bool blnHide, int intRating = 0,
			int intAvailModifier = 0, bool blnAddToList = true)
		{
			XmlDocument objXmlDocument = new XmlDocument();
			//TODO: Better handler for restricted gear
			if (!blnHide || objCharacter.Created || objCharacter.RestrictedGear ||
				objCharacter.IgnoreRules || !blnAddToList) return blnAddToList;
			// Avail.
			// If avail contains "F" or "R", remove it from the string so we can use the expression.
			string strAvailExpr = string.Empty;
			string strPrefix = string.Empty;
			if (objXmlGear["avail"] != null)
				strAvailExpr = objXmlGear["avail"].InnerText;
			if (intRating <= 3 && objXmlGear["avail3"] != null)
				strAvailExpr = objXmlGear["avail3"].InnerText;
			else if (intRating <= 6 && objXmlGear["avail6"] != null)
				strAvailExpr = objXmlGear["avail6"].InnerText;
			else if (intRating >= 7 && objXmlGear["avail10"] != null)
				strAvailExpr = objXmlGear["avail10"].InnerText;
			if (strAvailExpr.StartsWith("FixedValues"))
			{
				var strValues = strAvailExpr.Replace("FixedValues(", string.Empty).Replace(")", string.Empty).Split(',');
				strAvailExpr = strValues[Math.Max(intRating - 1, 0)];
			}
			if (strAvailExpr.Substring(strAvailExpr.Length - 1, 1) == "F" ||
				strAvailExpr.Substring(strAvailExpr.Length - 1, 1) == "R")
				strAvailExpr = strAvailExpr.Substring(0, strAvailExpr.Length - 1);
			if (strAvailExpr.Substring(0, 1) == "+")
			{
				strPrefix = "+";
				strAvailExpr = strAvailExpr.Substring(1, strAvailExpr.Length - 1);
			}
			if (strPrefix == "+") return blnAddToList;
			try
			{
				XPathNavigator nav = objXmlDocument.CreateNavigator();
				XPathExpression xprAvail = nav.Compile(strAvailExpr.Replace("Rating",
					intRating.ToString(GlobalOptions.InvariantCultureInfo)));
				blnAddToList = Convert.ToInt32(nav.Evaluate(xprAvail)) + intAvailModifier <=
							   objCharacter.MaximumAvailability;
			}
			catch
			{
			}
			return blnAddToList;
		}
	}
}<|MERGE_RESOLUTION|>--- conflicted
+++ resolved
@@ -273,15 +273,6 @@
 						return false;
 					}
 					break;
-<<<<<<< HEAD
-                case "cyberware":
-                    name = "\n\t" +
-                           LanguageManager.Instance.GetString("Label_Cyberware") + " " +
-                           node.InnerText; ;
-                    return character.Cyberware.Any(objCyberware => objCyberware.Name == node.InnerText);
-
-                case "damageresistance":
-=======
 				case "bioware":
 				case "cyberware":
 				{
@@ -315,7 +306,6 @@
 							node.Attributes?["select"].InnerText == objCyberware.Location) >= count;
 				}
 				case "damageresistance":
->>>>>>> e70d36cf
 					// Damage Resistance must be a particular value.
 					ImprovementManager objImprovementManager = new ImprovementManager(character);
 					name = "\n\t" + LanguageManager.Instance.GetString("String_DamageResistance");
