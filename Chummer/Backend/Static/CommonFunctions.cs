/*  This file is part of Chummer5a.
 *
 *  Chummer5a is free software: you can redistribute it and/or modify
 *  it under the terms of the GNU General Public License as published by
 *  the Free Software Foundation, either version 3 of the License, or
 *  (at your option) any later version.
 *
 *  Chummer5a is distributed in the hope that it will be useful,
 *  but WITHOUT ANY WARRANTY; without even the implied warranty of
 *  MERCHANTABILITY or FITNESS FOR A PARTICULAR PURPOSE.  See the
 *  GNU General Public License for more details.
 *
 *  You should have received a copy of the GNU General Public License
 *  along with Chummer5a.  If not, see <http://www.gnu.org/licenses/>.
 *
 *  You can obtain the full source code for Chummer5a at
 *  https://github.com/chummer5a/chummer5a
 */

using System;
using System.Collections.Generic;
using System.Diagnostics;
using System.Globalization;
using System.IO;
using System.Linq;
using System.Runtime.CompilerServices;
using System.Text;
using System.Threading;
using System.Threading.Tasks;
using System.Windows.Forms;
using System.Xml;
using System.Xml.XPath;
using Chummer.Annotations;
using Chummer.Backend.Equipment;
using iText.Kernel.Pdf;
using iText.Kernel.Pdf.Canvas.Parser;
using iText.Kernel.Pdf.Canvas.Parser.Listener;

namespace Chummer
{
    public static class CommonFunctions
    {
        #region XPath Evaluators

        // TODO: implement a sane expression evaluator
        // A single instance of an XmlDocument and its corresponding XPathNavigator helps reduce overhead of evaluating XPaths that just contain mathematical operations
        private static readonly XmlDocument s_ObjXPathNavigatorDocument = new XmlDocument {XmlResolver = null};

        private static readonly object s_ObjXPathNavigatorDocumentLock = new object();

        private static readonly ThreadSafeStack<XPathNavigator> s_StkXPathNavigatorPool = new ThreadSafeStack<XPathNavigator>(1);

        private static readonly object s_ObjXPathNavigatorLock = new object();

        private static readonly LockingDictionary<string, Tuple<bool, object>> s_DicCompiledEvaluations =
            new LockingDictionary<string, Tuple<bool, object>>();

        private static readonly IReadOnlyList<char> s_LstInvariantXPathLegalChars = Array.AsReadOnly("1234567890+-*abdegilmnortuv()[]{}!=<>&;. ".ToCharArray());

        /// <summary>
        /// Evaluate a string consisting of an XPath Expression that could be evaluated on an empty document.
        /// </summary>
        /// <param name="strXPath">String as XPath Expression to evaluate.</param>
        /// <returns>System.Boolean, System.Double, System.String, or System.Xml.XPath.XPathNodeIterator depending on the result type.</returns>
        [MethodImpl(MethodImplOptions.AggressiveInlining)]
        public static object EvaluateInvariantXPath(string strXPath)
        {
            if (s_DicCompiledEvaluations.TryGetValue(strXPath, out Tuple<bool, object> objCachedEvaluation))
            {
                return objCachedEvaluation.Item2;
            }

            if (string.IsNullOrWhiteSpace(strXPath))
            {
                s_DicCompiledEvaluations.TryAdd(strXPath, null);
                return null;
            }

            if (!strXPath.IsLegalCharsOnly(true, s_LstInvariantXPathLegalChars))
            {
                s_DicCompiledEvaluations.TryAdd(strXPath, new Tuple<bool, object>(false, strXPath));
                return strXPath;
            }

            object objReturn;
            bool blnIsSuccess;
            try
            {
<<<<<<< HEAD
                lock (s_ObjXPathNavigatorLock)
                    objReturn = s_ObjXPathNavigator.Evaluate(strXPath.TrimStart('+'));
                blnIsSuccess = true;
=======
                XPathNavigator objEvaluator = s_StkXPathNavigatorPool.Pop();
                if (objEvaluator == null)
                {
                    lock (s_ObjXPathNavigatorDocumentLock)
                        objEvaluator = s_ObjXPathNavigatorDocument.CreateNavigator();
                }
                try
                {
                    objReturn = objEvaluator?.Evaluate(strXPath.TrimStart('+'));
                }
                finally
                {
                    s_StkXPathNavigatorPool.Push(objEvaluator);
                }
                blnIsSuccess = objReturn != null;
>>>>>>> 3b45be5a
            }
            catch (ArgumentException)
            {
                Utils.BreakIfDebug();
                objReturn = strXPath;
                blnIsSuccess = false;
            }
            catch (XPathException)
            {
                Utils.BreakIfDebug();
                objReturn = strXPath;
                blnIsSuccess = false;
            }
            s_DicCompiledEvaluations.TryAdd(strXPath, new Tuple<bool, object>(blnIsSuccess, objReturn)); // don't want to store managed objects, only primitives
            return objReturn;
        }

        /// <summary>
        /// Evaluate a string consisting of an XPath Expression that could be evaluated on an empty document.
        /// </summary>
        /// <param name="strXPath">String as XPath Expression to evaluate.</param>
        /// <param name="blnIsSuccess">Whether we successfully processed the XPath (true) or encountered an error (false).</param>
        /// <returns>System.Boolean, System.Double, System.String, or System.Xml.XPath.XPathNodeIterator depending on the result type.</returns>
        [MethodImpl(MethodImplOptions.AggressiveInlining)]
        public static object EvaluateInvariantXPath(string strXPath, out bool blnIsSuccess)
        {
            if (s_DicCompiledEvaluations.TryGetValue(strXPath, out Tuple<bool, object> objCachedEvaluation))
            {
                blnIsSuccess = objCachedEvaluation.Item1;
                return objCachedEvaluation.Item2;
            }

            if (string.IsNullOrWhiteSpace(strXPath))
            {
                s_DicCompiledEvaluations.TryAdd(strXPath, new Tuple<bool, object>(false, null));
                blnIsSuccess = false;
                return null;
            }

            if (!strXPath.IsLegalCharsOnly(true, s_LstInvariantXPathLegalChars))
            {
                s_DicCompiledEvaluations.TryAdd(strXPath, new Tuple<bool, object>(false, strXPath));
                blnIsSuccess = false;
                return strXPath;
            }

            object objReturn;
            try
            {
<<<<<<< HEAD
                lock (s_ObjXPathNavigatorLock)
                    objReturn = s_ObjXPathNavigator.Evaluate(strXPath.TrimStart('+'));
                blnIsSuccess = true;
=======
                XPathNavigator objEvaluator = s_StkXPathNavigatorPool.Pop();
                if (objEvaluator == null)
                {
                    lock (s_ObjXPathNavigatorDocumentLock)
                        objEvaluator = s_ObjXPathNavigatorDocument.CreateNavigator();
                }
                try
                {
                    objReturn = objEvaluator?.Evaluate(strXPath.TrimStart('+'));
                }
                finally
                {
                    s_StkXPathNavigatorPool.Push(objEvaluator);
                }
                blnIsSuccess = objReturn != null;
>>>>>>> 3b45be5a
            }
            catch (ArgumentException)
            {
                Utils.BreakIfDebug();
                objReturn = strXPath;
                blnIsSuccess = false;
            }
            catch (XPathException)
            {
                Utils.BreakIfDebug();
                objReturn = strXPath;
                blnIsSuccess = false;
            }
            s_DicCompiledEvaluations.TryAdd(strXPath, new Tuple<bool, object>(blnIsSuccess, objReturn)); // don't want to store managed objects, only primitives
            return objReturn;
        }

        /// <summary>
        /// Evaluate an XPath Expression that could be evaluated on an empty document.
        /// </summary>
        /// <param name="objXPath">XPath Expression to evaluate</param>
        /// <returns>System.Boolean, System.Double, System.String, or System.Xml.XPath.XPathNodeIterator depending on the result type.</returns>
        [MethodImpl(MethodImplOptions.AggressiveInlining)]
        public static object EvaluateInvariantXPath(XPathExpression objXPath)
        {
            string strExpression = objXPath.Expression;
            if (s_DicCompiledEvaluations.TryGetValue(strExpression, out Tuple<bool, object> objCachedEvaluation))
            {
                return objCachedEvaluation.Item2;
            }

            object objReturn;
            bool blnIsSuccess;
            try
            {
<<<<<<< HEAD
                lock (s_ObjXPathNavigatorLock)
                    objReturn = s_ObjXPathNavigator.Evaluate(objXPath);
                blnIsSuccess = true;
=======
                XPathNavigator objEvaluator = s_StkXPathNavigatorPool.Pop();
                if (objEvaluator == null)
                {
                    lock (s_ObjXPathNavigatorDocumentLock)
                        objEvaluator = s_ObjXPathNavigatorDocument.CreateNavigator();
                }
                try
                {
                    objReturn = objEvaluator?.Evaluate(objXPath);
                }
                finally
                {
                    s_StkXPathNavigatorPool.Push(objEvaluator);
                }
                blnIsSuccess = objReturn != null;
>>>>>>> 3b45be5a
            }
            catch (ArgumentException)
            {
                Utils.BreakIfDebug();
                objReturn = strExpression;
                blnIsSuccess = false;
            }
            catch (XPathException)
            {
                Utils.BreakIfDebug();
                objReturn = strExpression;
                blnIsSuccess = false;
            }
            s_DicCompiledEvaluations.TryAdd(strExpression, new Tuple<bool, object>(blnIsSuccess, objReturn)); // don't want to store managed objects, only primitives
            return objReturn;
        }

        /// <summary>
        /// Evaluate an XPath Expression that could be evaluated on an empty document.
        /// </summary>
        /// <param name="objXPath">XPath Expression to evaluate</param>
        /// <param name="blnIsSuccess">Whether we successfully processed the XPath (true) or encountered an error (false).</param>
        /// <returns>System.Boolean, System.Double, System.String, or System.Xml.XPath.XPathNodeIterator depending on the result type.</returns>
        [MethodImpl(MethodImplOptions.AggressiveInlining)]
        public static object EvaluateInvariantXPath(XPathExpression objXPath, out bool blnIsSuccess)
        {
            string strExpression = objXPath.Expression;
            if (s_DicCompiledEvaluations.TryGetValue(strExpression, out Tuple<bool, object> objCachedEvaluation))
            {
                blnIsSuccess = objCachedEvaluation.Item1;
                return objCachedEvaluation.Item2;
            }

            object objReturn;
            try
            {
<<<<<<< HEAD
                lock (s_ObjXPathNavigatorLock)
                    objReturn = s_ObjXPathNavigator.Evaluate(objXPath);
                blnIsSuccess = true;
=======
                XPathNavigator objEvaluator = s_StkXPathNavigatorPool.Pop();
                if (objEvaluator == null)
                {
                    lock (s_ObjXPathNavigatorDocumentLock)
                        objEvaluator = s_ObjXPathNavigatorDocument.CreateNavigator();
                }
                try
                {
                    objReturn = objEvaluator?.Evaluate(objXPath);
                }
                finally
                {
                    s_StkXPathNavigatorPool.Push(objEvaluator);
                }
                blnIsSuccess = objReturn != null;
>>>>>>> 3b45be5a
            }
            catch (ArgumentException)
            {
                Utils.BreakIfDebug();
                objReturn = strExpression;
                blnIsSuccess = false;
            }
            catch (XPathException)
            {
                Utils.BreakIfDebug();
                objReturn = strExpression;
                blnIsSuccess = false;
            }
            s_DicCompiledEvaluations.TryAdd(strExpression, new Tuple<bool, object>(blnIsSuccess, objReturn)); // don't want to store managed objects, only primitives
            return objReturn;
        }

        /// <summary>
        /// Parse an XPath for whether it is valid XPath.
        /// </summary>
        /// <param name="strXPathExpression" >XPath Expression to evaluate</param>
        /// <param name="blnIsNullSuccess"   >Should a null or empty result be treated as success?</param>
        [MethodImpl(MethodImplOptions.AggressiveInlining)]
        public static bool IsCharacterAttributeXPathValidOrNull(string strXPathExpression, bool blnIsNullSuccess = true)
        {
            if (string.IsNullOrEmpty(strXPathExpression))
                return blnIsNullSuccess;
            foreach (string strCharAttributeName in Backend.Attributes.AttributeSection.AttributeStrings)
            {
                if (!string.IsNullOrEmpty(strXPathExpression))
                    strXPathExpression = strXPathExpression
                                         .Replace('{' + strCharAttributeName + '}', "1")
                                         .Replace('{' + strCharAttributeName + "Unaug}", "1")
                                         .Replace('{' + strCharAttributeName + "Base}", "1");
            }

            if (string.IsNullOrEmpty(strXPathExpression))
                return true;
            EvaluateInvariantXPath(strXPathExpression, out bool blnSuccess);
            return blnSuccess;
        }

        #endregion XPath Evaluators

        #region Find Functions

        /// <summary>
        /// Locate a piece of Gear by matching on its Weapon ID.
        /// </summary>
        /// <param name="strGuid">InternalId of the Weapon to find.</param>
        /// <param name="lstGear">List of Gear to search.</param>
        public static Drug FindDrug(string strGuid, IEnumerable<Drug> lstGear)
        {
            if (lstGear == null)
                throw new ArgumentNullException(nameof(lstGear));
            return lstGear.FirstOrDefault(objDrug => objDrug.InternalId == strGuid);
        }

        /// <summary>
        /// Locate a piece of Gear within the character's Vehicles.
        /// </summary>
        /// <param name="strGuid">InternalId of the Gear to find.</param>
        /// <param name="lstVehicles">List of Vehicles to search.</param>
        public static Gear FindVehicleGear(this IEnumerable<Vehicle> lstVehicles, string strGuid)
        {
            if (lstVehicles == null)
                throw new ArgumentNullException(nameof(lstVehicles));
            return lstVehicles.FindVehicleGear(strGuid, out Vehicle _, out WeaponAccessory _, out Cyberware _);
        }

        /// <summary>
        /// Locate a piece of Gear within the character's Vehicles.
        /// </summary>
        /// <param name="strGuid">InternalId of the Gear to find.</param>
        /// <param name="lstVehicles">List of Vehicles to search.</param>
        /// <param name="objFoundVehicle">Vehicle that the Gear was found in.</param>
        /// <param name="objFoundWeaponAccessory">Weapon Accessory that the Gear was found in.</param>
        /// <param name="objFoundCyberware">Cyberware that the Gear was found in.</param>
        public static Gear FindVehicleGear(this IEnumerable<Vehicle> lstVehicles, string strGuid, out Vehicle objFoundVehicle, out WeaponAccessory objFoundWeaponAccessory, out Cyberware objFoundCyberware)
        {
            if (lstVehicles == null)
                throw new ArgumentNullException(nameof(lstVehicles));
            if (!string.IsNullOrEmpty(strGuid) && !strGuid.IsEmptyGuid())
            {
                foreach (Vehicle objVehicle in lstVehicles)
                {
                    Gear objReturn = objVehicle.GearChildren.DeepFindById(strGuid);
                    if (!string.IsNullOrEmpty(objReturn?.Name))
                    {
                        objFoundVehicle = objVehicle;
                        objFoundWeaponAccessory = null;
                        objFoundCyberware = null;
                        return objReturn;
                    }

                    // Look for any Gear that might be attached to this Vehicle through Weapon Accessories or Cyberware.
                    foreach (VehicleMod objMod in objVehicle.Mods)
                    {
                        // Weapon Accessories.
                        objReturn = objMod.Weapons.FindWeaponGear(strGuid, out WeaponAccessory objAccessory);

                        if (!string.IsNullOrEmpty(objReturn?.Name))
                        {
                            objFoundVehicle = objVehicle;
                            objFoundWeaponAccessory = objAccessory;
                            objFoundCyberware = null;
                            return objReturn;
                        }

                        // Cyberware.
                        objReturn = objMod.Cyberware.FindCyberwareGear(strGuid, out Cyberware objCyberware);

                        if (!string.IsNullOrEmpty(objReturn?.Name))
                        {
                            objFoundVehicle = objVehicle;
                            objFoundWeaponAccessory = null;
                            objFoundCyberware = objCyberware;
                            return objReturn;
                        }
                    }
                }
            }

            objFoundVehicle = null;
            objFoundWeaponAccessory = null;
            objFoundCyberware = null;
            return null;
        }

        /// <summary>
        /// Locate a VehicleMod within the character's Vehicles.
        /// </summary>
        /// <param name="funcPredicate">Predicate to locate the VehicleMod.</param>
        /// <param name="lstVehicles">List of Vehicles to search.</param>
        public static VehicleMod FindVehicleMod([NotNull] this IEnumerable<Vehicle> lstVehicles, [NotNull] Func<VehicleMod, bool> funcPredicate)
        {
            if (lstVehicles == null)
                throw new ArgumentNullException(nameof(lstVehicles));
            return lstVehicles.FindVehicleMod(funcPredicate, out Vehicle _, out WeaponMount _);
        }

        /// <summary>
        /// Locate a VehicleMod within the character's Vehicles.
        /// </summary>
        /// <param name="funcPredicate">Predicate to locate the VehicleMod.</param>
        /// <param name="lstVehicles">List of Vehicles to search.</param>
        /// <param name="objFoundVehicle">Vehicle that the VehicleMod was found in.</param>
        /// <param name="objFoundWeaponMount">Weapon Mount that the VehicleMod was found in.</param>
        public static VehicleMod FindVehicleMod([NotNull] this IEnumerable<Vehicle> lstVehicles, [NotNull] Func<VehicleMod, bool> funcPredicate, out Vehicle objFoundVehicle, out WeaponMount objFoundWeaponMount)
        {
            if (lstVehicles == null)
                throw new ArgumentNullException(nameof(lstVehicles));
            foreach (Vehicle objVehicle in lstVehicles)
            {
                VehicleMod objMod = objVehicle.FindVehicleMod(funcPredicate, out objFoundWeaponMount);
                if (objMod != null)
                {
                    objFoundVehicle = objVehicle;
                    return objMod;
                }
            }

            objFoundVehicle = null;
            objFoundWeaponMount = null;
            return null;
        }

        /// <summary>
        /// Locate a Weapon within the character's Vehicles.
        /// </summary>
        /// <param name="strGuid">InternalId of the Weapon to find.</param>
        /// <param name="lstVehicles">List of Vehicles to search.</param>
        public static Weapon FindVehicleWeapon(this IEnumerable<Vehicle> lstVehicles, string strGuid)
        {
            if (lstVehicles == null)
                throw new ArgumentNullException(nameof(lstVehicles));
            return lstVehicles.FindVehicleWeapon(strGuid, out Vehicle _, out WeaponMount _, out VehicleMod _);
        }

        /// <summary>
        /// Locate a Weapon within the character's Vehicles.
        /// </summary>
        /// <param name="strGuid">InternalId of the Weapon to find.</param>
        /// <param name="lstVehicles">List of Vehicles to search.</param>
        /// <param name="objFoundVehicle">Vehicle that the Weapon was found in.</param>
        public static Weapon FindVehicleWeapon(this IEnumerable<Vehicle> lstVehicles, string strGuid, out Vehicle objFoundVehicle)
        {
            if (lstVehicles == null)
                throw new ArgumentNullException(nameof(lstVehicles));
            return lstVehicles.FindVehicleWeapon(strGuid, out objFoundVehicle, out WeaponMount _, out VehicleMod _);
        }

        /// <summary>
        /// Locate a Weapon within the character's Vehicles.
        /// </summary>
        /// <param name="strGuid">InternalId of the Weapon to find.</param>
        /// <param name="lstVehicles">List of Vehicles to search.</param>
        /// <param name="objFoundVehicle">Vehicle that the Weapon was found in.</param>
        /// <param name="objFoundVehicleMod">Vehicle mod that the Weapon was found in.</param>
        /// <param name="objFoundWeaponMount">Weapon Mount that the Weapon was found in.</param>
        public static Weapon FindVehicleWeapon(this IEnumerable<Vehicle> lstVehicles, string strGuid, out Vehicle objFoundVehicle, out WeaponMount objFoundWeaponMount, out VehicleMod objFoundVehicleMod)
        {
            if (lstVehicles == null)
                throw new ArgumentNullException(nameof(lstVehicles));
            if (!string.IsNullOrWhiteSpace(strGuid) && !strGuid.IsEmptyGuid())
            {
                foreach (Vehicle objVehicle in lstVehicles)
                {
                    Weapon objReturn = objVehicle.Weapons.DeepFindById(strGuid);
                    if (objReturn != null)
                    {
                        objFoundVehicle = objVehicle;
                        objFoundWeaponMount = null;
                        objFoundVehicleMod = null;
                        return objReturn;
                    }

                    foreach (WeaponMount objWeaponMount in objVehicle.WeaponMounts)
                    {
                        objReturn = objWeaponMount.Weapons.DeepFindById(strGuid);
                        if (objReturn != null)
                        {
                            objFoundVehicle = objVehicle;
                            objFoundWeaponMount = objWeaponMount;
                            objFoundVehicleMod = null;
                            return objReturn;
                        }

                        foreach (VehicleMod objMod in objWeaponMount.Mods)
                        {
                            objReturn = objMod.Weapons.DeepFindById(strGuid);
                            if (objReturn != null)
                            {
                                objFoundVehicle = objVehicle;
                                objFoundVehicleMod = objMod;
                                objFoundWeaponMount = objWeaponMount;
                                return objReturn;
                            }
                        }
                    }

                    foreach (VehicleMod objMod in objVehicle.Mods)
                    {
                        objReturn = objMod.Weapons.DeepFindById(strGuid);
                        if (objReturn != null)
                        {
                            objFoundVehicle = objVehicle;
                            objFoundVehicleMod = objMod;
                            objFoundWeaponMount = null;
                            return objReturn;
                        }
                    }
                }
            }

            objFoundVehicle = null;
            objFoundWeaponMount = null;
            objFoundVehicleMod = null;
            return null;
        }

        /// <summary>
        /// Locate a Weapon Mount within the character's Vehicles.
        /// </summary>
        /// <param name="strGuid">Internal Id with which to look for the vehicle mod.</param>
        /// <param name="lstVehicles">List of root vehicles to search.</param>
        /// <returns></returns>
        public static WeaponMount FindVehicleWeaponMount(this IEnumerable<Vehicle> lstVehicles, string strGuid)
        {
            return FindVehicleWeaponMount(lstVehicles, strGuid, out Vehicle _);
        }

        /// <summary>
        /// Locate a Weapon Mount within the character's Vehicles.
        /// </summary>
        /// <param name="strGuid">Internal Id with which to look for the vehicle mod.</param>
        /// <param name="lstVehicles">List of root vehicles to search.</param>
        /// <param name="objFoundVehicle">Vehicle in which the Weapon Mount was found.</param>
        /// <returns></returns>
        public static WeaponMount FindVehicleWeaponMount(this IEnumerable<Vehicle> lstVehicles, string strGuid, out Vehicle objFoundVehicle)
        {
            if (lstVehicles == null)
                throw new ArgumentNullException(nameof(lstVehicles));
            if (!string.IsNullOrWhiteSpace(strGuid) && !strGuid.IsEmptyGuid())
            {
                foreach (Vehicle objVehicle in lstVehicles)
                {
                    foreach (WeaponMount objMod in objVehicle.WeaponMounts)
                    {
                        if (objMod.InternalId == strGuid)
                        {
                            objFoundVehicle = objVehicle;
                            return objMod;
                        }
                    }
                }
            }

            objFoundVehicle = null;
            return null;
        }

        /// <summary>
        /// Locate a Vehicle Mod within the character's Vehicles' weapon mounts.
        /// </summary>
        /// <param name="strGuid">Internal Id with which to look for the vehicle mod.</param>
        /// <param name="lstVehicles">List of root vehicles to search.</param>
        /// <returns></returns>
        public static VehicleMod FindVehicleWeaponMountMod(this IEnumerable<Vehicle> lstVehicles, string strGuid)
        {
            return FindVehicleWeaponMountMod(lstVehicles, strGuid, out WeaponMount _);
        }

        /// <summary>
        /// Locate a Vehicle Mod within the character's Vehicles' weapon mounts.
        /// </summary>
        /// <param name="strGuid">Internal Id with which to look for the vehicle mod.</param>
        /// <param name="lstVehicles">List of root vehicles to search.</param>
        /// <param name="outMount">Weapon Mount in which the Vehicle Mod was found.</param>
        /// <returns></returns>
        public static VehicleMod FindVehicleWeaponMountMod(this IEnumerable<Vehicle> lstVehicles, string strGuid, out WeaponMount outMount)
        {
            if (lstVehicles == null)
                throw new ArgumentNullException(nameof(lstVehicles));
            if (!string.IsNullOrWhiteSpace(strGuid) && !strGuid.IsEmptyGuid())
            {
                foreach (Vehicle objVehicle in lstVehicles)
                {
                    foreach (WeaponMount objWeaponMount in objVehicle.WeaponMounts)
                    {
                        foreach (VehicleMod objVehicleMod in objWeaponMount.Mods)
                        {
                            if (objVehicleMod.InternalId == strGuid)
                            {
                                outMount = objWeaponMount;
                                return objVehicleMod;
                            }
                        }
                    }
                }
            }

            outMount = null;
            return null;
        }

        /// <summary>
        /// Locate a Weapon Accessory within the character's Vehicles.
        /// </summary>
        /// <param name="strGuid">InternalId of the Weapon Accessory to find.</param>
        /// <param name="lstVehicles">List of Vehicles to search.</param>
        public static WeaponAccessory FindVehicleWeaponAccessory(this IEnumerable<Vehicle> lstVehicles, string strGuid)
        {
            if (lstVehicles == null)
                throw new ArgumentNullException(nameof(lstVehicles));
            if (!string.IsNullOrWhiteSpace(strGuid) && !strGuid.IsEmptyGuid())
            {
                foreach (Vehicle objVehicle in lstVehicles)
                {
                    WeaponAccessory objReturn = objVehicle.Weapons.FindWeaponAccessory(strGuid);
                    if (objReturn != null)
                    {
                        return objReturn;
                    }

                    foreach (WeaponMount objMod in objVehicle.WeaponMounts)
                    {
                        objReturn = objMod.Weapons.FindWeaponAccessory(strGuid);
                        if (objReturn != null)
                        {
                            return objReturn;
                        }
                    }

                    foreach (VehicleMod objMod in objVehicle.Mods)
                    {
                        objReturn = objMod.Weapons.FindWeaponAccessory(strGuid);
                        if (objReturn != null)
                        {
                            return objReturn;
                        }
                    }
                }
            }

            return null;
        }

        /// <summary>
        /// Locate a piece of Cyberware within the character's Vehicles.
        /// </summary>
        /// <param name="funcPredicate">Predicate to locate the Cyberware.</param>
        /// <param name="lstVehicles">List of Vehicles to search.</param>
        public static Cyberware FindVehicleCyberware([NotNull] this IEnumerable<Vehicle> lstVehicles, [NotNull] Func<Cyberware, bool> funcPredicate)
        {
            if (lstVehicles == null)
                throw new ArgumentNullException(nameof(lstVehicles));
            return lstVehicles.FindVehicleCyberware(funcPredicate, out VehicleMod _);
        }

        /// <summary>
        /// Locate a piece of Cyberware within the character's Vehicles.
        /// </summary>
        /// <param name="funcPredicate">Predicate to locate the Cyberware.</param>
        /// <param name="lstVehicles">List of Vehicles to search.</param>
        /// <param name="objFoundVehicleMod">Vehicle Mod to which the Cyberware belongs.</param>
        public static Cyberware FindVehicleCyberware([NotNull] this IEnumerable<Vehicle> lstVehicles, [NotNull] Func<Cyberware, bool> funcPredicate, out VehicleMod objFoundVehicleMod)
        {
            if (lstVehicles == null)
                throw new ArgumentNullException(nameof(lstVehicles));
            foreach (Vehicle objVehicle in lstVehicles)
            {
                Cyberware objReturn = objVehicle.FindVehicleCyberware(funcPredicate, out objFoundVehicleMod);
                if (objReturn != null)
                {
                    return objReturn;
                }
            }

            objFoundVehicleMod = null;
            return null;
        }

        /// <summary>
        /// Locate a piece of Gear within the character's Armors.
        /// </summary>
        /// <param name="strGuid">InternalId of the Gear to find.</param>
        /// <param name="lstArmors">List of Armors to search.</param>
        public static Gear FindArmorGear(this IEnumerable<Armor> lstArmors, string strGuid)
        {
            if (lstArmors == null)
                throw new ArgumentNullException(nameof(lstArmors));
            return lstArmors.FindArmorGear(strGuid, out Armor _, out ArmorMod _);
        }

        /// <summary>
        /// Locate a piece of Gear within the character's Armors.
        /// </summary>
        /// <param name="strGuid">InternalId of the Gear to find.</param>
        /// <param name="lstArmors">List of Armors to search.</param>
        /// <param name="objFoundArmor">Armor that the Gear was found in.</param>
        /// <param name="objFoundArmorMod">Armor mod that the Gear was found in.</param>
        public static Gear FindArmorGear(this IEnumerable<Armor> lstArmors, string strGuid, out Armor objFoundArmor, out ArmorMod objFoundArmorMod)
        {
            if (lstArmors == null)
                throw new ArgumentNullException(nameof(lstArmors));
            if (!string.IsNullOrWhiteSpace(strGuid) && !strGuid.IsEmptyGuid())
            {
                foreach (Armor objArmor in lstArmors)
                {
                    Gear objReturn = objArmor.GearChildren.DeepFindById(strGuid);
                    if (objReturn != null)
                    {
                        objFoundArmor = objArmor;
                        objFoundArmorMod = null;
                        return objReturn;
                    }

                    foreach (ArmorMod objMod in objArmor.ArmorMods)
                    {
                        objReturn = objMod.GearChildren.DeepFindById(strGuid);
                        if (objReturn != null)
                        {
                            objFoundArmor = objArmor;
                            objFoundArmorMod = objMod;
                            return objReturn;
                        }
                    }
                }
            }

            objFoundArmor = null;
            objFoundArmorMod = null;
            return null;
        }

        /// <summary>
        /// Locate an Armor Mod within the character's Armors.
        /// </summary>
        /// <param name="strGuid">InternalId of the ArmorMod to Find.</param>
        /// <param name="lstArmors">List of Armors to search.</param>
        public static ArmorMod FindArmorMod(this IEnumerable<Armor> lstArmors, string strGuid)
        {
            if (lstArmors == null)
                throw new ArgumentNullException(nameof(lstArmors));
            if (!string.IsNullOrWhiteSpace(strGuid) && !strGuid.IsEmptyGuid())
            {
                return lstArmors.SelectMany(objArmor => objArmor.ArmorMods).FirstOrDefault(objMod => objMod.InternalId == strGuid);
            }

            return null;
        }

        /// <summary>
        /// Locate a piece of Gear within the character's Cyberware.
        /// </summary>
        /// <param name="strGuid">InternalId of the Gear to find.</param>
        /// <param name="lstCyberware">List of Cyberware to search.</param>
        public static Gear FindCyberwareGear(this IEnumerable<Cyberware> lstCyberware, string strGuid)
        {
            if (lstCyberware == null)
                throw new ArgumentNullException(nameof(lstCyberware));
            return lstCyberware.FindCyberwareGear(strGuid, out Cyberware _);
        }

        /// <summary>
        /// Locate a piece of Gear within the character's Cyberware.
        /// </summary>
        /// <param name="strGuid">InternalId of the Gear to find.</param>
        /// <param name="lstCyberware">List of Cyberware to search.</param>
        /// <param name="objFoundCyberware">Cyberware that the Gear was found in.</param>
        public static Gear FindCyberwareGear(this IEnumerable<Cyberware> lstCyberware, string strGuid, out Cyberware objFoundCyberware)
        {
            if (lstCyberware == null)
                throw new ArgumentNullException(nameof(lstCyberware));
            if (!string.IsNullOrWhiteSpace(strGuid) && !strGuid.IsEmptyGuid())
            {
                foreach (Cyberware objCyberware in lstCyberware.DeepWhere(x => x.Children, x => x.GearChildren.Count > 0))
                {
                    Gear objReturn = objCyberware.GearChildren.DeepFindById(strGuid);

                    if (objReturn != null)
                    {
                        objFoundCyberware = objCyberware;
                        return objReturn;
                    }
                }
            }

            objFoundCyberware = null;
            return null;
        }

        /// <summary>
        /// Locate a WeaponAccessory within the character's Weapons.
        /// </summary>
        /// <param name="strGuid">InternalId of the WeaponAccessory to find.</param>
        /// <param name="lstWeapons">List of Weapons to search.</param>
        public static WeaponAccessory FindWeaponAccessory(this IEnumerable<Weapon> lstWeapons, string strGuid)
        {
            if (lstWeapons == null)
                throw new ArgumentNullException(nameof(lstWeapons));
            if (!string.IsNullOrWhiteSpace(strGuid) && !strGuid.IsEmptyGuid())
            {
                return lstWeapons.DeepWhere(x => x.Children, x => x.WeaponAccessories.Count > 0)
                                 .SelectMany(objWeapon => objWeapon.WeaponAccessories)
                                 .FirstOrDefault(objAccessory => objAccessory.InternalId == strGuid);
            }

            return null;
        }

        /// <summary>
        /// Locate a piece of Gear within the character's Weapons.
        /// </summary>
        /// <param name="strGuid">InternalId of the Gear to find.</param>
        /// <param name="lstWeapons">List of Weapons to search.</param>
        public static Gear FindWeaponGear(this IEnumerable<Weapon> lstWeapons, string strGuid)
        {
            if (lstWeapons == null)
                throw new ArgumentNullException(nameof(lstWeapons));
            return lstWeapons.FindWeaponGear(strGuid, out WeaponAccessory _);
        }

        /// <summary>
        /// Locate a piece of Gear within the character's Weapons.
        /// </summary>
        /// <param name="strGuid">InternalId of the Gear to find.</param>
        /// <param name="lstWeapons">List of Weapons to search.</param>
        /// <param name="objFoundAccessory">WeaponAccessory that the Gear was found in.</param>
        public static Gear FindWeaponGear(this IEnumerable<Weapon> lstWeapons, string strGuid, out WeaponAccessory objFoundAccessory)
        {
            if (lstWeapons == null)
                throw new ArgumentNullException(nameof(lstWeapons));
            if (!string.IsNullOrWhiteSpace(strGuid) && !strGuid.IsEmptyGuid())
            {
                foreach (Weapon objWeapon in lstWeapons.DeepWhere(x => x.Children, x => x.WeaponAccessories.Any(y => y.GearChildren.Count > 0)))
                {
                    foreach (WeaponAccessory objAccessory in objWeapon.WeaponAccessories)
                    {
                        Gear objReturn = objAccessory.GearChildren.DeepFindById(strGuid);

                        if (objReturn != null)
                        {
                            objFoundAccessory = objAccessory;
                            return objReturn;
                        }
                    }
                }
            }

            objFoundAccessory = null;
            return null;
        }

        /// <summary>
        /// Locate an Enhancement within the character's Enhancements.
        /// </summary>
        /// <param name="strGuid">InternalId of the Art to find.</param>
        /// <param name="objCharacter">The character to search.</param>
        public static Enhancement FindEnhancement(this Character objCharacter, string strGuid)
        {
            if (objCharacter == null)
                throw new ArgumentNullException(nameof(objCharacter));
            if (!string.IsNullOrWhiteSpace(strGuid) && !strGuid.IsEmptyGuid())
            {
                using (new EnterReadLock(objCharacter.LockObject))
                {
                    foreach (Enhancement objEnhancement in objCharacter.Enhancements)
                    {
                        if (objEnhancement.InternalId == strGuid)
                            return objEnhancement;
                    }

                    return objCharacter.Powers.SelectMany(objPower => objPower.Enhancements)
                                       .FirstOrDefault(objEnhancement => objEnhancement.InternalId == strGuid);
                }
            }

            return null;
        }

        #endregion Find Functions

        /// <summary>
        /// Book code (using the translated version if applicable).
        /// </summary>
        /// <param name="strAltCode">Book code to search for.</param>
        /// <param name="objCharacter">Character whose custom data to use. If null, will not use any custom data.</param>
        /// <param name="strLanguage">Language to load.</param>
        public static string LanguageBookCodeFromAltCode(string strAltCode, string strLanguage = "", Character objCharacter = null)
        {
            if (string.IsNullOrWhiteSpace(strAltCode))
                return string.Empty;
            XPathNavigator xmlOriginalCode = objCharacter != null
                ? objCharacter.LoadDataXPath("books.xml", strLanguage)
                : XmlManager.LoadXPath("books.xml", null, strLanguage);
            xmlOriginalCode = xmlOriginalCode?.SelectSingleNode("/chummer/books/book[altcode = " + strAltCode.CleanXPath() + "]/code");
            return xmlOriginalCode?.Value ?? strAltCode;

        }

        /// <summary>
        /// Book code (using the translated version if applicable).
        /// </summary>
        /// <param name="strAltCode">Book code to search for.</param>
        /// <param name="objCharacter">Character whose custom data to use. If null, will not use any custom data.</param>
        /// <param name="strLanguage">Language to load.</param>
        public static async ValueTask<string> LanguageBookCodeFromAltCodeAsync(string strAltCode, string strLanguage = "", Character objCharacter = null)
        {
            if (string.IsNullOrWhiteSpace(strAltCode))
                return string.Empty;
            XPathNavigator xmlOriginalCode = objCharacter != null
                ? await objCharacter.LoadDataXPathAsync("books.xml", strLanguage)
                : await XmlManager.LoadXPathAsync("books.xml", null, strLanguage);
            xmlOriginalCode = xmlOriginalCode?.SelectSingleNode("/chummer/books/book[altcode = " + strAltCode.CleanXPath() + "]/code");
            return xmlOriginalCode?.Value ?? strAltCode;

        }

        /// <summary>
        /// Book code (using the translated version if applicable).
        /// </summary>
        /// <param name="strCode">Book code to search for.</param>
        /// <param name="objCharacter">Character whose custom data to use. If null, will not use any custom data.</param>
        /// <param name="strLanguage">Language to load.</param>
        public static string LanguageBookShort(string strCode, string strLanguage = "", Character objCharacter = null)
        {
            if (string.IsNullOrWhiteSpace(strCode))
                return string.Empty;
            XPathNavigator xmlAltCode = objCharacter != null
                ? objCharacter.LoadDataXPath("books.xml", strLanguage)
                : XmlManager.LoadXPath("books.xml", null, strLanguage);
            xmlAltCode = xmlAltCode?.SelectSingleNode("/chummer/books/book[code = " + strCode.CleanXPath() + "]/altcode");
            return xmlAltCode?.Value ?? strCode;

        }

        /// <summary>
        /// Book code (using the translated version if applicable).
        /// </summary>
        /// <param name="strCode">Book code to search for.</param>
        /// <param name="objCharacter">Character whose custom data to use. If null, will not use any custom data.</param>
        /// <param name="strLanguage">Language to load.</param>
        public static async ValueTask<string> LanguageBookShortAsync(string strCode, string strLanguage = "", Character objCharacter = null)
        {
            if (string.IsNullOrWhiteSpace(strCode))
                return string.Empty;
            XPathNavigator xmlAltCode = objCharacter != null
                ? await objCharacter.LoadDataXPathAsync("books.xml", strLanguage)
                : await XmlManager.LoadXPathAsync("books.xml", null, strLanguage);
            xmlAltCode = xmlAltCode?.SelectSingleNode("/chummer/books/book[code = " + strCode.CleanXPath() + "]/altcode");
            return xmlAltCode?.Value ?? strCode;
        }

        /// <summary>
        /// Book name (using the translated version if applicable).
        /// </summary>
        /// <param name="strCode">Book code to search for.</param>
        /// <param name="objCharacter">Character whose custom data to use. If null, will not use any custom data.</param>
        /// <param name="strLanguage">Language to load.</param>
        public static string LanguageBookLong(string strCode, string strLanguage = "", Character objCharacter = null)
        {
            if (string.IsNullOrWhiteSpace(strCode))
                return string.Empty;
            XPathNavigator xmlBook = objCharacter != null
                ? objCharacter.LoadDataXPath("books.xml", strLanguage)
                : XmlManager.LoadXPath("books.xml", null, strLanguage);
            xmlBook = xmlBook?.SelectSingleNode("/chummer/books/book[code = " + strCode.CleanXPath() + ']');
            if (xmlBook != null)
            {
                string strReturn = xmlBook.SelectSingleNodeAndCacheExpression("translate")?.Value ?? xmlBook.SelectSingleNodeAndCacheExpression("name")?.Value;
                if (!string.IsNullOrWhiteSpace(strReturn))
                    return strReturn;
            }

            return string.Empty;
        }

        /// <summary>
        /// Book name (using the translated version if applicable).
        /// </summary>
        /// <param name="strCode">Book code to search for.</param>
        /// <param name="objCharacter">Character whose custom data to use. If null, will not use any custom data.</param>
        /// <param name="strLanguage">Language to load.</param>
        public static async ValueTask<string> LanguageBookLongAsync(string strCode, string strLanguage = "", Character objCharacter = null)
        {
            if (string.IsNullOrWhiteSpace(strCode))
                return string.Empty;
            XPathNavigator xmlBook = objCharacter != null
                ? await objCharacter.LoadDataXPathAsync("books.xml", strLanguage)
                : await XmlManager.LoadXPathAsync("books.xml", null, strLanguage);
            xmlBook = xmlBook?.SelectSingleNode("/chummer/books/book[code = " + strCode.CleanXPath() + ']');
            if (xmlBook != null)
            {
                string strReturn = xmlBook.SelectSingleNodeAndCacheExpression("translate")?.Value ?? xmlBook.SelectSingleNodeAndCacheExpression("name")?.Value;
                if (!string.IsNullOrWhiteSpace(strReturn))
                    return strReturn;
            }

            return string.Empty;
        }

        /// <summary>
        /// Fetch the in-book description of a given object.
        /// </summary>
        /// <param name="objNode"></param>
        /// <param name="strName"></param>
        /// <param name="strDisplayName"></param>
        /// <param name="strSource"></param>
        /// <param name="strPage"></param>
        /// <param name="strDisplayPage"></param>
        /// <param name="objCharacter"></param>
        /// <returns></returns>
        public static string GetBookNotes(XmlNode objNode, string strName, string strDisplayName, string strSource, string strPage, string strDisplayPage, Character objCharacter)
        {
            string strEnglishNameOnPage = strName;
            string strNameOnPage = string.Empty;
            // make sure we have something and not just an empty tag
            if (objNode.TryGetStringFieldQuickly("nameonpage", ref strNameOnPage) &&
                !string.IsNullOrEmpty(strNameOnPage))
                strEnglishNameOnPage = strNameOnPage;

            using (new EnterReadLock(objCharacter.LockObject))
            {
                string strGearNotes = GetTextFromPdf(strSource + ' ' + strPage, strEnglishNameOnPage, objCharacter);

                if (!string.IsNullOrEmpty(strGearNotes)
                    || GlobalSettings.Language.Equals(GlobalSettings.DefaultLanguage,
                                                      StringComparison.OrdinalIgnoreCase))
                    return strGearNotes;
                string strTranslatedNameOnPage = strDisplayName;

                // don't check again it is not translated
                if (strTranslatedNameOnPage == strName)
                    return strGearNotes;

                // if we found <altnameonpage>, and is not empty and not the same as english we must use that instead
                if (objNode.TryGetStringFieldQuickly("altnameonpage", ref strNameOnPage)
                    && !string.IsNullOrEmpty(strNameOnPage) && strNameOnPage != strEnglishNameOnPage)
                    strTranslatedNameOnPage = strNameOnPage;

                return GetTextFromPdf(strSource + ' ' + strDisplayPage,
                                      strTranslatedNameOnPage, objCharacter);
            }
        }

        /// <summary>
        /// Returns an XPath Expression's string that searches an item's name for a string.
        /// </summary>
        /// <param name="strNeedle">String to look for</param>
        /// <param name="strNameElement">Name of the element that corresponds to the item's untranslated name.</param>
        /// <param name="strTranslateElement">Name of the element that corresponds to the item's translated name.</param>
        /// <returns></returns>
        public static string GenerateSearchXPath(string strNeedle, string strNameElement = "name", string strTranslateElement = "translate")
        {
            if (string.IsNullOrEmpty(strNeedle))
                return string.Empty;
            string strSearchText = strNeedle.CleanXPath().ToUpperInvariant();
            // Construct a second needle for French where we have zero-width spaces between a starting consonant and an apostrophe in order to fix ListView's weird way of alphabetically sorting names
            string strSearchText2 = string.Empty;
            if (GlobalSettings.Language.StartsWith("FR", StringComparison.InvariantCultureIgnoreCase) && strSearchText.Contains('\''))
            {
                strSearchText2 = strSearchText
                                 .Replace("D\'A", "D\u200B\'A")
                                 .Replace("D\'À", "D\u200B\'À")
                                 .Replace("D\'Â", "D\u200B\'Â")
                                 .Replace("D\'E", "D\u200B\'E")
                                 .Replace("D\'É", "D\u200B\'É")
                                 .Replace("D\'È", "D\u200B\'È")
                                 .Replace("D\'Ê", "D\u200B\'Ê")
                                 .Replace("D\'I", "D\u200B\'I")
                                 .Replace("D\'Î", "D\u200B\'Î")
                                 .Replace("D\'Ï", "D\u200B\'Ï")
                                 .Replace("D\'O", "D\u200B\'O")
                                 .Replace("D\'Ô", "D\u200B\'Ô")
                                 .Replace("D\'Œ", "D\u200B\'Œ")
                                 .Replace("D\'U", "D\u200B\'U")
                                 .Replace("D\'Û", "D\u200B\'Û")
                                 .Replace("L\'A", "L\u200B\'A")
                                 .Replace("L\'À", "L\u200B\'À")
                                 .Replace("L\'Â", "L\u200B\'Â")
                                 .Replace("L\'E", "L\u200B\'E")
                                 .Replace("L\'É", "L\u200B\'É")
                                 .Replace("L\'È", "L\u200B\'È")
                                 .Replace("L\'Ê", "L\u200B\'Ê")
                                 .Replace("L\'I", "L\u200B\'I")
                                 .Replace("L\'Î", "L\u200B\'Î")
                                 .Replace("L\'Ï", "L\u200B\'Ï")
                                 .Replace("L\'O", "L\u200B\'O")
                                 .Replace("L\'Ô", "L\u200B\'Ô")
                                 .Replace("L\'Œ", "L\u200B\'Œ")
                                 .Replace("L\'U", "L\u200B\'U")
                                 .Replace("L\'Û", "L\u200B\'Û");
            }

            // Treat everything as being uppercase so the search is case-insensitive.
            string strReturn = "((not(" + strTranslateElement + ") and contains(translate(" + strNameElement
                               // ReSharper disable once StringLiteralTypo
                               + ",'abcdefghijklmnopqrstuvwxyzàáâãäåæăąāçčćđďèéêëěęēėģğıìíîïīįķłĺļñňńņòóôõöőøœřŕšśşțťùúûüűůūųẃẁŵẅýỳŷÿžźżß','ABCDEFGHIJKLMNOPQRSTUVWXYZÀÁÂÃÄÅÆĂĄĀÇČĆĐĎÈÉÊËĚĘĒĖĢĞIÌÍÎÏĪĮĶŁĹĻÑŇŃŅÒÓÔÕÖŐØŒŘŔŠŚŞȚŤÙÚÛÜŰŮŪŲẂẀŴẄÝỲŶŸŽŹŻß'), "
                               + strSearchText + ")) " +
                               "or contains(translate(" + strTranslateElement
                               // ReSharper disable once StringLiteralTypo
                               + ",'abcdefghijklmnopqrstuvwxyzàáâãäåæăąāçčćđďèéêëěęēėģğıìíîïīįķłĺļñňńņòóôõöőøœřŕšśşțťùúûüűůūųẃẁŵẅýỳŷÿžźżß','ABCDEFGHIJKLMNOPQRSTUVWXYZÀÁÂÃÄÅÆĂĄĀÇČĆĐĎÈÉÊËĚĘĒĖĢĞIÌÍÎÏĪĮĶŁĹĻÑŇŃŅÒÓÔÕÖŐØŒŘŔŠŚŞȚŤÙÚÛÜŰŮŪŲẂẀŴẄÝỲŶŸŽŹŻß'), "
                               + strSearchText + "))";
            if (!string.IsNullOrEmpty(strSearchText2))
            {
                strReturn = '(' + strReturn + " or ((not(" + strTranslateElement + ") and contains(translate("
                            + strNameElement
                            // ReSharper disable once StringLiteralTypo
                            + ",'abcdefghijklmnopqrstuvwxyzàáâãäåæăąāçčćđďèéêëěęēėģğıìíîïīįķłĺļñňńņòóôõöőøœřŕšśşțťùúûüűůūųẃẁŵẅýỳŷÿžźżß','ABCDEFGHIJKLMNOPQRSTUVWXYZÀÁÂÃÄÅÆĂĄĀÇČĆĐĎÈÉÊËĚĘĒĖĢĞIÌÍÎÏĪĮĶŁĹĻÑŇŃŅÒÓÔÕÖŐØŒŘŔŠŚŞȚŤÙÚÛÜŰŮŪŲẂẀŴẄÝỲŶŸŽŹŻß'), "
                            + strSearchText2 + ")) " +
                            "or contains(translate(" + strTranslateElement
                            // ReSharper disable once StringLiteralTypo
                            + ",'abcdefghijklmnopqrstuvwxyzàáâãäåæăąāçčćđďèéêëěęēėģğıìíîïīįķłĺļñňńņòóôõöőøœřŕšśşțťùúûüűůūųẃẁŵẅýỳŷÿžźżß','ABCDEFGHIJKLMNOPQRSTUVWXYZÀÁÂÃÄÅÆĂĄĀÇČĆĐĎÈÉÊËĚĘĒĖĢĞIÌÍÎÏĪĮĶŁĹĻÑŇŃŅÒÓÔÕÖŐØŒŘŔŠŚŞȚŤÙÚÛÜŰŮŪŲẂẀŴẄÝỲŶŸŽŹŻß'), "
                            + strSearchText2 + ")))";
            }

            return strReturn;
        }

        /// <summary>
        /// Convert Force, 1D6, or 2D6 into a usable value.
        /// </summary>
        /// <param name="strIn">Expression to convert.</param>
        /// <param name="intForce">Force value to use.</param>
        /// <param name="intOffset">Dice offset.</param>
        /// <param name="intMinValueFromForce">Minimum value to return if Force is present (greater than 0).</param>
        /// <returns></returns>
        public static int ExpressionToInt(string strIn, int intForce = 0, int intOffset = 0, int intMinValueFromForce = 1)
        {
            if (string.IsNullOrWhiteSpace(strIn))
                return intOffset;
            int intValue = 1;
            string strForce = intForce.ToString(GlobalSettings.InvariantCultureInfo);
            // This statement is wrapped in a try/catch since trying 1 div 2 results in an error with XSLT.
            try
            {
                object objProcess = EvaluateInvariantXPath(
                    strIn.Replace("/", " div ").Replace("F", strForce).Replace("1D6", strForce)
                         .Replace("2D6", strForce), out bool blnIsSuccess);
                if (blnIsSuccess)
                    intValue = ((double)objProcess).StandardRound();
            }
            catch (OverflowException)
            {
                // Result is text and not a double
            }
            catch (InvalidCastException)
            {
                // swallow this
            }

            intValue += intOffset;
            if (intForce > 0)
            {
                if (intValue < intMinValueFromForce)
                    return intMinValueFromForce;
            }
            else if (intValue < 0)
                return 0;

            return intValue;
        }

        /// <summary>
        /// Convert Force, 1D6, or 2D6 into a usable value.
        /// </summary>
        /// <param name="strIn">Expression to convert.</param>
        /// <param name="intForce">Force value to use.</param>
        /// <param name="decOffset">Dice offset.</param>
        /// <param name="decMinValueFromForce">Minimum value to return if Force is present (greater than 0).</param>
        /// <returns></returns>
        public static decimal ExpressionToDecimal(string strIn, int intForce = 0, decimal decOffset = 0, decimal decMinValueFromForce = 1.0m)
        {
            if (string.IsNullOrWhiteSpace(strIn))
                return decOffset;
            decimal decValue = 1;
            string strForce = intForce.ToString(GlobalSettings.InvariantCultureInfo);
            // This statement is wrapped in a try/catch since trying 1 div 2 results in an error with XSLT.
            try
            {
                object objProcess = EvaluateInvariantXPath(
                    strIn.Replace("/", " div ").Replace("F", strForce).Replace("1D6", strForce)
                         .Replace("2D6", strForce), out bool blnIsSuccess);
                if (blnIsSuccess)
                    decValue = Convert.ToDecimal((double)objProcess);
            }
            catch (OverflowException)
            {
                // Result is text and not a double
            }
            catch (InvalidCastException)
            {
                // swallow this
            }

            decValue += decOffset;
            if (intForce > 0)
            {
                if (decValue < decMinValueFromForce)
                    return decMinValueFromForce;
            }
            else if (decValue < 0)
                return 0;

            return decValue;
        }

        /// <summary>
        /// Verify that the user wants to delete an item.
        /// </summary>
        public static bool ConfirmDelete(string strMessage)
        {
            return !GlobalSettings.ConfirmDelete ||
                   Program.MainForm.ShowMessageBox(strMessage, LanguageManager.GetString("MessageTitle_Delete"),
                       MessageBoxButtons.YesNo, MessageBoxIcon.Question) == DialogResult.Yes;
        }

        /// <summary>
        /// Verify that the user wants to spend their Karma and did not accidentally click the button.
        /// </summary>
        public static bool ConfirmKarmaExpense(string strMessage)
        {
            return !GlobalSettings.ConfirmKarmaExpense ||
                   Program.MainForm.ShowMessageBox(strMessage, LanguageManager.GetString("MessageTitle_ConfirmKarmaExpense"),
                       MessageBoxButtons.YesNo, MessageBoxIcon.Question) == DialogResult.Yes;
        }

        public static Task<XmlDocument> GenerateCharactersExportXml(CultureInfo objCultureInfo, string strLanguage, params Character[] lstCharacters)
        {
            return GenerateCharactersExportXml(objCultureInfo, strLanguage, CancellationToken.None, lstCharacters);
        }

        public static async Task<XmlDocument> GenerateCharactersExportXml(CultureInfo objCultureInfo, string strLanguage, CancellationToken objToken, params Character[] lstCharacters)
        {
            if (objToken.IsCancellationRequested)
                return null;
            XmlDocument objReturn = new XmlDocument {XmlResolver = null};
            // Write the Character information to a MemoryStream so we don't need to create any files.
            using (MemoryStream objStream = new MemoryStream())
            using (XmlTextWriter objWriter = new XmlTextWriter(objStream, Encoding.UTF8))
            {
                // Begin the document.
                objWriter.WriteStartDocument();

                // </characters>
                objWriter.WriteStartElement("characters");

                foreach (Character objCharacter in lstCharacters)
                {
                    using (new EnterReadLock(objCharacter.LockObject))
                        await objCharacter.PrintToXmlTextWriter(objWriter, objCultureInfo, strLanguage);
                    if (objToken.IsCancellationRequested)
                        return objReturn;
                }

                // </characters>
                objWriter.WriteEndElement();

                // Finish the document and flush the Writer and Stream.
                objWriter.WriteEndDocument();
                objWriter.Flush();

                if (objToken.IsCancellationRequested)
                    return objReturn;

                // Read the stream.
                objStream.Position = 0;
                using (StreamReader objReader = new StreamReader(objStream, Encoding.UTF8, true))
                using (XmlReader objXmlReader = XmlReader.Create(objReader, GlobalSettings.UnSafeXmlReaderSettings))
                    objReturn.Load(objXmlReader);
            }
            return objReturn;
        }

        #region PDF Functions

        /// <summary>
        /// Opens a PDF file using the provided source information.
        /// </summary>
        /// <param name="sender">Control from which this method was called.</param>
        /// <param name="e">EventArgs used when this method was called.</param>
        public static async ValueTask OpenPdfFromControl(object sender, EventArgs e)
        {
            if (sender is Control objControl)
            {
                Control objLoopControl = objControl;
                Character objCharacter = null;
                while (objLoopControl != null)
                {
                    if (objLoopControl is CharacterShared objShared)
                    {
                        objCharacter = objShared.CharacterObject;
                        break;
                    }

                    objLoopControl = objLoopControl.Parent;
                }

                using (new CursorWait(objControl.FindForm() ?? objControl))
                    await OpenPdf(objControl.Text, objCharacter, string.Empty, string.Empty, true);
            }
        }

        /// <summary>
        /// Opens a PDF file using the provided source information.
        /// </summary>
        /// <param name="strSource">Book code and page number to open.</param>
        /// <param name="objCharacter">Character whose custom data to use. If null, will not use any custom data.</param>
        /// <param name="strPdfParameters">PDF parameters to use. If empty, use GlobalSettings.PdfParameters.</param>
        /// <param name="strPdfAppPath">PDF parameters to use. If empty, use GlobalSettings.PdfAppPath.</param>
        /// <param name="blnOpenOptions">If set to True, the user will be prompted whether they wish to link a PDF if no PDF is found.</param>
        public static async ValueTask OpenPdf(string strSource, Character objCharacter = null, string strPdfParameters = "", string strPdfAppPath = "", bool blnOpenOptions = false)
        {
            if (string.IsNullOrEmpty(strSource))
                return;
            if (string.IsNullOrEmpty(strPdfParameters))
                strPdfParameters = GlobalSettings.PdfParameters;
            if (string.IsNullOrEmpty(strPdfAppPath))
                strPdfAppPath = GlobalSettings.PdfAppPath;
            // The user must have specified the arguments of their PDF application in order to use this functionality.
            while (string.IsNullOrWhiteSpace(strPdfParameters) || string.IsNullOrWhiteSpace(strPdfAppPath) || !File.Exists(strPdfAppPath))
            {
                if (!blnOpenOptions || Program.MainForm.ShowMessageBox(await LanguageManager.GetStringAsync("Message_NoPDFProgramSet"),
                    await LanguageManager.GetStringAsync("MessageTitle_NoPDFProgramSet"), MessageBoxButtons.YesNo, MessageBoxIcon.Question) != DialogResult.Yes)
                    return;
                using (new CursorWait(Program.MainForm))
                using (EditGlobalSettings frmOptions = new EditGlobalSettings())
                {
                    if (string.IsNullOrWhiteSpace(strPdfAppPath) || !File.Exists(strPdfAppPath))
                        // ReSharper disable once AccessToDisposedClosure
                        await frmOptions.DoLinkPdfReader();
                    if (await frmOptions.ShowDialogSafeAsync(Program.MainForm) != DialogResult.OK)
                        return;
                    strPdfParameters = GlobalSettings.PdfParameters;
                    strPdfAppPath = GlobalSettings.PdfAppPath;
                }
            }

            string strSpace = await LanguageManager.GetStringAsync("String_Space");
            string[] astrSourceParts;
            if (!string.IsNullOrEmpty(strSpace))
                astrSourceParts = strSource.Split(strSpace, StringSplitOptions.RemoveEmptyEntries);
            else if (strSource.StartsWith("SR5", StringComparison.Ordinal))
                astrSourceParts = new[] {"SR5", strSource.Substring(3)};
            else if (strSource.StartsWith("R5", StringComparison.Ordinal))
                astrSourceParts = new[] {"R5", strSource.Substring(2)};
            else
            {
                int i = strSource.Length - 1;
                for (; i >= 0; --i)
                {
                    if (!char.IsNumber(strSource, i))
                    {
                        break;
                    }
                }

                astrSourceParts = new[] {strSource.Substring(0, i), strSource.Substring(i)};
            }

            if (astrSourceParts.Length < 2)
                return;
            if (!int.TryParse(astrSourceParts[1], out int intPage))
                return;

            // Make sure the page is actually a number that we can use as well as being 1 or higher.
            if (intPage < 1)
                return;

            // Revert the sourcebook code to the one from the XML file if necessary.
            string strBook = await LanguageBookCodeFromAltCodeAsync(astrSourceParts[0], string.Empty, objCharacter);

            // Retrieve the sourcebook information including page offset and PDF application name.
            SourcebookInfo objBookInfo = GlobalSettings.SourcebookInfos.ContainsKey(strBook)
                ? GlobalSettings.SourcebookInfos[strBook]
                : null;
            // If the sourcebook was not found, we can't open anything.
            if (objBookInfo == null)
                return;
            Uri uriPath = null;
            try
            {
                uriPath = new Uri(objBookInfo.Path);
            }
            catch (UriFormatException)
            {
                // Silently swallow the error because PDF fetching is usually done in the background
                objBookInfo.Path = string.Empty;
            }

            // Check if the file actually exists.
            while (uriPath == null || !File.Exists(uriPath.LocalPath))
            {
                if (!blnOpenOptions || Program.MainForm.ShowMessageBox(string.Format(await LanguageManager.GetStringAsync("Message_NoLinkedPDF"), await LanguageBookLongAsync(strBook)),
                        await LanguageManager.GetStringAsync("MessageTitle_NoLinkedPDF"), MessageBoxButtons.YesNo, MessageBoxIcon.Question) != DialogResult.Yes)
                    return;
                using (new CursorWait(Program.MainForm))
                using (EditGlobalSettings frmOptions = new EditGlobalSettings())
                {
                    // ReSharper disable once AccessToDisposedClosure
                    await frmOptions.DoLinkPdf(objBookInfo.Code);
                    if (await frmOptions.ShowDialogSafeAsync(Program.MainForm) != DialogResult.OK)
                        return;
                    uriPath = null;
                    try
                    {
                        uriPath = new Uri(objBookInfo.Path);
                    }
                    catch (UriFormatException)
                    {
                        // Silently swallow the error because PDF fetching is usually done in the background
                        objBookInfo.Path = string.Empty;
                    }
                }
            }

            intPage += objBookInfo.Offset;

            string strParams = strPdfParameters
                               .Replace("{page}", intPage.ToString(GlobalSettings.InvariantCultureInfo))
                               .Replace("{localpath}", uriPath.LocalPath)
                               .Replace("{absolutepath}", uriPath.AbsolutePath);
            ProcessStartInfo objProcess = new ProcessStartInfo
            {
                FileName = strPdfAppPath,
                Arguments = strParams
            };
            objProcess.Start();
        }

        /// <summary>
        /// Gets a textblock from a given PDF document.
        /// </summary>
        /// <param name="strSource">Formatted Source to search, ie SR5 70</param>
        /// <param name="strText">String to search for as an opener</param>
        /// <param name="objCharacter">Character whose custom data to use. If null, will not use any custom data.</param>
        /// <returns></returns>
        public static string GetTextFromPdf(string strSource, string strText, Character objCharacter = null)
        {
            if (string.IsNullOrEmpty(strText) || string.IsNullOrEmpty(strSource))
                return strText;

            string[] strTemp = strSource.Split(' ', StringSplitOptions.RemoveEmptyEntries);
            if (strTemp.Length < 2)
                return string.Empty;
            if (!int.TryParse(strTemp[1], out int intPage))
                return string.Empty;

            // Make sure the page is actually a number that we can use as well as being 1 or higher.
            if (intPage < 1)
                return string.Empty;

            // Revert the sourcebook code to the one from the XML file if necessary.
            string strBook = LanguageBookCodeFromAltCode(strTemp[0], string.Empty, objCharacter);

            // Retrieve the sourcebook information including page offset and PDF application name.
            SourcebookInfo objBookInfo = GlobalSettings.SourcebookInfos.ContainsKey(strBook)
                ? GlobalSettings.SourcebookInfos[strBook]
                : null;
            // If the sourcebook was not found, we can't open anything.
            if (objBookInfo == null)
                return string.Empty;

            Uri uriPath;
            try
            {
                uriPath = new Uri(objBookInfo.Path);
            }
            catch (UriFormatException)
            {
                return string.Empty;
            }

            // Check if the file actually exists.
            if (!File.Exists(uriPath.LocalPath))
                return string.Empty;
            intPage += objBookInfo.Offset;

            PdfDocument objPdfDocument = objBookInfo.CachedPdfDocument;
            if (objPdfDocument == null)
                return string.Empty;

            // due to the tag <nameonpage> for the qualities those variants are no longer needed,
            // as such the code would run at most half of the comparisons with the variants
            // but to be sure we find everything still strip unnecessary stuff after the ':' and any number in it.
            // PS: does any qualities have numbers on them? Or is that a chummer thing?
            string strTextToSearch = strText;
            int intPos = strTextToSearch.IndexOf(':');
            if (intPos != -1)
                strTextToSearch = strTextToSearch.Substring(0, intPos);
            strTextToSearch = strTextToSearch.Trim().TrimEndOnce(" I", " II", " III", " IV");

            List<string> lstStringFromPdf = new List<string>(30);
            int intTitleIndex = -1;
            int intBlockEndIndex = -1;
            int intExtraAllCapsInfo = 0;
            bool blnTitleWithColon = false; // it is either an uppercase title or title in a paragraph with a colon
            int intMaxPagesToRead = 3; // parse at most 3 pages of content
            // Loop through each page, starting at the listed page + offset.
            for (; intPage <= objPdfDocument.GetNumberOfPages(); ++intPage)
            {
                // failsafe if something goes wrong, I guess no description takes more than two full pages?
                if (intMaxPagesToRead-- == 0)
                    break;

                int intProcessedStrings = lstStringFromPdf.Count;
                // each page should have its own text extraction strategy for it to work properly
                // this way we don't need to check for previous page appearing in the current page
                // https://stackoverflow.com/questions/35911062/why-are-gettextfrompage-from-itextsharp-returning-longer-and-longer-strings

                string strPageText;
                try
                {
                    strPageText = PdfTextExtractor.GetTextFromPage(objPdfDocument.GetPage(intPage),
                        new SimpleTextExtractionStrategy())
                    .CleanStylisticLigatures().NormalizeWhiteSpace().NormalizeLineEndings();
                }
                catch(IndexOutOfRangeException)
                {
                    return LanguageManager.GetString("Error_Message_PDF_IndexOutOfBounds", false);
                }

                // don't trust it to be correct, trim all whitespace and remove empty strings before we even start
                lstStringFromPdf.AddRange(strPageText.SplitNoAlloc(Environment.NewLine, StringSplitOptions.RemoveEmptyEntries).Where(s => !string.IsNullOrWhiteSpace(s)).Select(x => x.Trim()));

                for (int i = intProcessedStrings; i < lstStringFromPdf.Count; i++)
                {
                    // failsafe for languages that don't have case distinction (chinese, japanese, etc)
                    // there not much to be done for those languages, so stop after 10 continuous lines of uppercase text after our title
                    if (intExtraAllCapsInfo > 10)
                        break;

                    string strCurrentLine = lstStringFromPdf[i];
                    // we still haven't found anything
                    if (intTitleIndex == -1)
                    {
                        int intTextToSearchLength = strTextToSearch.Length;
                        int intTitleExtraLines = 0;
                        if (strCurrentLine.Length < intTextToSearchLength)
                        {
                            // if the line is smaller first check if it contains the start of the text, before parsing the rest
                            if (strTextToSearch.StartsWith(strCurrentLine, StringComparison.OrdinalIgnoreCase))
                            {
                                // now just add more lines to it until it is enough
                                using (new FetchSafelyFromPool<StringBuilder>(Utils.StringBuilderPool,
                                                                              out StringBuilder sbdCurrentLine))
                                {
                                    sbdCurrentLine.Append(strCurrentLine);
                                    while (sbdCurrentLine.Length < intTextToSearchLength
                                           && (i + intTitleExtraLines + 1) < lstStringFromPdf.Count)
                                    {
                                        intTitleExtraLines++;
                                        // add the content plus a space
                                        sbdCurrentLine.Append(' ').Append(lstStringFromPdf[i + intTitleExtraLines]);
                                    }

                                    strCurrentLine = sbdCurrentLine.ToString();
                                }
                            }
                            else
                            {
                                // just go to the next line
                                continue;
                            }
                        }

                        // now either we have enough text to search or the page doesn't have anymore stuff and must give up
                        if (strCurrentLine.Length < intTextToSearchLength)
                            break;

                        if (strCurrentLine.StartsWith(strTextToSearch, StringComparison.OrdinalIgnoreCase))
                        {
                            // WE FOUND SOMETHING! lets check what kind block we have
                            // if it is bigger it must have a ':' after the name otherwise it is probably the wrong stuff
                            if (strCurrentLine.Length > intTextToSearchLength)
                            {
                                if (strCurrentLine[intTextToSearchLength] == ':')
                                {
                                    intTitleIndex = i;
                                    blnTitleWithColon = true;
                                }
                            }
                            else // if it is not bigger it is the same length
                            {
                                // this must be an upper case title
                                if (strCurrentLine.IsAllLettersUpperCase())
                                {
                                    intTitleIndex = i;
                                    blnTitleWithColon = false;
                                }
                            }

                            // if we found the tile lets finish some things before finding the text block
                            if (intTitleIndex != -1 && intTitleExtraLines > 0)
                            {
                                // if we had to concatenate stuff lets fix the list of strings before continuing
                                lstStringFromPdf[i] = strCurrentLine;
                                lstStringFromPdf.RemoveRange(i + 1, intTitleExtraLines);
                            }
                        }
                    }
                    else // we already found our title, just go to the end of the block
                    {
                        // it is something in all caps we need to verify what it is
                        if (strCurrentLine.IsAllLettersUpperCase())
                        {
                            // if it is header or footer information just remove it
                            // do we also include lines with just numbers as probably page numbers??
                            if (strCurrentLine.All(char.IsDigit) || strCurrentLine.Contains(">>") || strCurrentLine.Contains("<<"))
                            {
                                lstStringFromPdf.RemoveAt(i);
                                // rewind and go again
                                i--;
                                continue;
                            }

                            // if it is a line in all caps following the all caps title just skip it
                            if (!blnTitleWithColon && i == intTitleIndex + intExtraAllCapsInfo + 1)
                            {
                                intExtraAllCapsInfo++;
                                continue;
                            }

                            // if we are here it is the end of the block we found our end, mark it and be done
                            intBlockEndIndex = i;
                            break;
                        }

                        // if it is a title with colon we stop in the next line that has a colon
                        // this is not perfect, if we had bold information we could do more about that
                        if (blnTitleWithColon && strCurrentLine.Contains(':'))
                        {
                            intBlockEndIndex = i;
                            break;
                        }
                    }
                }

                // we scanned the first page and found nothing, just give up
                if (intTitleIndex == -1)
                    return string.Empty;
                // already have our end, quit searching here
                if (intBlockEndIndex != -1)
                    break;
            }

            // we have our textblock, lets format it and be done with it
            if (intBlockEndIndex != -1)
            {
                string[] strArray = lstStringFromPdf.ToArray();
                // if it is a "paragraph title" just concatenate everything
                if (blnTitleWithColon)
                    return string.Join(" ", strArray, intTitleIndex, intBlockEndIndex - intTitleIndex);
                // add the title
                using (new FetchSafelyFromPool<StringBuilder>(Utils.StringBuilderPool,
                                                              out StringBuilder sbdResultContent))
                {
                    sbdResultContent.AppendLine(strArray[intTitleIndex]);
                    // if we have extra info add it keeping the line breaks
                    if (intExtraAllCapsInfo > 0)
                        sbdResultContent
                            .AppendJoin(Environment.NewLine, strArray, intTitleIndex + 1, intExtraAllCapsInfo)
                            .AppendLine();
                    int intContentStartIndex = intTitleIndex + intExtraAllCapsInfo + 1;
                    // this is the best we can do for now, it will still mangle spell blocks a bit
                    for (int i = intContentStartIndex; i < intBlockEndIndex; i++)
                    {
                        string strContentString = strArray[i];
                        if (strContentString.Length > 0)
                        {
                            char chrLastChar = strContentString[strContentString.Length - 1];
                            switch (chrLastChar)
                            {
                                case '-':
                                    sbdResultContent.Append(strContentString, 0, strContentString.Length - 1);
                                    break;
                                // Line ending with a sentence-ending punctuation = line is end of paragraph.
                                // Not fantastic, has plenty of false positives, but simple text extraction strategy cannot
                                // record when a new line starts with a slight indent compared to the previous line (it's a
                                // graphical indent in PDFs, not an actual tab character).
                                case '.':
                                case '?':
                                case '!':
                                case ':':
                                case '。':
                                case '？':
                                case '！':
                                case '：':
                                case '…':
                                    sbdResultContent.AppendLine(strContentString);
                                    break;

                                default:
                                    sbdResultContent.Append(strContentString).Append(' ');
                                    break;
                            }
                        }
                    }

                    return sbdResultContent.ToString().Trim();
                }
            }

            return string.Empty;
        }

        #endregion PDF Functions

        #region Timescale

        public enum Timescale
        {
            Instant = 0,
            Seconds = 1,
            CombatTurns = 2,
            Minutes = 3,
            Hours = 4,
            Days = 5
        }

        /// <summary>
        /// Convert a string to a Timescale.
        /// </summary>
        /// <param name="strValue">String value to convert.</param>
        public static Timescale ConvertStringToTimescale(string strValue)
        {
            switch (strValue.ToUpperInvariant())
            {
                case "INSTANT":
                case "IMMEDIATE":
                    return Timescale.Instant;

                case "SECOND":
                case "SECONDS":
                    return Timescale.Seconds;

                case "COMBATTURN":
                case "COMBATTURNS":
                    return Timescale.CombatTurns;

                case "MINUTE":
                case "MINUTES":
                    return Timescale.Minutes;

                case "HOUR":
                case "HOURS":
                    return Timescale.Hours;

                case "DAY":
                case "DAYS":
                    return Timescale.Days;

                default:
                    return Timescale.Instant;
            }
        }

        /// <summary>
        /// Convert a string to a Timescale.
        /// </summary>
        /// <param name="strValue">String value to convert.</param>
        /// <param name="blnSingle">Whether to return multiple of the timescale (Hour vs Hours)</param>
        /// <param name="strLanguage">Language to use. If left empty, will use current program language.</param>
        public static string GetTimescaleString(Timescale strValue, bool blnSingle, string strLanguage = "")
        {
            switch (strValue)
            {
                case Timescale.Seconds when blnSingle:
                    return LanguageManager.GetString("String_Second", strLanguage);

                case Timescale.Seconds:
                    return LanguageManager.GetString("String_Seconds", strLanguage);

                case Timescale.CombatTurns when blnSingle:
                    return LanguageManager.GetString("String_CombatTurn", strLanguage);

                case Timescale.CombatTurns:
                    return LanguageManager.GetString("String_CombatTurns", strLanguage);

                case Timescale.Minutes when blnSingle:
                    return LanguageManager.GetString("String_Minute", strLanguage);

                case Timescale.Minutes:
                    return LanguageManager.GetString("String_Minutes", strLanguage);

                case Timescale.Hours when blnSingle:
                    return LanguageManager.GetString("String_Hour", strLanguage);

                case Timescale.Hours:
                    return LanguageManager.GetString("String_Hours", strLanguage);

                case Timescale.Days when blnSingle:
                    return LanguageManager.GetString("String_Day", strLanguage);

                case Timescale.Days:
                    return LanguageManager.GetString("String_Days", strLanguage);

                case Timescale.Instant:
                    return LanguageManager.GetString("String_Immediate", strLanguage);

                default:
                    return LanguageManager.GetString("String_Immediate", strLanguage);
            }
        }

        #endregion Timescale
    }
}<|MERGE_RESOLUTION|>--- conflicted
+++ resolved
@@ -86,11 +86,6 @@
             bool blnIsSuccess;
             try
             {
-<<<<<<< HEAD
-                lock (s_ObjXPathNavigatorLock)
-                    objReturn = s_ObjXPathNavigator.Evaluate(strXPath.TrimStart('+'));
-                blnIsSuccess = true;
-=======
                 XPathNavigator objEvaluator = s_StkXPathNavigatorPool.Pop();
                 if (objEvaluator == null)
                 {
@@ -106,7 +101,6 @@
                     s_StkXPathNavigatorPool.Push(objEvaluator);
                 }
                 blnIsSuccess = objReturn != null;
->>>>>>> 3b45be5a
             }
             catch (ArgumentException)
             {
@@ -156,11 +150,6 @@
             object objReturn;
             try
             {
-<<<<<<< HEAD
-                lock (s_ObjXPathNavigatorLock)
-                    objReturn = s_ObjXPathNavigator.Evaluate(strXPath.TrimStart('+'));
-                blnIsSuccess = true;
-=======
                 XPathNavigator objEvaluator = s_StkXPathNavigatorPool.Pop();
                 if (objEvaluator == null)
                 {
@@ -176,7 +165,6 @@
                     s_StkXPathNavigatorPool.Push(objEvaluator);
                 }
                 blnIsSuccess = objReturn != null;
->>>>>>> 3b45be5a
             }
             catch (ArgumentException)
             {
@@ -212,11 +200,6 @@
             bool blnIsSuccess;
             try
             {
-<<<<<<< HEAD
-                lock (s_ObjXPathNavigatorLock)
-                    objReturn = s_ObjXPathNavigator.Evaluate(objXPath);
-                blnIsSuccess = true;
-=======
                 XPathNavigator objEvaluator = s_StkXPathNavigatorPool.Pop();
                 if (objEvaluator == null)
                 {
@@ -232,7 +215,6 @@
                     s_StkXPathNavigatorPool.Push(objEvaluator);
                 }
                 blnIsSuccess = objReturn != null;
->>>>>>> 3b45be5a
             }
             catch (ArgumentException)
             {
@@ -269,11 +251,6 @@
             object objReturn;
             try
             {
-<<<<<<< HEAD
-                lock (s_ObjXPathNavigatorLock)
-                    objReturn = s_ObjXPathNavigator.Evaluate(objXPath);
-                blnIsSuccess = true;
-=======
                 XPathNavigator objEvaluator = s_StkXPathNavigatorPool.Pop();
                 if (objEvaluator == null)
                 {
@@ -289,7 +266,6 @@
                     s_StkXPathNavigatorPool.Push(objEvaluator);
                 }
                 blnIsSuccess = objReturn != null;
->>>>>>> 3b45be5a
             }
             catch (ArgumentException)
             {
