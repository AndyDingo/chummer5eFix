--- conflicted
+++ resolved
@@ -22,60 +22,33 @@
 
         #region Windows Form Designer generated code
 
-<<<<<<< HEAD
 		/// <summary>
 		/// Required method for Designer support - do not modify
 		/// the contents of this method with the code editor.
 		/// </summary>
 		private void InitializeComponent()
 		{
-			this.SuspendLayout();
-			// 
-			// frmNotes
-			// 
-			this.AutoScaleDimensions = new System.Drawing.SizeF(6F, 13F);
-			this.AutoScaleMode = System.Windows.Forms.AutoScaleMode.Font;
-			this.ClientSize = new System.Drawing.Size(518, 244);
-			this.FormBorderStyle = System.Windows.Forms.FormBorderStyle.SizableToolWindow;
-			this.MinimumSize = new System.Drawing.Size(534, 278);
-			this.Name = "frmNotes";
-			this.ShowIcon = false;
-			this.ShowInTaskbar = false;
-			this.StartPosition = System.Windows.Forms.FormStartPosition.CenterParent;
-			this.Tag = "Title_Notes";
-			this.Text = "Notes";
-			this.FormClosing += new System.Windows.Forms.FormClosingEventHandler(this.frmNotes_FormClosing);
-			this.Resize += new System.EventHandler(this.frmNotes_Resize);
-			this.ResumeLayout(false);
-=======
-        /// <summary>
-        /// Required method for Designer support - do not modify
-        /// the contents of this method with the code editor.
-        /// </summary>
-        private void InitializeComponent()
-        {
-            this.txtNotes = new System.Windows.Forms.TextBox();
+            this.rtbNotes = new System.Windows.Forms.RichTextBox();
             this.SuspendLayout();
             // 
-            // txtNotes
+            // rtbNotes
             // 
-            this.txtNotes.Dock = System.Windows.Forms.DockStyle.Fill;
-            this.txtNotes.Location = new System.Drawing.Point(0, 0);
-            this.txtNotes.Multiline = true;
-            this.txtNotes.Name = "txtNotes";
-            this.txtNotes.ScrollBars = System.Windows.Forms.ScrollBars.Vertical;
-            this.txtNotes.Size = new System.Drawing.Size(464, 281);
-            this.txtNotes.TabIndex = 0;
-            this.txtNotes.KeyDown += new System.Windows.Forms.KeyEventHandler(this.txtNotes_KeyDown);
+            this.rtbNotes.Dock = System.Windows.Forms.DockStyle.Fill;
+            this.rtbNotes.Location = new System.Drawing.Point(0, 0);
+            this.rtbNotes.Name = "rtbNotes";
+            this.rtbNotes.Size = new System.Drawing.Size(624, 321);
+            this.rtbNotes.TabIndex = 0;
+            this.rtbNotes.Text = "";
+            this.rtbNotes.KeyDown += new System.Windows.Forms.KeyEventHandler(this.rtbNotes_KeyDown);
             // 
             // frmNotes
             // 
             this.AutoScaleDimensions = new System.Drawing.SizeF(6F, 13F);
             this.AutoScaleMode = System.Windows.Forms.AutoScaleMode.Font;
-            this.ClientSize = new System.Drawing.Size(464, 281);
-            this.Controls.Add(this.txtNotes);
+            this.ClientSize = new System.Drawing.Size(624, 321);
+            this.Controls.Add(this.rtbNotes);
             this.FormBorderStyle = System.Windows.Forms.FormBorderStyle.SizableToolWindow;
-            this.MinimumSize = new System.Drawing.Size(480, 320);
+            this.MinimumSize = new System.Drawing.Size(640, 360);
             this.Name = "frmNotes";
             this.ShowIcon = false;
             this.ShowInTaskbar = false;
@@ -85,11 +58,11 @@
             this.FormClosing += new System.Windows.Forms.FormClosingEventHandler(this.frmNotes_FormClosing);
             this.Resize += new System.EventHandler(this.frmNotes_Resize);
             this.ResumeLayout(false);
-            this.PerformLayout();
->>>>>>> c3279610
 
         }
 
-		#endregion
-	}
+        #endregion
+
+        private System.Windows.Forms.RichTextBox rtbNotes;
+    }
 }