<<<<<<< HEAD
<?xml version="1.0" encoding="UTF-8" ?>
<!-- Formatted Text-Only Character Sheet -->
<!-- Created by Adam Schmidt, srchummer5@gmail.com -->
<!-- Version -500 -->
<xsl:stylesheet version="1.0" xmlns:xsl="http://www.w3.org/1999/XSL/Transform">
	<xsl:include href="xt.PreserveLineBreaks.xslt"/>
	<xsl:include href="xt.TitleName.xslt"/>

    <xsl:template match="/characters/character">
		<xsl:variable name="TitleName">
			<xsl:call-template name="TitleName">
				<xsl:with-param name="name" select="name"/>
				<xsl:with-param name="alias" select="alias"/>
			</xsl:call-template>
		</xsl:variable>

        <html xmlns="http://www.w3.org/1999/xhtml" xml:lang="en" lang="en">
            <head>
                <meta http-equiv="x-ua-compatible" content="IE=Edge"/>
                <title>
                    <xsl:value-of select="$TitleName"/>
                </title>
                <style type="text/css">
                    *
                    {
                        font-family:courier new, courier;
                        font-size:8pt;
                    }</style>
            </head>
            <body> == Info == <br/>Name: <xsl:value-of select="name"/>
                <xsl:call-template name="for.loop">
                    <xsl:with-param name="i">
                        <xsl:value-of select="string-length(name)"/>
                    </xsl:with-param>
                    <xsl:with-param name="count">
                        <xsl:value-of select="26"/>
                    </xsl:with-param>
                </xsl:call-template> Alias: <xsl:value-of select="alias"/>
                <br/><xsl:value-of select="metatype"/>
                <xsl:if test="sex != ''">
                    <xsl:text>, </xsl:text><xsl:value-of select="sex"/>
                </xsl:if>
                <xsl:if test="sex != ''">
                    <xsl:call-template name="for.loop">
                        <xsl:with-param name="i">
                            <xsl:value-of select="string-length(concat(metatype,', ',sex))"/>
                        </xsl:with-param>
                        <xsl:with-param name="count">
                            <xsl:value-of select="32"/>
                        </xsl:with-param>
                    </xsl:call-template>
                </xsl:if>
                <xsl:if test="sex = ''">
                    <xsl:call-template name="for.loop">
                        <xsl:with-param name="i">
                            <xsl:value-of select="string-length(metatype)"/>
                        </xsl:with-param>
                        <xsl:with-param name="count">
                            <xsl:value-of select="32"/>
                        </xsl:with-param>
                    </xsl:call-template>
                </xsl:if> Movement: <xsl:value-of select="movement"/>
                <br/><xsl:value-of select="height"/>
                <xsl:if test="weight != '' and height != ''">
                    <xsl:text>, </xsl:text>
                </xsl:if>
                <xsl:value-of select="weight"/>
                <xsl:choose>
                    <xsl:when test="height != '' and weight != ''">
                        <xsl:call-template name="for.loop">
                            <xsl:with-param name="i">
                                <xsl:value-of select="string-length(concat(height,', ',weight))"/>
                            </xsl:with-param>
                            <xsl:with-param name="count">
                                <xsl:value-of select="32"/>
                            </xsl:with-param>
                        </xsl:call-template>
                    </xsl:when>
                    <xsl:otherwise>
                        <xsl:call-template name="for.loop">
                            <xsl:with-param name="i">
                                <xsl:value-of select="string-length(concat(height,weight))"/>
                            </xsl:with-param>
                            <xsl:with-param name="count">
                                <xsl:value-of select="32"/>
                            </xsl:with-param>
                        </xsl:call-template>
                    </xsl:otherwise>
                </xsl:choose> Composure: <xsl:value-of select="composure"/>
                <br/>Street Cred: <xsl:value-of select="totalstreetcred"/>
                <xsl:call-template name="for.loop">
                    <xsl:with-param name="i">
                        <xsl:value-of select="string-length(totalstreetcred)"/>
                    </xsl:with-param>
                    <xsl:with-param name="count">
                        <xsl:value-of select="19"/>
                    </xsl:with-param>
                </xsl:call-template> Judge Intentions: <xsl:value-of select="judgeintentions"/>
                <br/>Notoriety: <xsl:value-of select="totalnotoriety"/>
                <xsl:call-template name="for.loop">
                    <xsl:with-param name="i">
                        <xsl:value-of select="string-length(totalnotoriety)"/>
                    </xsl:with-param>
                    <xsl:with-param name="count">
                        <xsl:value-of select="21"/>
                    </xsl:with-param>
                </xsl:call-template> Lift/Carry: <xsl:value-of select="liftandcarry"/>
                    (<xsl:value-of select="liftweight"/> kg/<xsl:value-of select="carryweight"/> kg)
                <br/>Public Awareness: <xsl:value-of select="totalpublicawareness"/>
                <xsl:call-template name="for.loop">
                    <xsl:with-param name="i">
                        <xsl:value-of select="string-length(totalpublicawareness)"/>
                    </xsl:with-param>
                    <xsl:with-param name="count">
                        <xsl:value-of select="14"/>
                    </xsl:with-param>
                </xsl:call-template> Memory: <xsl:value-of select="memory"/>
                <br/>Karma: <xsl:value-of select="totalkarma"/>
                <xsl:call-template name="for.loop">
                    <xsl:with-param name="i">
                        <xsl:value-of select="string-length(totalkarma)"/>
                    </xsl:with-param>
                    <xsl:with-param name="count">
                        <xsl:value-of select="25"/>
                    </xsl:with-param>
                </xsl:call-template> Nuyen: <xsl:value-of select="nuyen"/>
                <br/>Age: <xsl:value-of select="age"/>
                <xsl:call-template name="for.loop">
                    <xsl:with-param name="i">
                        <xsl:value-of select="string-length(age)"/>
                    </xsl:with-param>
                    <xsl:with-param name="count">
                        <xsl:value-of select="27"/>
                    </xsl:with-param>
                </xsl:call-template> Skin: <xsl:value-of select="skin"/>
                <br/>Eyes: <xsl:value-of select="eyes"/>
                <xsl:call-template name="for.loop">
                    <xsl:with-param name="i">
                        <xsl:value-of select="string-length(eyes)"/>
                    </xsl:with-param>
                    <xsl:with-param name="count">
                        <xsl:value-of select="26"/>
                    </xsl:with-param>
                </xsl:call-template> Hair: <xsl:value-of select="hair"/>
                
                <xsl:if test="prioritymetatype != ''">
                    <br/>
                    <br/>== Priorities == <br/>Metatype: <xsl:value-of select="prioritymetatype"/>
                    <br/>Attributes: <xsl:value-of select="priorityattributes"/>
                    <br/>Special: <xsl:value-of select="priorityspecial"/>
                    <br/>Skills: <xsl:value-of select="priorityskills"/>
                    <br/>Resources: <xsl:value-of select="priorityresources"/>
                    <xsl:if test="priorityskill1 != ''">
                        <br/><xsl:text>Bonus Skill: </xsl:text><xsl:value-of select="priorityskill1"
                        />
                    </xsl:if>
                    <xsl:if test="priorityskill2 != ''">
                        <br/><xsl:text>Bonus Skill: </xsl:text><xsl:value-of select="priorityskill2"
                        />
                    </xsl:if>
                    <xsl:if test="priorityskillgroup != ''">
                        <br/><xsl:text>Bonus Skill Group: </xsl:text><xsl:value-of
                            select="priorityskillgroup"/>
                    </xsl:if>
                </xsl:if>
                
                <br/>
                <br/>== Attributes == 
                <br/>BOD: <xsl:value-of select="attributes/attribute[name = 'BOD']/base"/>
                <xsl:choose>
                    <xsl:when
                        test="attributes/attribute[name = 'BOD']/total != attributes/attribute[name = 'BOD']/base"
                        > (<xsl:value-of select="attributes/attribute[name = 'BOD']/total"/>)
                            <xsl:call-template name="for.loop">
                            <xsl:with-param name="i">
                                <xsl:value-of select="string-length(concat(attributes/attribute[name = 'BOD']/base, attributes/attribute[name = 'BOD']/total))" />
                            </xsl:with-param>
                            <xsl:with-param name="count">
                                <xsl:value-of select="23"/>
                            </xsl:with-param>
                        </xsl:call-template>
                    </xsl:when>
                    <xsl:otherwise>
                        <xsl:call-template name="for.loop">
                            <xsl:with-param name="i">
                                <xsl:value-of select="string-length(attributes/attribute[name = 'BOD']/base)" />
                            </xsl:with-param>
                            <xsl:with-param name="count">
                                <xsl:value-of select="27"/>
                            </xsl:with-param>
                        </xsl:call-template>
                    </xsl:otherwise>
                </xsl:choose>
                CHA: <xsl:value-of
                    select="attributes/attribute[name = 'CHA']/base"/>
                <xsl:if
                    test="attributes/attribute[name = 'CHA']/total != attributes/attribute[name = 'CHA']/base"
                    > (<xsl:value-of select="attributes/attribute[name = 'CHA']/total"/>) </xsl:if>
                
                <br/>AGI: <xsl:value-of select="attributes/attribute[name = 'AGI']/base"/>
                <xsl:choose>
                    <xsl:when
                        test="attributes/attribute[name = 'AGI']/total != attributes/attribute[name = 'AGI']/base"
                        > (<xsl:value-of select="attributes/attribute[name = 'AGI']/total"/>)
                        <xsl:call-template name="for.loop">
                            <xsl:with-param name="i">
                                <xsl:value-of select="string-length(concat(attributes/attribute[name = 'AGI']/base, attributes/attribute[name = 'AGI']/total))" />
                            </xsl:with-param>
                            <xsl:with-param name="count">
                                <xsl:value-of select="23"/>
                            </xsl:with-param>
                        </xsl:call-template>
                    </xsl:when>
                    <xsl:otherwise>
                        <xsl:call-template name="for.loop">
                            <xsl:with-param name="i">
                                <xsl:value-of select="string-length(attributes/attribute[name = 'AGI']/base)" />
                            </xsl:with-param>
                            <xsl:with-param name="count">
                                <xsl:value-of select="27"/>
                            </xsl:with-param>
                        </xsl:call-template>
                    </xsl:otherwise>
                </xsl:choose>
                INT: <xsl:value-of select="attributes/attribute[name = 'INT']/base"/>
                <xsl:if
                    test="attributes/attribute[name = 'INT']/total != attributes/attribute[name = 'INT']/base"
                    > (<xsl:value-of select="attributes/attribute[name = 'INT']/total"/>) </xsl:if>
                
                <br/>REA: <xsl:value-of select="attributes/attribute[name = 'REA']/base"/>
                <xsl:choose>
                    <xsl:when
                        test="attributes/attribute[name = 'REA']/total != attributes/attribute[name = 'REA']/base"
                        > (<xsl:value-of select="attributes/attribute[name = 'REA']/total"/>)
                        <xsl:call-template name="for.loop">
                            <xsl:with-param name="i">
                                <xsl:value-of select="string-length(concat(attributes/attribute[name = 'REA']/base, attributes/attribute[name = 'REA']/total))" />
                            </xsl:with-param>
                            <xsl:with-param name="count">
                                <xsl:value-of select="23"/>
                            </xsl:with-param>
                        </xsl:call-template>
                    </xsl:when>
                    <xsl:otherwise>
                        <xsl:call-template name="for.loop">
                            <xsl:with-param name="i">
                                <xsl:value-of select="string-length(attributes/attribute[name = 'REA']/base)" />
                            </xsl:with-param>
                            <xsl:with-param name="count">
                                <xsl:value-of select="27"/>
                            </xsl:with-param>
                        </xsl:call-template>
                    </xsl:otherwise>
                </xsl:choose>
                LOG: <xsl:value-of select="attributes/attribute[name = 'LOG']/base"/>
                <xsl:if
                    test="attributes/attribute[name = 'LOG']/total != attributes/attribute[name = 'LOG']/base"
                    > (<xsl:value-of select="attributes/attribute[name = 'LOG']/total"/>) </xsl:if>
                
                <br/>STR: <xsl:value-of select="attributes/attribute[name = 'STR']/base"/>
                <xsl:choose>
                    <xsl:when
                        test="attributes/attribute[name = 'STR']/total != attributes/attribute[name = 'STR']/base"
                        > (<xsl:value-of select="attributes/attribute[name = 'STR']/total"/>)
                        <xsl:call-template name="for.loop">
                            <xsl:with-param name="i">
                                <xsl:value-of select="string-length(concat(attributes/attribute[name = 'STR']/base, attributes/attribute[name = 'STR']/total))" />
                            </xsl:with-param>
                            <xsl:with-param name="count">
                                <xsl:value-of select="23"/>
                            </xsl:with-param>
                        </xsl:call-template>
                    </xsl:when>
                    <xsl:otherwise>
                        <xsl:call-template name="for.loop">
                            <xsl:with-param name="i">
                                <xsl:value-of select="string-length(attributes/attribute[name = 'STR']/base)" />
                            </xsl:with-param>
                            <xsl:with-param name="count">
                                <xsl:value-of select="27"/>
                            </xsl:with-param>
                        </xsl:call-template>
                    </xsl:otherwise>
                </xsl:choose>
                WIL: <xsl:value-of select="attributes/attribute[name = 'WIL']/base"/>
                <xsl:if
                    test="attributes/attribute[name = 'WIL']/total != attributes/attribute[name = 'WIL']/base"
                    > (<xsl:value-of select="attributes/attribute[name = 'WIL']/total"/>) </xsl:if>
                
                <br/>EDG: <xsl:value-of select="attributes/attribute[name = 'EDG']/base"/>
                <xsl:choose>
                    <xsl:when
                        test="attributes/attribute[name = 'EDG']/total != attributes/attribute[name = 'EDG']/base"
                        > (<xsl:value-of select="attributes/attribute[name = 'STR']/total"/>)
                        <xsl:call-template name="for.loop">
                            <xsl:with-param name="i">
                                <xsl:value-of select="string-length(concat(attributes/attribute[name = 'EDG']/base, attributes/attribute[name = 'EDG']/total))" />
                            </xsl:with-param>
                            <xsl:with-param name="count">
                                <xsl:value-of select="23"/>
                            </xsl:with-param>
                        </xsl:call-template>
                    </xsl:when>
                    <xsl:otherwise>
                        <xsl:call-template name="for.loop">
                            <xsl:with-param name="i">
                                <xsl:value-of select="string-length(attributes/attribute[name = 'EDG']/base)" />
                            </xsl:with-param>
                            <xsl:with-param name="count">
                                <xsl:value-of select="27"/>
                            </xsl:with-param>
                        </xsl:call-template>
                    </xsl:otherwise>
                </xsl:choose>
                <xsl:if test="magenabled = 'True'">
                    MAG: <xsl:value-of select="attributes/attribute[name = 'MAG']/base"/>
                    <xsl:if
                        test="attributes/attribute[name = 'MAG']/total != attributes/attribute[name = 'MAG']/base"
                        > (<xsl:value-of select="attributes/attribute[name = 'MAG']/total"/>)
                    </xsl:if>
                </xsl:if>
                <xsl:if test="resenabled = 'True'">
                    RES: <xsl:value-of select="attributes/attribute[name = 'RES']/base"/>
                    <xsl:if
                        test="attributes/attribute[name = 'RES']/total != attributes/attribute[name = 'RES']/base"
                        > (<xsl:value-of select="attributes/attribute[name = 'RES']/total"/>)
                    </xsl:if>
                </xsl:if>
                
                <br/>
                <br/>== Derived Attributes == 
                <br/>Essence: <xsl:value-of select="attributes/attribute[name = 'ESS']/base"/>
                <xsl:call-template name="for.loop">
                    <xsl:with-param name="i">
                        <xsl:value-of select="string-length(concat('Essence: ',attributes/attribute[name = 'ESS']/base))"/>
                    </xsl:with-param>
                    <xsl:with-param name="count">
                        <xsl:value-of select="32"/>
                    </xsl:with-param>
                </xsl:call-template>
                Initiative: <xsl:call-template name="for.loop">
                    <xsl:with-param name="i">
                        <xsl:value-of select="string-length('Initiative: ')"/>
                    </xsl:with-param>
                    <xsl:with-param name="count">
                        <xsl:value-of select="21"/>
                    </xsl:with-param>
                </xsl:call-template>
                <xsl:value-of select="init"/>
                <br/>Physical Damage Track: <xsl:value-of select="physicalcm"/>
                <xsl:call-template name="for.loop">
                    <xsl:with-param name="i">
                        <xsl:value-of select="string-length(concat('Physical Damage Track: ',physicalcm))"/>
                    </xsl:with-param>
                    <xsl:with-param name="count">
                        <xsl:value-of select="32"/>
                    </xsl:with-param>
                </xsl:call-template>
                Rigger Init: <xsl:call-template name="for.loop">
                    <xsl:with-param name="i">
                        <xsl:value-of select="string-length('Rigger Init: ')"/>
                    </xsl:with-param>
                    <xsl:with-param name="count">
                        <xsl:value-of select="21"/>
                    </xsl:with-param>
                </xsl:call-template>
                <xsl:value-of select="riggerinit"/>
                <br/>Stun Damage Track: <xsl:value-of select="stuncm"/>
                <xsl:call-template name="for.loop">
                    <xsl:with-param name="i">
                        <xsl:value-of select="string-length(concat('Stun Damage Track: ',stuncm))"/>
                    </xsl:with-param>
                    <xsl:with-param name="count">
                        <xsl:value-of select="32"/>
                    </xsl:with-param>
                </xsl:call-template>
                Astral Init: <xsl:call-template name="for.loop">
                    <xsl:with-param name="i">
                        <xsl:value-of select="string-length('Astral Init: ')"/>
                    </xsl:with-param>
                    <xsl:with-param name="count">
                        <xsl:value-of select="21"/>
                    </xsl:with-param>
                </xsl:call-template>
                <xsl:value-of select="astralinit"/>
                <br/>Physical: <xsl:value-of select="limitphysical"/>
                <xsl:call-template name="for.loop">
                    <xsl:with-param name="i">
                        <xsl:value-of select="string-length(concat('Physical: ',limitphysical))"/>
                    </xsl:with-param>
                    <xsl:with-param name="count">
                        <xsl:value-of select="32"/>
                    </xsl:with-param>
                </xsl:call-template>
                Matrix AR Init: <xsl:call-template name="for.loop">
                    <xsl:with-param name="i">
                        <xsl:value-of select="string-length('Matrix AR Init: ')"/>
                    </xsl:with-param>
                    <xsl:with-param name="count">
                        <xsl:value-of select="21"/>
                    </xsl:with-param>
                </xsl:call-template>
                <xsl:value-of select="matrixarinit"/>
                <xsl:call-template name="limitmodifiersphys"/>
                <br/>Mental: <xsl:value-of select="limitmental"/>
                <xsl:call-template name="for.loop">
                    <xsl:with-param name="i">
                        <xsl:value-of select="string-length(concat('Mental: ',limitmental))"/>
                    </xsl:with-param>
                    <xsl:with-param name="count">
                        <xsl:value-of select="32"/>
                    </xsl:with-param>
                </xsl:call-template>
                Matrix VR Cold Init: <xsl:call-template name="for.loop">
                    <xsl:with-param name="i">
                        <xsl:value-of select="string-length('Matrix VR Cold Init: ')"/>
                    </xsl:with-param>
                    <xsl:with-param name="count">
                        <xsl:value-of select="21"/>
                    </xsl:with-param>
                </xsl:call-template>
                <xsl:value-of select="matrixcoldinit"/>
                <xsl:call-template name="limitmodifiersment"/>
                <br/>Social: <xsl:value-of select="limitsocial"/>
                <xsl:call-template name="for.loop">
                    <xsl:with-param name="i">
                        <xsl:value-of select="string-length(concat('Social: ',limitsocial))"/>
                    </xsl:with-param>
                    <xsl:with-param name="count">
                        <xsl:value-of select="32"/>
                    </xsl:with-param>
                </xsl:call-template>
                Matrix VR Hot Init: <xsl:call-template name="for.loop">
                    <xsl:with-param name="i">
                        <xsl:value-of select="string-length('Matrix VR Hot Init: ')"/>
                    </xsl:with-param>
                    <xsl:with-param name="count">
                        <xsl:value-of select="21"/>
                    </xsl:with-param>
                </xsl:call-template>
                <xsl:value-of select="matrixhotinit"/>
                <xsl:call-template name="limitmodifierssoc"/>
                <br/>Astral: <xsl:value-of select="limitastral"/>
                <xsl:call-template name="limitmodifiersast"/>
                
                <br/>
                <br/>== Active Skills == <xsl:call-template name="skills"/>
                <br/>
                <br/>== Knowledge Skills == <xsl:call-template name="knowledgeskills"/>
                <xsl:if test="contacts/contact">
                    <br/>
                    <br/>== Contacts == <xsl:call-template name="contacts"/>
                </xsl:if>
                <xsl:if test="qualities/quality">
                    <br/>
                    <br/>== Qualities == <xsl:call-template name="qualities"/>
                </xsl:if>
                <xsl:if test="spells/spell">
                    <br/>
                    <br/>== Spells == <br/>(Tradition: <xsl:value-of select="tradition/name"/>, Resist
                    Drain with <xsl:value-of select="tradition/drain"/>) <xsl:call-template name="spells"/>
                </xsl:if>
                <xsl:if test="powers/power">
                    <br/>
                    <br/>== Powers == <xsl:call-template name="powers"/>
                </xsl:if>
                <xsl:if test="complexforms/complexform">
                    <br/>
                    <br/>== Complex Forms == <br/>(Tradition: <xsl:value-of select="stream"/>,
                    Resist Fading with <xsl:value-of select="drain"/>) <xsl:call-template
                        name="complexforms"/>
                </xsl:if>
              <xsl:if test="aiprograms/aiprogram">
                <br/>
                <br/>== AI Programs and Advanced Programs == <xsl:call-template name="aiprograms"/>
              </xsl:if>
                <xsl:if test="critterpowers/critterpower">
                    <br/>
                    <br/>== Critter Powers == <xsl:call-template name="critterpowers"/>
                </xsl:if>
                <xsl:if test="lifestyles/lifestyle">
                    <br/>
                    <br/>== Lifestyles == <xsl:call-template name="lifestyle"/>
                </xsl:if>
                <xsl:if test="cyberwares/cyberware">
                    <br/>
                    <br/>== Cyberware/Bioware == <xsl:call-template name="cyberware"/>
                </xsl:if>
                <xsl:if test="armors/armor">
                    <br/>
                    <br/>== Armor == <xsl:call-template name="armors"/>
                </xsl:if>
                <xsl:if test="weapons/weapon">
                    <br/>
                    <br/>== Weapons == <xsl:call-template name="weapons"/>
                </xsl:if>
                <xsl:if test="martialarts/martialart">
                    <br/>
                    <br/>== Martial Arts == <xsl:call-template name="martialarts"/>
                </xsl:if>
                <xsl:if
                    test="gears/gear[iscommlink = 'True'] or armors/armor/gears/gear[iscommlink = 'True'] or cyberwares/cyberware/gears/gear[iscommlink = 'True'] or cyberwares/cyberware/children/cyberware/gears/gear[iscommlink = 'True'] or weapons/weapon/accessories/accessory/gears/gear[iscommlink = 'True']">
                    <br/>
                    <br/>== Commlink == <xsl:call-template name="commlinks"/>
                </xsl:if>
                <xsl:if test="gears/gear[iscommlink != 'True']">
                    <br/>
                    <br/>== Gear == <xsl:call-template name="gear"/>
                </xsl:if>
                <xsl:if test="vehicles/vehicle">
                    <br/>
                    <br/>== Vehicles == <xsl:call-template name="vehicles"/>
                </xsl:if>
                <xsl:if test="expenses">
                    <br/>
                    <br/>== Karma Expenses == <xsl:call-template name="karmaexpenses"/>
                </xsl:if>
                <xsl:if test="expenses">
                    <br/>
                    <br/>== Nuyen Expenses == <xsl:call-template name="nuyenexpenses"/>
                </xsl:if>
                <xsl:if test="description != ''">
                    <br/>
                    <br/>== Description ==<br/>
                    <xsl:call-template name="PreserveLineBreaks">
                        <xsl:with-param name="text" select="description"/>
                    </xsl:call-template>
                </xsl:if>
                <xsl:if test="background != ''">
                    <br/>
                    <br/>== Background ==<br/>
                    <xsl:call-template name="PreserveLineBreaks">
                        <xsl:with-param name="text" select="background"/>
                    </xsl:call-template>
                </xsl:if>
                <xsl:if test="concept != ''">
                    <br/>
                    <br/>== Concept ==<br/>
                    <xsl:call-template name="PreserveLineBreaks">
                        <xsl:with-param name="text" select="concept"/>
                    </xsl:call-template>
                </xsl:if>
                <xsl:if test="notes != ''">
                    <br/>
                    <br/>== Notes ==<br/>
                    <xsl:call-template name="PreserveLineBreaks">
                        <xsl:with-param name="text" select="notes"/>
                    </xsl:call-template>
                </xsl:if>
            </body>
        </html>
    </xsl:template>

    <xsl:template name="for.loop">
        <xsl:param name="i"/>
        <xsl:param name="count"/>
        <xsl:if test="$i &lt;= $count">
            <xsl:text>&#160;</xsl:text>
            <xsl:call-template name="for.loop">
                <xsl:with-param name="i">
                    <xsl:value-of select="$i + 1"/>
                </xsl:with-param>
                <xsl:with-param name="count">
                    <xsl:value-of select="$count"/>
                </xsl:with-param>
            </xsl:call-template>
        </xsl:if>
    </xsl:template>

    <xsl:template name="skills">
        <xsl:variable name="items"
            select="skills/skill[knowledge = 'False' and (base &gt; 0 or karma &gt; 0)]"/>
        <xsl:for-each select="$items">
            <xsl:sort select="name"/>
            <br/><xsl:value-of select="name"/>
            <xsl:choose>
                <xsl:when test="spec != ''"> (<xsl:value-of select="spec"/>)
                    <xsl:call-template name="for.loop">
                        <xsl:with-param name="i">
                            <xsl:value-of select="string-length(concat(name,spec)) + 3"/>
                        </xsl:with-param>
                        <xsl:with-param name="count">
                            <xsl:value-of select="31"/>
                        </xsl:with-param>
                    </xsl:call-template>
                </xsl:when>
                <xsl:otherwise>
                    <xsl:call-template name="for.loop">
                        <xsl:with-param name="i">
                            <xsl:value-of select="string-length(concat(name,spec))"/>
                        </xsl:with-param>
                        <xsl:with-param name="count">
                            <xsl:value-of select="32"/>
                        </xsl:with-param>
                    </xsl:call-template>
                </xsl:otherwise>
            </xsl:choose>
            Base: <xsl:value-of select="base"/>
            <xsl:call-template name="for.loop">
                <xsl:with-param name="i">
                    <xsl:value-of select="string-length(base)"/>
                </xsl:with-param>
                <xsl:with-param name="count">
                    <xsl:value-of select="2"/>
                </xsl:with-param>
            </xsl:call-template>+ Karma: <xsl:value-of select="karma"/>
            <xsl:call-template name="for.loop">
                <xsl:with-param name="i">
                    <xsl:value-of select="string-length(karma)"/>
                </xsl:with-param>
                <xsl:with-param name="count">
                    <xsl:value-of select="2"/>
                </xsl:with-param>
            </xsl:call-template>= <xsl:value-of select="rating"/>
            <xsl:call-template name="for.loop">
                <xsl:with-param name="i">
                    <xsl:value-of select="string-length(rating)"/>
                </xsl:with-param>
                <xsl:with-param name="count">
                    <xsl:value-of select="2"/>
                </xsl:with-param>
            </xsl:call-template>    Pool: <xsl:value-of select="total"/>
            <xsl:if test="spec != '' and exotic = 'False'"> (<xsl:value-of
                    select="specializedrating"/>)</xsl:if>
        </xsl:for-each>
    </xsl:template>

    <xsl:template name="knowledgeskills">
        <xsl:variable name="items" select="skills/skill[knowledge = 'True']"/>
        <xsl:for-each select="$items">
            <xsl:sort select="name"/>
            <br/><xsl:value-of select="name"/>
            <xsl:choose>
                <xsl:when test="spec != ''"> (<xsl:value-of select="spec"/>)
                    <xsl:call-template name="for.loop">
                        <xsl:with-param name="i">
                            <xsl:value-of select="string-length(concat(name,spec)) + 3"/>
                        </xsl:with-param>
                        <xsl:with-param name="count">
                            <xsl:value-of select="31"/>
                        </xsl:with-param>
                    </xsl:call-template>
                </xsl:when>
                <xsl:otherwise>
                    <xsl:call-template name="for.loop">
                        <xsl:with-param name="i">
                            <xsl:value-of select="string-length(concat(name,spec))"/>
                        </xsl:with-param>
                        <xsl:with-param name="count">
                            <xsl:value-of select="32"/>
                        </xsl:with-param>
                    </xsl:call-template>
                </xsl:otherwise>
            </xsl:choose>
            <xsl:choose>
                <xsl:when test="islanguage = 'True' and rating = 0">
                    N
                    <xsl:call-template name="for.loop">
                        <xsl:with-param name="i">
                            <xsl:value-of select="1" />
                        </xsl:with-param>
                        <xsl:with-param name="count">
                            <xsl:value-of select="20" />
                        </xsl:with-param>
                    </xsl:call-template>
                </xsl:when>
                <xsl:otherwise>
                    Base: <xsl:value-of select="base"/>
            <xsl:call-template name="for.loop">
                <xsl:with-param name="i">
                    <xsl:value-of select="string-length(base)"/>
                </xsl:with-param>
                <xsl:with-param name="count">
                    <xsl:value-of select="2"/>
                </xsl:with-param>
            </xsl:call-template>+ Karma: <xsl:value-of select="karma"/>
            <xsl:call-template name="for.loop">
                <xsl:with-param name="i">
                    <xsl:value-of select="string-length(karma)"/>
                </xsl:with-param>
                <xsl:with-param name="count">
                    <xsl:value-of select="2"/>
                </xsl:with-param>
            </xsl:call-template>= <xsl:value-of select="rating"/>
            <xsl:call-template name="for.loop">
                <xsl:with-param name="i">
                    <xsl:value-of select="string-length(rating)"/>
                </xsl:with-param>
                <xsl:with-param name="count">
                    <xsl:value-of select="2"/>
                </xsl:with-param>
            </xsl:call-template>    Pool: <xsl:value-of select="total"/>
            <xsl:if test="spec != '' and exotic = 'False'"> (<xsl:value-of
                select="specializedrating"/>)</xsl:if>
                </xsl:otherwise>
            </xsl:choose>
        </xsl:for-each>
    </xsl:template>

    <xsl:template name="contacts">
        <xsl:for-each select="contacts/contact">
            <xsl:sort select="name"/>
            <br/><xsl:value-of select="name"/><xsl:if test="role != ''"> (<xsl:value-of
                select="role"/>)</xsl:if><xsl:if test="location != ''">, <xsl:value-of select="location"
                /></xsl:if> (CON: <xsl:value-of select="connection"/>, LOY: <xsl:value-of select="loyalty"/>)
            <xsl:if test="notes != ''"><br />   <xsl:value-of select="notes"/></xsl:if>
        </xsl:for-each>
    </xsl:template>

    <xsl:template name="qualities">
        <xsl:for-each select="qualities/quality">
            <xsl:sort select="name"/>
            <br/>
            <xsl:value-of select="name"/>
            <xsl:if test="extra != ''"> (<xsl:value-of select="extra"/>)</xsl:if>
        </xsl:for-each>
    </xsl:template>

    <xsl:template name="spells">
        <xsl:for-each select="spells/spell">
            <xsl:sort select="name"/>
            <br/><xsl:value-of select="name"/>
            <xsl:if test="extra != ''"> (<xsl:value-of select="extra"/>)</xsl:if>
            <xsl:choose>
                <xsl:when test="extra != ''">
                    <xsl:call-template name="for.loop">
                        <xsl:with-param name="i">
                            <xsl:value-of select="string-length(name) + string-length(extra) + 3"/>
                        </xsl:with-param>
                        <xsl:with-param name="count">
                            <xsl:value-of select="25"/>
                        </xsl:with-param>
                    </xsl:call-template>
                </xsl:when>
                <xsl:otherwise>
                    <xsl:call-template name="for.loop">
                        <xsl:with-param name="i">
                            <xsl:value-of select="string-length(name)"/>
                        </xsl:with-param>
                        <xsl:with-param name="count">
                            <xsl:value-of select="25"/>
                        </xsl:with-param>
                    </xsl:call-template>
                </xsl:otherwise>
            </xsl:choose> DV: <xsl:value-of select="dv"/>
        </xsl:for-each>
    </xsl:template>

    <xsl:template name="powers">
        <xsl:for-each select="powers/power">
            <xsl:sort select="name"/>
            <br/>
            <xsl:value-of select="name"/>
            <xsl:if test="extra != ''"> (<xsl:value-of select="extra"/>)</xsl:if>
            <xsl:if test="rating &gt; 0"> Rating: <xsl:value-of select="rating"/></xsl:if>
        </xsl:for-each>
    </xsl:template>

    <xsl:template name="critterpowers">
        <xsl:for-each select="critterpowers/critterpower">
            <xsl:sort select="name"/>
            <br/>
            <xsl:value-of select="name"/>
            <xsl:if test="extra != ''"> (<xsl:value-of select="extra"/>)</xsl:if>
            <xsl:if test="rating &gt; 0"> Rating: <xsl:value-of select="rating"/></xsl:if>
        </xsl:for-each>
    </xsl:template>

    <xsl:template name="complexforms">
        <xsl:for-each select="complexforms/complexform">
            <xsl:sort select="name"/>
            <br/>
            <xsl:value-of select="name"/>
            <xsl:if test="extra != ''"> (<xsl:value-of select="extra"/>)</xsl:if>
            <xsl:if test="rating &gt; 0"> Rating: <xsl:value-of select="rating"/></xsl:if>
            <xsl:if test="programoptions/programoption"> (<xsl:for-each
                    select="programoptions/programoption">
                    <xsl:sort select="name"/>
                    <xsl:value-of select="name"/>
                    <xsl:if test="rating &gt; 0"><xsl:text> </xsl:text><xsl:value-of select="rating"
                        /></xsl:if>
                    <xsl:if test="position() != last()">, </xsl:if>
                </xsl:for-each>) </xsl:if> Target: <xsl:value-of select="target"/>, 
          Duration: <xsl:value-of select="duration"/>, 
          Fading Value: <xsl:value-of select="fv"/> 
        </xsl:for-each>
    </xsl:template>

  <xsl:template name="aiprograms">
    <xsl:for-each select="aiprograms/aiprogram">
      <xsl:sort select="name"/>
      <br/>
      <xsl:value-of select="name"/>
      <xsl:if test="extra != ''">
        (<xsl:value-of select="extra"/>)
      </xsl:if>
      <xsl:if test="extra != ''">
        Requires: <xsl:value-of select="requiresprogram"/>
      </xsl:if>
      <xsl:if test="programoptions/programoption">
        (<xsl:for-each
                    select="programoptions/programoption">
          <xsl:sort select="name"/>
          <xsl:value-of select="name"/>
          <xsl:if test="rating &gt; 0">
            <xsl:text> </xsl:text>
            <xsl:value-of select="rating"
                        />
          </xsl:if>
          <xsl:if test="position() != last()">, </xsl:if>
        </xsl:for-each>)
      </xsl:if>
    </xsl:for-each>
  </xsl:template>

    <xsl:template name="lifestyle">
        <xsl:for-each select="lifestyles/lifestyle">
            <xsl:sort select="name"/>
            <br/><xsl:value-of select="name"/>
            <xsl:if test="baselifestyle != ''"> (<xsl:value-of select="baselifestyle"/>)</xsl:if>
            &#160;<xsl:value-of select="months"/> months 
            <xsl:if test="qualities/quality">
                <xsl:for-each select="qualities/quality">
                    <br/>&#160;&#160;&#160;+<xsl:value-of select="."/>
                </xsl:for-each>
            </xsl:if>
        </xsl:for-each>
    </xsl:template>

    <xsl:template name="cyberware">
        <xsl:for-each select="cyberwares/cyberware">
            <xsl:sort select="name"/>
            <br/>
            <xsl:value-of select="name"/>
            <xsl:if test="rating != 0"> Rating <xsl:value-of select="rating"/></xsl:if>
            <xsl:if test="location != ''"> (<xsl:value-of select="location"/>)</xsl:if>
            <xsl:if test="children/cyberware">
                <xsl:for-each select="children/cyberware">
                    <br/>&#160;&#160;&#160;+<xsl:value-of select="name"/>
                    <xsl:if test="rating != 0"> Rating <xsl:value-of select="rating"/></xsl:if>
                </xsl:for-each>
            </xsl:if>
        </xsl:for-each>
    </xsl:template>

    <xsl:template name="gearplugin">
        <xsl:param name="gear"/>
        <xsl:for-each select="children/gear">
            <xsl:sort select="name"/>
            <xsl:value-of select="name"/>
            <xsl:if test="rating != 0">
                <xsl:text> </xsl:text>
                <xsl:value-of select="rating"/>
            </xsl:if>
            <xsl:if test="extra != ''"> (<xsl:value-of select="extra"/>)</xsl:if>
            <xsl:if test="qty > 1">
              x<xsl:value-of select="qty"/>
            </xsl:if>
            <xsl:if test="children/gear"> [<xsl:call-template name="gearplugin">
                    <xsl:with-param name="gear" select="."/>
                </xsl:call-template>] </xsl:if>
            <xsl:if test="position() != last()">; </xsl:if>
        </xsl:for-each>
    </xsl:template>

    <xsl:template name="gear">
        <xsl:for-each select="gears/gear[iscommlink != 'True']">
            <xsl:sort select="name"/>
            <br/>
            <xsl:value-of select="name"/>
            <xsl:if test="extra != ''"> (<xsl:value-of select="extra"/>)</xsl:if>
            <xsl:if test="rating != 0"> Rating <xsl:value-of select="rating"/></xsl:if>
            <xsl:if test="qty &gt; 1"> x<xsl:value-of select="qty"/></xsl:if>
            <xsl:if test="children/gear">
                <xsl:for-each select="children/gear">
                  <br/>&#160;&#160;&#160;+<xsl:value-of select="name"/>
                  <xsl:if test="extra != ''"> (<xsl:value-of select="extra"/>)</xsl:if>
                  <xsl:if test="rating != 0"> Rating <xsl:value-of select="rating"/></xsl:if>
                  <xsl:if test="qty > 1">
                    x<xsl:value-of select="qty"/>
                  </xsl:if>
                    <xsl:if test="children/gear"> [<xsl:call-template name="gearplugin">
                            <xsl:with-param name="gear" select="."/>
                        </xsl:call-template>] </xsl:if>
                </xsl:for-each>
            </xsl:if>
        </xsl:for-each>
    </xsl:template>

    <xsl:template name="commlinks">
        <xsl:for-each select="gears/gear[iscommlink = 'True']">
            <xsl:sort select="name"/>
            <br/><xsl:value-of select="name"/> (ATT: <xsl:value-of select="attack"/>, SLZ:
                <xsl:value-of select="sleaze"/>, DP: <xsl:value-of select="dataprocessing"/>, FWL:
                <xsl:value-of select="firewall"/>) <xsl:if test="extra != ''"> (<xsl:value-of
                    select="extra"/>)</xsl:if>
            <xsl:if test="rating != 0"> Rating <xsl:value-of select="rating"/></xsl:if>
            <xsl:if test="qty &gt; 1"> x<xsl:value-of select="qty"/></xsl:if>
            <xsl:if test="children/gear">
                <xsl:for-each select="children/gear">
                    <br/>&#160;&#160;&#160;+<xsl:value-of select="name"/>
                    <xsl:if test="extra != ''"> (<xsl:value-of select="extra"/>)</xsl:if>
                    <xsl:if test="rating != 0"> Rating <xsl:value-of select="rating"/></xsl:if>
                    <xsl:if test="qty > 1">
                      x<xsl:value-of select="qty"/>
                    </xsl:if>
                    <xsl:if test="children/gear"> [<xsl:for-each select="children/gear">
                            <xsl:sort select="name"/>
                            <xsl:value-of select="name"/>
                            <xsl:if test="rating != 0"><xsl:text> </xsl:text><xsl:value-of
                                    select="rating"/></xsl:if>
                            <xsl:if test="extra != ''"> (<xsl:value-of select="extra"/>)</xsl:if>
                            <xsl:if test="qty > 1">
                              x<xsl:value-of select="qty"/>
                            </xsl:if>
                            <xsl:if test="position() != last()">, </xsl:if>
                        </xsl:for-each>] </xsl:if>
                </xsl:for-each>
            </xsl:if>
            <xsl:if test="gears/gear[isprogram = 'True']">
                <xsl:for-each select="gears/gear[isprogram = 'True']">
                    <xsl:sort select="name"/>
                    <br/>&#160;&#160;&#160;+<xsl:value-of select="name"/>
                    <xsl:if test="rating &gt; 0"><xsl:text> </xsl:text><xsl:value-of select="rating"
                        /></xsl:if>
                    <xsl:if test="extra != ''"> (<xsl:value-of select="extra"/>)</xsl:if>
                    <xsl:if test="children/gear"> [<xsl:for-each select="children/gear">
                            <xsl:sort select="name"/>
                            <xsl:value-of select="name"/>
                            <xsl:if test="rating != 0"><xsl:text> </xsl:text><xsl:value-of
                                    select="rating"/></xsl:if>
                            <xsl:if test="extra != ''"> (<xsl:value-of select="extra"/>)</xsl:if>
                            <xsl:if test="qty > 1">
                              x<xsl:value-of select="qty"/>
                            </xsl:if>
                            <xsl:if test="position() != last()">, </xsl:if>
                        </xsl:for-each>] </xsl:if>
                </xsl:for-each>
            </xsl:if>
        </xsl:for-each>
        <xsl:for-each select="armors/armor/gears/gear[iscommlink = 'True']">
            <xsl:sort select="name"/>
            <br/><xsl:value-of select="name"/> (ATT: <xsl:value-of select="attack"/>, SLZ:
                <xsl:value-of select="sleaze"/>, DP: <xsl:value-of select="dataprocessing"/>, FWL:
                <xsl:value-of select="firewall"/>) <xsl:if test="extra != ''"> (<xsl:value-of
                    select="extra"/>)</xsl:if>
            <xsl:if test="rating != 0"> Rating <xsl:value-of select="rating"/></xsl:if>
            <xsl:if test="qty &gt; 1"> x<xsl:value-of select="qty"/></xsl:if>
            <xsl:if test="children/gear">
                <xsl:for-each select="children/gear">
                    <br/>&#160;&#160;&#160;+<xsl:value-of select="name"/>
                    <xsl:if test="extra != ''"> (<xsl:value-of select="extra"/>)</xsl:if>
                    <xsl:if test="rating != 0"> Rating <xsl:value-of select="rating"/></xsl:if>
                    <xsl:if test="children/gear"> [<xsl:for-each select="children/gear">
                            <xsl:sort select="name"/>
                            <xsl:value-of select="name"/>
                            <xsl:if test="rating != 0"><xsl:text> </xsl:text><xsl:value-of
                                    select="rating"/></xsl:if>
                            <xsl:if test="extra != ''"> (<xsl:value-of select="extra"/>)</xsl:if>
                            <xsl:if test="qty > 1">
                              x<xsl:value-of select="qty"/>
                            </xsl:if>
                            <xsl:if test="position() != last()">, </xsl:if>
                        </xsl:for-each>] </xsl:if>
                </xsl:for-each>
            </xsl:if>
            <xsl:if test="gears/gear[isprogram = 'True']">
                <xsl:for-each select="gears/gear[isprogram = 'True']">
                    <xsl:sort select="name"/>
                    <br/>&#160;&#160;&#160;+<xsl:value-of select="name"/>
                    <xsl:if test="rating &gt; 0"><xsl:text> </xsl:text><xsl:value-of select="rating"
                        /></xsl:if>
                    <xsl:if test="extra != ''"> (<xsl:value-of select="extra"/>)</xsl:if>
                    <xsl:if test="children/gear"> [<xsl:for-each select="children/gear">
                            <xsl:sort select="name"/>
                            <xsl:value-of select="name"/>
                            <xsl:if test="rating != 0"><xsl:text> </xsl:text><xsl:value-of
                                    select="rating"/></xsl:if>
                            <xsl:if test="extra != ''"> (<xsl:value-of select="extra"/>)</xsl:if>
                            <xsl:if test="qty > 1">
                              x<xsl:value-of select="qty"/>
                            </xsl:if>
                            <xsl:if test="position() != last()">, </xsl:if>
                        </xsl:for-each>] </xsl:if>
                </xsl:for-each>
            </xsl:if>
        </xsl:for-each>
        <xsl:for-each select="cyberwares/cyberware/gears/gear[iscommlink = 'True']">
            <xsl:sort select="name"/>
            <br/><xsl:value-of select="name"/> (ATT: <xsl:value-of select="attack"/>, SLZ:
                <xsl:value-of select="sleaze"/>, DP: <xsl:value-of select="dataprocessing"/>, FWL:
                <xsl:value-of select="firewall"/>) <xsl:if test="extra != ''"> (<xsl:value-of
                    select="extra"/>)</xsl:if>
            <xsl:if test="rating != 0"> Rating <xsl:value-of select="rating"/></xsl:if>
            <xsl:if test="qty &gt; 1"> x<xsl:value-of select="qty"/></xsl:if>
            <xsl:if test="children/gear">
                <xsl:for-each select="children/gear">
                    <br/>&#160;&#160;&#160;+<xsl:value-of select="name"/>
                    <xsl:if test="extra != ''"> (<xsl:value-of select="extra"/>)</xsl:if>
                    <xsl:if test="rating != 0"> Rating <xsl:value-of select="rating"/></xsl:if>
                    <xsl:if test="children/gear"> [<xsl:for-each select="children/gear">
                            <xsl:sort select="name"/>
                            <xsl:value-of select="name"/>
                            <xsl:if test="rating != 0"><xsl:text> </xsl:text><xsl:value-of
                                    select="rating"/></xsl:if>
                            <xsl:if test="extra != ''"> (<xsl:value-of select="extra"/>)</xsl:if>
                            <xsl:if test="qty > 1">
                              x<xsl:value-of select="qty"/>
                            </xsl:if>
                            <xsl:if test="position() != last()">, </xsl:if>
                        </xsl:for-each>] </xsl:if>
                </xsl:for-each>
            </xsl:if>
            <xsl:if test="gears/gear[isprogram = 'True']">
                <xsl:for-each select="gears/gear[isprogram = 'True']">
                    <xsl:sort select="name"/>
                    <br/>&#160;&#160;&#160;+<xsl:value-of select="name"/>
                    <xsl:if test="rating &gt; 0"><xsl:text> </xsl:text><xsl:value-of select="rating"
                        /></xsl:if>
                    <xsl:if test="extra != ''"> (<xsl:value-of select="extra"/>)</xsl:if>
                    <xsl:if test="children/gear"> [<xsl:for-each select="children/gear">
                            <xsl:sort select="name"/>
                            <xsl:value-of select="name"/>
                            <xsl:if test="rating != 0"><xsl:text> </xsl:text><xsl:value-of
                                    select="rating"/></xsl:if>
                            <xsl:if test="extra != ''"> (<xsl:value-of select="extra"/>)</xsl:if>
                            <xsl:if test="qty > 1">
                              x<xsl:value-of select="qty"/>
                            </xsl:if>
                      <xsl:if test="position() != last()">, </xsl:if>
                        </xsl:for-each>] </xsl:if>
                </xsl:for-each>
            </xsl:if>
        </xsl:for-each>
        <xsl:for-each
            select="cyberwares/cyberware/children/cyberware/gears/gear[iscommlink = 'True']">
            <xsl:sort select="name"/>
            <br/><xsl:value-of select="name"/> (ATT: <xsl:value-of select="attack"/>, SLZ:
                <xsl:value-of select="sleaze"/>, DP: <xsl:value-of select="dataprocessing"/>, FWL:
                <xsl:value-of select="firewall"/>) <xsl:if test="extra != ''"> (<xsl:value-of
                    select="extra"/>)</xsl:if>
            <xsl:if test="rating != 0"> Rating <xsl:value-of select="rating"/></xsl:if>
            <xsl:if test="qty &gt; 1"> x<xsl:value-of select="qty"/></xsl:if>
            <xsl:if test="children/gear">
                <xsl:for-each select="children/gear">
                    <br/>&#160;&#160;&#160;+<xsl:value-of select="name"/>
                    <xsl:if test="extra != ''"> (<xsl:value-of select="extra"/>)</xsl:if>
                    <xsl:if test="rating != 0"> Rating <xsl:value-of select="rating"/></xsl:if>
                    <xsl:if test="children/gear"> [<xsl:for-each select="children/gear">
                            <xsl:sort select="name"/>
                            <xsl:value-of select="name"/>
                            <xsl:if test="rating != 0"><xsl:text> </xsl:text><xsl:value-of
                                    select="rating"/></xsl:if>
                            <xsl:if test="extra != ''"> (<xsl:value-of select="extra"/>)</xsl:if>
                      <xsl:if test="qty > 1">
                        x<xsl:value-of select="qty"/>
                      </xsl:if>                      
                            <xsl:if test="position() != last()">, </xsl:if>
                        </xsl:for-each>] </xsl:if>
                </xsl:for-each>
            </xsl:if>
            <xsl:if test="gears/gear[isprogram = 'True']">
                <xsl:for-each select="gears/gear[isprogram = 'True']">
                    <xsl:sort select="name"/>
                    <br/>&#160;&#160;&#160;+<xsl:value-of select="name"/>
                    <xsl:if test="rating &gt; 0"><xsl:text> </xsl:text><xsl:value-of select="rating"
                        /></xsl:if>
                    <xsl:if test="extra != ''"> (<xsl:value-of select="extra"/>)</xsl:if>
                    <xsl:if test="children/gear"> [<xsl:for-each select="children/gear">
                            <xsl:sort select="name"/>
                            <xsl:value-of select="name"/>
                            <xsl:if test="rating != 0"><xsl:text> </xsl:text><xsl:value-of
                                    select="rating"/></xsl:if>
                            <xsl:if test="extra != ''"> (<xsl:value-of select="extra"/>)</xsl:if>
                      <xsl:if test="qty > 1">
                        x<xsl:value-of select="qty"/>
                      </xsl:if>
                            <xsl:if test="position() != last()">, </xsl:if>
                        </xsl:for-each>] </xsl:if>
                </xsl:for-each>
            </xsl:if>
        </xsl:for-each>
        <xsl:for-each select="weapons/weapon/accessories/accessory/gears/gear[iscommlink = 'True']">
            <xsl:sort select="name"/>
            <br/><xsl:value-of select="name"/> (ATT: <xsl:value-of select="attack"/>, SLZ:
                <xsl:value-of select="sleaze"/>, DP: <xsl:value-of select="dataprocessing"/>, FWL:
                <xsl:value-of select="firewall"/>) <xsl:if test="extra != ''"> (<xsl:value-of
                    select="extra"/>)</xsl:if>
            <xsl:if test="rating != 0"> Rating <xsl:value-of select="rating"/></xsl:if>
            <xsl:if test="qty &gt; 1"> x<xsl:value-of select="qty"/></xsl:if>
            <xsl:if test="children/gear">
                <xsl:for-each select="children/gear">
                    <br/>&#160;&#160;&#160;+<xsl:value-of select="name"/>
                    <xsl:if test="extra != ''"> (<xsl:value-of select="extra"/>)</xsl:if>
                    <xsl:if test="rating != 0"> Rating <xsl:value-of select="rating"/></xsl:if>
                    <xsl:if test="children/gear"> [<xsl:for-each select="children/gear">
                            <xsl:sort select="name"/>
                            <xsl:value-of select="name"/>
                            <xsl:if test="rating != 0"><xsl:text> </xsl:text><xsl:value-of
                                    select="rating"/></xsl:if>
                            <xsl:if test="extra != ''"> (<xsl:value-of select="extra"/>)</xsl:if>
                      <xsl:if test="qty > 1">
                        x<xsl:value-of select="qty"/>
                      </xsl:if>
                            <xsl:if test="position() != last()">, </xsl:if>
                        </xsl:for-each>] </xsl:if>
                </xsl:for-each>
            </xsl:if>
            <xsl:if test="gears/gear[isprogram = 'True']">
                <xsl:for-each select="gears/gear[isprogram = 'True']">
                    <xsl:sort select="name"/>
                    <br/>&#160;&#160;&#160;+<xsl:value-of select="name"/>
                    <xsl:if test="rating &gt; 0"><xsl:text> </xsl:text><xsl:value-of select="rating"
                        /></xsl:if>
                    <xsl:if test="extra != ''"> (<xsl:value-of select="extra"/>)</xsl:if>
                    <xsl:if test="children/gear"> [<xsl:for-each select="children/gear">
                            <xsl:sort select="name"/>
                            <xsl:value-of select="name"/>
                            <xsl:if test="rating != 0"><xsl:text> </xsl:text><xsl:value-of
                                    select="rating"/></xsl:if>
                            <xsl:if test="extra != ''"> (<xsl:value-of select="extra"/>)</xsl:if>
                      <xsl:if test="qty > 1">
                        x<xsl:value-of select="qty"/>
                      </xsl:if>
                            <xsl:if test="position() != last()">, </xsl:if>
                        </xsl:for-each>] </xsl:if>
                </xsl:for-each>
            </xsl:if>
        </xsl:for-each>
    </xsl:template>

    <xsl:template name="weapons">
        <xsl:for-each select="weapons/weapon">
            <xsl:sort select="name"/>
            <br/><xsl:value-of select="name"/>
            <xsl:if test="weaponname != ''"> ("<xsl:value-of select="weaponname"/>") </xsl:if>
            <xsl:if test="accessories/accessory or mods/weaponmod">
                <xsl:for-each select="accessories/accessory">
                    <xsl:sort select="name"/>
                    <br/>&#160;&#160;&#160;+<xsl:value-of select="name"/>
                </xsl:for-each>
                <xsl:for-each select="mods/weaponmod">
                    <xsl:sort select="name"/>
                    <xsl:if test="rating > 0"> Rating <xsl:value-of select="rating"/>
                    </xsl:if>
                    <br/>&#160;&#160;&#160;+<xsl:value-of select="name"/>
                </xsl:for-each>
            </xsl:if>
            <br/>&#160;&#160;&#160;Pool: <xsl:value-of select="dicepool"
            />
            <xsl:call-template name="for.loop">
                <xsl:with-param name="i">
                    <xsl:value-of select="string-length(dicepool)"/>
                </xsl:with-param>
                <xsl:with-param name="count">
                    <xsl:value-of select="8"/>
                </xsl:with-param>
            </xsl:call-template>Accuracy: <xsl:value-of select="accuracy"/>
            <xsl:call-template name="for.loop">
                <xsl:with-param name="i">
                    <xsl:value-of select="string-length(accuracy)"/>
                </xsl:with-param>
                <xsl:with-param name="count">
                    <xsl:value-of select="5"/>
                </xsl:with-param>
            </xsl:call-template>DV: <xsl:value-of select="damage"/>
            <xsl:call-template name="for.loop">
                <xsl:with-param name="i">
                    <xsl:value-of select="string-length(damage)"/>
                </xsl:with-param>
                <xsl:with-param name="count">
                    <xsl:value-of select="8"/>
                </xsl:with-param>
            </xsl:call-template>AP: <xsl:value-of select="ap"/>
            <xsl:call-template name="for.loop">
                <xsl:with-param name="i">
                    <xsl:value-of select="string-length(ap)"/>
                </xsl:with-param>
                <xsl:with-param name="count">
                    <xsl:value-of select="5"/>
                </xsl:with-param>
            </xsl:call-template>RC: <xsl:value-of select="rc"/>
        </xsl:for-each>
    </xsl:template>

    <xsl:template name="armors">
        <xsl:for-each select="armors/armor">
            <xsl:sort select="name"/>
            <br/>
            <xsl:value-of select="name"/>
            <xsl:if test="armorname != ''"> ("<xsl:value-of select="armorname"/>") </xsl:if>
            <xsl:call-template name="for.loop">
                <xsl:with-param name="i">
                    <xsl:value-of select="string-length(name)"/>
                </xsl:with-param>
                <xsl:with-param name="count">
                    <xsl:value-of select="35"/>
                </xsl:with-param>
            </xsl:call-template>
            <xsl:value-of select="armor"/>
            <xsl:if test="armormods/armormod">
                <xsl:for-each select="armormods/armormod">
                    <xsl:sort select="name"/>
                    <br/>&#160;&#160;&#160;+<xsl:value-of select="name"/>
                    <xsl:if test="rating != 0"><xsl:text> </xsl:text><xsl:value-of select="rating"
                        /></xsl:if>
                </xsl:for-each>
            </xsl:if>
            <xsl:if test="gears/gear">
                <xsl:for-each select="gears/gear">
                    <xsl:sort select="name"/>
                    <br/>&#160;&#160;&#160;+<xsl:value-of select="name"/>
                    <xsl:if test="extra != ''"> (<xsl:value-of select="extra"/>)</xsl:if>
                    <xsl:if test="rating != 0"> Rating <xsl:value-of select="rating"/></xsl:if>
                    <xsl:if test="qty &gt; 1"> x<xsl:value-of select="qty"/></xsl:if>
                    <xsl:if test="children/gear">
                        <xsl:for-each select="children/gear">
                            <br/>&#160;&#160;&#160;&#160;&#160;&#160;+<xsl:value-of select="name"/>
                            <xsl:if test="extra != ''"> (<xsl:value-of select="extra"/>)</xsl:if>
                            <xsl:if test="rating != 0"> Rating <xsl:value-of select="rating"
                                /></xsl:if>
                          
                            <xsl:if test="children/gear"> [<xsl:for-each select="children/gear">
                                    <xsl:sort select="name"/>
                                    <xsl:value-of select="name"/>
                                    <xsl:if test="rating != 0"><xsl:text> </xsl:text><xsl:value-of
                                            select="rating"/></xsl:if>
                                    <xsl:if test="extra != ''"> (<xsl:value-of select="extra"
                                        />)</xsl:if>
                              <xsl:if test="qty > 1">
                                x<xsl:value-of select="qty"/>
                              </xsl:if>
                                    <xsl:if test="position() != last()">, </xsl:if>
                                </xsl:for-each>] </xsl:if>
                          <xsl:if test="qty > 1">
                            x<xsl:value-of select="qty"/>
                          </xsl:if>
                        </xsl:for-each>
                    </xsl:if>
                </xsl:for-each>
            </xsl:if>
        </xsl:for-each>
    </xsl:template>

    <xsl:template name="vehicles">
        <xsl:for-each select="vehicles/vehicle">
            <xsl:sort select="name"/>
            <br/>
            <xsl:value-of select="name"/>
            <xsl:if test="vehiclename != ''"> ("<xsl:value-of select="vehiclename"/>") </xsl:if>
            <xsl:if test="mods/mod">
                <xsl:for-each select="mods/mod">
                    <xsl:sort select="name"/>
                    <br/>&#160;&#160;&#160;+<xsl:value-of select="name"/>
                    <xsl:if test="rating != 0"> Rating <xsl:value-of select="rating"/></xsl:if>
                    <xsl:if test="cyberwares/cyberware"> (<xsl:for-each
                            select="cyberwares/cyberware">
                            <xsl:sort select="name"/>
                            <br/>&#160;&#160;&#160;&#160;&#160;&#160;+<xsl:value-of select="name"/>
                            <xsl:if test="rating != 0"> Rating <xsl:value-of select="rating"
                                /></xsl:if>
                        </xsl:for-each>) </xsl:if>
                </xsl:for-each>
            </xsl:if>
            <xsl:if test="gears/gear">
                <xsl:for-each select="gears/gear[iscommlink != 'True']">
                    <xsl:sort select="name"/>
                    <br/>&#160;&#160;&#160;+<xsl:value-of select="name"/>
                    <xsl:if test="extra != ''"> (<xsl:value-of select="extra"/>)</xsl:if>
                    <xsl:if test="rating != 0"> Rating <xsl:value-of select="rating"/></xsl:if>
                    <xsl:if test="qty &gt; 1"> x<xsl:value-of select="qty"/></xsl:if>
                    <xsl:if test="children/gear">
                        <xsl:for-each select="children/gear">
                            <br/>&#160;&#160;&#160;&#160;&#160;&#160;+<xsl:value-of select="name"/>
                            <xsl:if test="extra != ''"> (<xsl:value-of select="extra"/>)</xsl:if>
                            <xsl:if test="rating != 0"> Rating <xsl:value-of select="rating"
                                /></xsl:if>
                            <xsl:if test="children/gear"> [<xsl:for-each select="children/gear">
                                    <xsl:sort select="name"/>
                                    <xsl:value-of select="name"/>
                                    <xsl:if test="rating != 0"><xsl:text> </xsl:text><xsl:value-of
                                            select="rating"/></xsl:if>
                                    <xsl:if test="extra != ''"> (<xsl:value-of select="extra"
                                        />)</xsl:if>
                              <xsl:if test="qty > 1">
                                x<xsl:value-of select="qty"/>
                              </xsl:if>
                                    <xsl:if test="position() != last()">, </xsl:if>
                                </xsl:for-each>] </xsl:if>
                          <xsl:if test="qty > 1">
                            x<xsl:value-of select="qty"/>
                          </xsl:if>
                        </xsl:for-each>
                    </xsl:if>
                </xsl:for-each>
            </xsl:if>
            <xsl:if test="weapons/weapon">
                <xsl:for-each select="weapons/weapon">
                    <xsl:sort select="name"/>
                    <br/>&#160;&#160;&#160;+<xsl:value-of select="name"/>
                    <xsl:if test="weaponname != ''"> ("<xsl:value-of select="weaponname"/>") </xsl:if>
                    <xsl:if test="accessories/accessory or mods/weaponmod">
                        <xsl:for-each select="accessories/accessory">
                            <xsl:sort select="name"/>
                            <br/>&#160;&#160;&#160;&#160;&#160;&#160;+<xsl:value-of select="name"/>
                        </xsl:for-each>
                        <xsl:for-each select="mods/weaponmod">
                            <xsl:sort select="name"/>
                            <br/>&#160;&#160;&#160;&#160;&#160;&#160;+<xsl:value-of select="name"/>
                            <xsl:if test="rating > 0"> Rating <xsl:value-of select="rating"/>
                            </xsl:if>
                        </xsl:for-each>
                    </xsl:if>
                    <br/>&#160;&#160;&#160;&#160;&#160;&#160;DV: <xsl:value-of select="damage"
                    />&#160;&#160;&#160;AP: <xsl:value-of select="ap"/>&#160;&#160;&#160;RC:
                        <xsl:value-of select="rc"/>
                </xsl:for-each>
            </xsl:if>
        </xsl:for-each>
    </xsl:template>

    <xsl:template name="martialarts">
        <xsl:for-each select="martialarts/martialart">
            <xsl:sort select="name"/>
            <br/>
            <xsl:value-of select="name"/>
            <xsl:for-each select="martialartadvantages/martialartadvantage">
                <xsl:sort select="."/>
                <br/>&#160;&#160;&#160;+<xsl:value-of select="."/>
            </xsl:for-each>
        </xsl:for-each>
        <xsl:for-each select="martialartmaneuvers/martialartmaneuver">
            <xsl:sort select="name"/>
            <br/>
            <xsl:value-of select="name"/>
        </xsl:for-each>
    </xsl:template>

    <xsl:template name="karmaexpenses">
        <xsl:for-each select="expenses/expense[type = 'Karma']">
            <br/>
            <xsl:value-of select="date"/>
            <xsl:call-template name="for.loop">
                <xsl:with-param name="i">
                    <xsl:value-of select="string-length(date)"/>
                </xsl:with-param>
                <xsl:with-param name="count">
                    <xsl:value-of select="25"/>
                </xsl:with-param>
            </xsl:call-template>
            <xsl:value-of select="amount"/>
            <xsl:call-template name="for.loop">
                <xsl:with-param name="i">
                    <xsl:value-of select="string-length(amount)"/>
                </xsl:with-param>
                <xsl:with-param name="count">
                    <xsl:value-of select="12"/>
                </xsl:with-param>
            </xsl:call-template>
            <xsl:value-of select="reason"/>
        </xsl:for-each>
    </xsl:template>

    <xsl:template name="nuyenexpenses">
        <xsl:for-each select="expenses/expense[type = 'Nuyen']">
            <br/>
            <xsl:value-of select="date"/>
            <xsl:call-template name="for.loop">
                <xsl:with-param name="i">
                    <xsl:value-of select="string-length(date)"/>
                </xsl:with-param>
                <xsl:with-param name="count">
                    <xsl:value-of select="25"/>
                </xsl:with-param>
            </xsl:call-template>
            <xsl:value-of select="amount"/>
            <xsl:call-template name="for.loop">
                <xsl:with-param name="i">
                    <xsl:value-of select="string-length(amount)"/>
                </xsl:with-param>
                <xsl:with-param name="count">
                    <xsl:value-of select="12"/>
                </xsl:with-param>
            </xsl:call-template>
            <xsl:value-of select="reason"/>
        </xsl:for-each>
    </xsl:template>

    <xsl:template name="limitmodifiersphys">
        <xsl:for-each select="limitmodifiersphys/limitmodifier">
            <xsl:sort select="name"/>
            <br/>&#160;&#160;&#160;<xsl:value-of select="name"/>
            <xsl:if test="extra != ''"> (<xsl:value-of select="extra"/>)</xsl:if>
        </xsl:for-each>
    </xsl:template>

    <xsl:template name="limitmodifiersment">
        <xsl:for-each select="limitmodifiersment/limitmodifier">
            <xsl:sort select="name"/>
            <br/>&#160;&#160;&#160;<xsl:value-of select="name"/>
            <xsl:if test="extra != ''"> (<xsl:value-of select="extra"/>)</xsl:if>
        </xsl:for-each>
    </xsl:template>

    <xsl:template name="limitmodifierssoc">
        <xsl:for-each select="limitmodifierssoc/limitmodifier">
            <xsl:sort select="name"/>
            <br/>&#160;&#160;&#160;<xsl:value-of select="name"/>
            <xsl:if test="extra != ''"> (<xsl:value-of select="extra"/>)</xsl:if>
        </xsl:for-each>
    </xsl:template>

    <xsl:template name="limitmodifiersast">
        <xsl:for-each select="limitmodifiersast/limitmodifier">
            <xsl:sort select="name"/>
            <br/>&#160;&#160;&#160;<xsl:value-of select="name"/>
            <xsl:if test="extra != ''"> (<xsl:value-of select="extra"/>)</xsl:if>
        </xsl:for-each>
    </xsl:template>
=======
<?xml version="1.0" encoding="UTF-8" ?>
<!-- Text Only (English - US) -->
<!-- Version -500 -->
<xsl:stylesheet version="1.0" xmlns:xsl="http://www.w3.org/1999/XSL/Transform">
	<xsl:import href="xz.en-us.xslt"/>

	<xsl:include href="Formatted Text-Only set.xslt"/>

	<xsl:include href="xs.fnx.xslt"/>
	<xsl:include href="xs.TitleName.xslt"/>
                
	<xsl:include href="xt.MovementRate.xslt"/>
	<xsl:include href="xt.PreserveLineBreaks.xslt"/>
                
	<!-- Set global variables -->
	<xsl:variable name="lang" select="'en'"/>
>>>>>>> c809f4a9
</xsl:stylesheet><|MERGE_RESOLUTION|>--- conflicted
+++ resolved
@@ -1,1439 +1,17 @@
-<<<<<<< HEAD
-<?xml version="1.0" encoding="UTF-8" ?>
-<!-- Formatted Text-Only Character Sheet -->
-<!-- Created by Adam Schmidt, srchummer5@gmail.com -->
-<!-- Version -500 -->
-<xsl:stylesheet version="1.0" xmlns:xsl="http://www.w3.org/1999/XSL/Transform">
-	<xsl:include href="xt.PreserveLineBreaks.xslt"/>
-	<xsl:include href="xt.TitleName.xslt"/>
-
-    <xsl:template match="/characters/character">
-		<xsl:variable name="TitleName">
-			<xsl:call-template name="TitleName">
-				<xsl:with-param name="name" select="name"/>
-				<xsl:with-param name="alias" select="alias"/>
-			</xsl:call-template>
-		</xsl:variable>
-
-        <html xmlns="http://www.w3.org/1999/xhtml" xml:lang="en" lang="en">
-            <head>
-                <meta http-equiv="x-ua-compatible" content="IE=Edge"/>
-                <title>
-                    <xsl:value-of select="$TitleName"/>
-                </title>
-                <style type="text/css">
-                    *
-                    {
-                        font-family:courier new, courier;
-                        font-size:8pt;
-                    }</style>
-            </head>
-            <body> == Info == <br/>Name: <xsl:value-of select="name"/>
-                <xsl:call-template name="for.loop">
-                    <xsl:with-param name="i">
-                        <xsl:value-of select="string-length(name)"/>
-                    </xsl:with-param>
-                    <xsl:with-param name="count">
-                        <xsl:value-of select="26"/>
-                    </xsl:with-param>
-                </xsl:call-template> Alias: <xsl:value-of select="alias"/>
-                <br/><xsl:value-of select="metatype"/>
-                <xsl:if test="sex != ''">
-                    <xsl:text>, </xsl:text><xsl:value-of select="sex"/>
-                </xsl:if>
-                <xsl:if test="sex != ''">
-                    <xsl:call-template name="for.loop">
-                        <xsl:with-param name="i">
-                            <xsl:value-of select="string-length(concat(metatype,', ',sex))"/>
-                        </xsl:with-param>
-                        <xsl:with-param name="count">
-                            <xsl:value-of select="32"/>
-                        </xsl:with-param>
-                    </xsl:call-template>
-                </xsl:if>
-                <xsl:if test="sex = ''">
-                    <xsl:call-template name="for.loop">
-                        <xsl:with-param name="i">
-                            <xsl:value-of select="string-length(metatype)"/>
-                        </xsl:with-param>
-                        <xsl:with-param name="count">
-                            <xsl:value-of select="32"/>
-                        </xsl:with-param>
-                    </xsl:call-template>
-                </xsl:if> Movement: <xsl:value-of select="movement"/>
-                <br/><xsl:value-of select="height"/>
-                <xsl:if test="weight != '' and height != ''">
-                    <xsl:text>, </xsl:text>
-                </xsl:if>
-                <xsl:value-of select="weight"/>
-                <xsl:choose>
-                    <xsl:when test="height != '' and weight != ''">
-                        <xsl:call-template name="for.loop">
-                            <xsl:with-param name="i">
-                                <xsl:value-of select="string-length(concat(height,', ',weight))"/>
-                            </xsl:with-param>
-                            <xsl:with-param name="count">
-                                <xsl:value-of select="32"/>
-                            </xsl:with-param>
-                        </xsl:call-template>
-                    </xsl:when>
-                    <xsl:otherwise>
-                        <xsl:call-template name="for.loop">
-                            <xsl:with-param name="i">
-                                <xsl:value-of select="string-length(concat(height,weight))"/>
-                            </xsl:with-param>
-                            <xsl:with-param name="count">
-                                <xsl:value-of select="32"/>
-                            </xsl:with-param>
-                        </xsl:call-template>
-                    </xsl:otherwise>
-                </xsl:choose> Composure: <xsl:value-of select="composure"/>
-                <br/>Street Cred: <xsl:value-of select="totalstreetcred"/>
-                <xsl:call-template name="for.loop">
-                    <xsl:with-param name="i">
-                        <xsl:value-of select="string-length(totalstreetcred)"/>
-                    </xsl:with-param>
-                    <xsl:with-param name="count">
-                        <xsl:value-of select="19"/>
-                    </xsl:with-param>
-                </xsl:call-template> Judge Intentions: <xsl:value-of select="judgeintentions"/>
-                <br/>Notoriety: <xsl:value-of select="totalnotoriety"/>
-                <xsl:call-template name="for.loop">
-                    <xsl:with-param name="i">
-                        <xsl:value-of select="string-length(totalnotoriety)"/>
-                    </xsl:with-param>
-                    <xsl:with-param name="count">
-                        <xsl:value-of select="21"/>
-                    </xsl:with-param>
-                </xsl:call-template> Lift/Carry: <xsl:value-of select="liftandcarry"/>
-                    (<xsl:value-of select="liftweight"/> kg/<xsl:value-of select="carryweight"/> kg)
-                <br/>Public Awareness: <xsl:value-of select="totalpublicawareness"/>
-                <xsl:call-template name="for.loop">
-                    <xsl:with-param name="i">
-                        <xsl:value-of select="string-length(totalpublicawareness)"/>
-                    </xsl:with-param>
-                    <xsl:with-param name="count">
-                        <xsl:value-of select="14"/>
-                    </xsl:with-param>
-                </xsl:call-template> Memory: <xsl:value-of select="memory"/>
-                <br/>Karma: <xsl:value-of select="totalkarma"/>
-                <xsl:call-template name="for.loop">
-                    <xsl:with-param name="i">
-                        <xsl:value-of select="string-length(totalkarma)"/>
-                    </xsl:with-param>
-                    <xsl:with-param name="count">
-                        <xsl:value-of select="25"/>
-                    </xsl:with-param>
-                </xsl:call-template> Nuyen: <xsl:value-of select="nuyen"/>
-                <br/>Age: <xsl:value-of select="age"/>
-                <xsl:call-template name="for.loop">
-                    <xsl:with-param name="i">
-                        <xsl:value-of select="string-length(age)"/>
-                    </xsl:with-param>
-                    <xsl:with-param name="count">
-                        <xsl:value-of select="27"/>
-                    </xsl:with-param>
-                </xsl:call-template> Skin: <xsl:value-of select="skin"/>
-                <br/>Eyes: <xsl:value-of select="eyes"/>
-                <xsl:call-template name="for.loop">
-                    <xsl:with-param name="i">
-                        <xsl:value-of select="string-length(eyes)"/>
-                    </xsl:with-param>
-                    <xsl:with-param name="count">
-                        <xsl:value-of select="26"/>
-                    </xsl:with-param>
-                </xsl:call-template> Hair: <xsl:value-of select="hair"/>
-                
-                <xsl:if test="prioritymetatype != ''">
-                    <br/>
-                    <br/>== Priorities == <br/>Metatype: <xsl:value-of select="prioritymetatype"/>
-                    <br/>Attributes: <xsl:value-of select="priorityattributes"/>
-                    <br/>Special: <xsl:value-of select="priorityspecial"/>
-                    <br/>Skills: <xsl:value-of select="priorityskills"/>
-                    <br/>Resources: <xsl:value-of select="priorityresources"/>
-                    <xsl:if test="priorityskill1 != ''">
-                        <br/><xsl:text>Bonus Skill: </xsl:text><xsl:value-of select="priorityskill1"
-                        />
-                    </xsl:if>
-                    <xsl:if test="priorityskill2 != ''">
-                        <br/><xsl:text>Bonus Skill: </xsl:text><xsl:value-of select="priorityskill2"
-                        />
-                    </xsl:if>
-                    <xsl:if test="priorityskillgroup != ''">
-                        <br/><xsl:text>Bonus Skill Group: </xsl:text><xsl:value-of
-                            select="priorityskillgroup"/>
-                    </xsl:if>
-                </xsl:if>
-                
-                <br/>
-                <br/>== Attributes == 
-                <br/>BOD: <xsl:value-of select="attributes/attribute[name = 'BOD']/base"/>
-                <xsl:choose>
-                    <xsl:when
-                        test="attributes/attribute[name = 'BOD']/total != attributes/attribute[name = 'BOD']/base"
-                        > (<xsl:value-of select="attributes/attribute[name = 'BOD']/total"/>)
-                            <xsl:call-template name="for.loop">
-                            <xsl:with-param name="i">
-                                <xsl:value-of select="string-length(concat(attributes/attribute[name = 'BOD']/base, attributes/attribute[name = 'BOD']/total))" />
-                            </xsl:with-param>
-                            <xsl:with-param name="count">
-                                <xsl:value-of select="23"/>
-                            </xsl:with-param>
-                        </xsl:call-template>
-                    </xsl:when>
-                    <xsl:otherwise>
-                        <xsl:call-template name="for.loop">
-                            <xsl:with-param name="i">
-                                <xsl:value-of select="string-length(attributes/attribute[name = 'BOD']/base)" />
-                            </xsl:with-param>
-                            <xsl:with-param name="count">
-                                <xsl:value-of select="27"/>
-                            </xsl:with-param>
-                        </xsl:call-template>
-                    </xsl:otherwise>
-                </xsl:choose>
-                CHA: <xsl:value-of
-                    select="attributes/attribute[name = 'CHA']/base"/>
-                <xsl:if
-                    test="attributes/attribute[name = 'CHA']/total != attributes/attribute[name = 'CHA']/base"
-                    > (<xsl:value-of select="attributes/attribute[name = 'CHA']/total"/>) </xsl:if>
-                
-                <br/>AGI: <xsl:value-of select="attributes/attribute[name = 'AGI']/base"/>
-                <xsl:choose>
-                    <xsl:when
-                        test="attributes/attribute[name = 'AGI']/total != attributes/attribute[name = 'AGI']/base"
-                        > (<xsl:value-of select="attributes/attribute[name = 'AGI']/total"/>)
-                        <xsl:call-template name="for.loop">
-                            <xsl:with-param name="i">
-                                <xsl:value-of select="string-length(concat(attributes/attribute[name = 'AGI']/base, attributes/attribute[name = 'AGI']/total))" />
-                            </xsl:with-param>
-                            <xsl:with-param name="count">
-                                <xsl:value-of select="23"/>
-                            </xsl:with-param>
-                        </xsl:call-template>
-                    </xsl:when>
-                    <xsl:otherwise>
-                        <xsl:call-template name="for.loop">
-                            <xsl:with-param name="i">
-                                <xsl:value-of select="string-length(attributes/attribute[name = 'AGI']/base)" />
-                            </xsl:with-param>
-                            <xsl:with-param name="count">
-                                <xsl:value-of select="27"/>
-                            </xsl:with-param>
-                        </xsl:call-template>
-                    </xsl:otherwise>
-                </xsl:choose>
-                INT: <xsl:value-of select="attributes/attribute[name = 'INT']/base"/>
-                <xsl:if
-                    test="attributes/attribute[name = 'INT']/total != attributes/attribute[name = 'INT']/base"
-                    > (<xsl:value-of select="attributes/attribute[name = 'INT']/total"/>) </xsl:if>
-                
-                <br/>REA: <xsl:value-of select="attributes/attribute[name = 'REA']/base"/>
-                <xsl:choose>
-                    <xsl:when
-                        test="attributes/attribute[name = 'REA']/total != attributes/attribute[name = 'REA']/base"
-                        > (<xsl:value-of select="attributes/attribute[name = 'REA']/total"/>)
-                        <xsl:call-template name="for.loop">
-                            <xsl:with-param name="i">
-                                <xsl:value-of select="string-length(concat(attributes/attribute[name = 'REA']/base, attributes/attribute[name = 'REA']/total))" />
-                            </xsl:with-param>
-                            <xsl:with-param name="count">
-                                <xsl:value-of select="23"/>
-                            </xsl:with-param>
-                        </xsl:call-template>
-                    </xsl:when>
-                    <xsl:otherwise>
-                        <xsl:call-template name="for.loop">
-                            <xsl:with-param name="i">
-                                <xsl:value-of select="string-length(attributes/attribute[name = 'REA']/base)" />
-                            </xsl:with-param>
-                            <xsl:with-param name="count">
-                                <xsl:value-of select="27"/>
-                            </xsl:with-param>
-                        </xsl:call-template>
-                    </xsl:otherwise>
-                </xsl:choose>
-                LOG: <xsl:value-of select="attributes/attribute[name = 'LOG']/base"/>
-                <xsl:if
-                    test="attributes/attribute[name = 'LOG']/total != attributes/attribute[name = 'LOG']/base"
-                    > (<xsl:value-of select="attributes/attribute[name = 'LOG']/total"/>) </xsl:if>
-                
-                <br/>STR: <xsl:value-of select="attributes/attribute[name = 'STR']/base"/>
-                <xsl:choose>
-                    <xsl:when
-                        test="attributes/attribute[name = 'STR']/total != attributes/attribute[name = 'STR']/base"
-                        > (<xsl:value-of select="attributes/attribute[name = 'STR']/total"/>)
-                        <xsl:call-template name="for.loop">
-                            <xsl:with-param name="i">
-                                <xsl:value-of select="string-length(concat(attributes/attribute[name = 'STR']/base, attributes/attribute[name = 'STR']/total))" />
-                            </xsl:with-param>
-                            <xsl:with-param name="count">
-                                <xsl:value-of select="23"/>
-                            </xsl:with-param>
-                        </xsl:call-template>
-                    </xsl:when>
-                    <xsl:otherwise>
-                        <xsl:call-template name="for.loop">
-                            <xsl:with-param name="i">
-                                <xsl:value-of select="string-length(attributes/attribute[name = 'STR']/base)" />
-                            </xsl:with-param>
-                            <xsl:with-param name="count">
-                                <xsl:value-of select="27"/>
-                            </xsl:with-param>
-                        </xsl:call-template>
-                    </xsl:otherwise>
-                </xsl:choose>
-                WIL: <xsl:value-of select="attributes/attribute[name = 'WIL']/base"/>
-                <xsl:if
-                    test="attributes/attribute[name = 'WIL']/total != attributes/attribute[name = 'WIL']/base"
-                    > (<xsl:value-of select="attributes/attribute[name = 'WIL']/total"/>) </xsl:if>
-                
-                <br/>EDG: <xsl:value-of select="attributes/attribute[name = 'EDG']/base"/>
-                <xsl:choose>
-                    <xsl:when
-                        test="attributes/attribute[name = 'EDG']/total != attributes/attribute[name = 'EDG']/base"
-                        > (<xsl:value-of select="attributes/attribute[name = 'STR']/total"/>)
-                        <xsl:call-template name="for.loop">
-                            <xsl:with-param name="i">
-                                <xsl:value-of select="string-length(concat(attributes/attribute[name = 'EDG']/base, attributes/attribute[name = 'EDG']/total))" />
-                            </xsl:with-param>
-                            <xsl:with-param name="count">
-                                <xsl:value-of select="23"/>
-                            </xsl:with-param>
-                        </xsl:call-template>
-                    </xsl:when>
-                    <xsl:otherwise>
-                        <xsl:call-template name="for.loop">
-                            <xsl:with-param name="i">
-                                <xsl:value-of select="string-length(attributes/attribute[name = 'EDG']/base)" />
-                            </xsl:with-param>
-                            <xsl:with-param name="count">
-                                <xsl:value-of select="27"/>
-                            </xsl:with-param>
-                        </xsl:call-template>
-                    </xsl:otherwise>
-                </xsl:choose>
-                <xsl:if test="magenabled = 'True'">
-                    MAG: <xsl:value-of select="attributes/attribute[name = 'MAG']/base"/>
-                    <xsl:if
-                        test="attributes/attribute[name = 'MAG']/total != attributes/attribute[name = 'MAG']/base"
-                        > (<xsl:value-of select="attributes/attribute[name = 'MAG']/total"/>)
-                    </xsl:if>
-                </xsl:if>
-                <xsl:if test="resenabled = 'True'">
-                    RES: <xsl:value-of select="attributes/attribute[name = 'RES']/base"/>
-                    <xsl:if
-                        test="attributes/attribute[name = 'RES']/total != attributes/attribute[name = 'RES']/base"
-                        > (<xsl:value-of select="attributes/attribute[name = 'RES']/total"/>)
-                    </xsl:if>
-                </xsl:if>
-                
-                <br/>
-                <br/>== Derived Attributes == 
-                <br/>Essence: <xsl:value-of select="attributes/attribute[name = 'ESS']/base"/>
-                <xsl:call-template name="for.loop">
-                    <xsl:with-param name="i">
-                        <xsl:value-of select="string-length(concat('Essence: ',attributes/attribute[name = 'ESS']/base))"/>
-                    </xsl:with-param>
-                    <xsl:with-param name="count">
-                        <xsl:value-of select="32"/>
-                    </xsl:with-param>
-                </xsl:call-template>
-                Initiative: <xsl:call-template name="for.loop">
-                    <xsl:with-param name="i">
-                        <xsl:value-of select="string-length('Initiative: ')"/>
-                    </xsl:with-param>
-                    <xsl:with-param name="count">
-                        <xsl:value-of select="21"/>
-                    </xsl:with-param>
-                </xsl:call-template>
-                <xsl:value-of select="init"/>
-                <br/>Physical Damage Track: <xsl:value-of select="physicalcm"/>
-                <xsl:call-template name="for.loop">
-                    <xsl:with-param name="i">
-                        <xsl:value-of select="string-length(concat('Physical Damage Track: ',physicalcm))"/>
-                    </xsl:with-param>
-                    <xsl:with-param name="count">
-                        <xsl:value-of select="32"/>
-                    </xsl:with-param>
-                </xsl:call-template>
-                Rigger Init: <xsl:call-template name="for.loop">
-                    <xsl:with-param name="i">
-                        <xsl:value-of select="string-length('Rigger Init: ')"/>
-                    </xsl:with-param>
-                    <xsl:with-param name="count">
-                        <xsl:value-of select="21"/>
-                    </xsl:with-param>
-                </xsl:call-template>
-                <xsl:value-of select="riggerinit"/>
-                <br/>Stun Damage Track: <xsl:value-of select="stuncm"/>
-                <xsl:call-template name="for.loop">
-                    <xsl:with-param name="i">
-                        <xsl:value-of select="string-length(concat('Stun Damage Track: ',stuncm))"/>
-                    </xsl:with-param>
-                    <xsl:with-param name="count">
-                        <xsl:value-of select="32"/>
-                    </xsl:with-param>
-                </xsl:call-template>
-                Astral Init: <xsl:call-template name="for.loop">
-                    <xsl:with-param name="i">
-                        <xsl:value-of select="string-length('Astral Init: ')"/>
-                    </xsl:with-param>
-                    <xsl:with-param name="count">
-                        <xsl:value-of select="21"/>
-                    </xsl:with-param>
-                </xsl:call-template>
-                <xsl:value-of select="astralinit"/>
-                <br/>Physical: <xsl:value-of select="limitphysical"/>
-                <xsl:call-template name="for.loop">
-                    <xsl:with-param name="i">
-                        <xsl:value-of select="string-length(concat('Physical: ',limitphysical))"/>
-                    </xsl:with-param>
-                    <xsl:with-param name="count">
-                        <xsl:value-of select="32"/>
-                    </xsl:with-param>
-                </xsl:call-template>
-                Matrix AR Init: <xsl:call-template name="for.loop">
-                    <xsl:with-param name="i">
-                        <xsl:value-of select="string-length('Matrix AR Init: ')"/>
-                    </xsl:with-param>
-                    <xsl:with-param name="count">
-                        <xsl:value-of select="21"/>
-                    </xsl:with-param>
-                </xsl:call-template>
-                <xsl:value-of select="matrixarinit"/>
-                <xsl:call-template name="limitmodifiersphys"/>
-                <br/>Mental: <xsl:value-of select="limitmental"/>
-                <xsl:call-template name="for.loop">
-                    <xsl:with-param name="i">
-                        <xsl:value-of select="string-length(concat('Mental: ',limitmental))"/>
-                    </xsl:with-param>
-                    <xsl:with-param name="count">
-                        <xsl:value-of select="32"/>
-                    </xsl:with-param>
-                </xsl:call-template>
-                Matrix VR Cold Init: <xsl:call-template name="for.loop">
-                    <xsl:with-param name="i">
-                        <xsl:value-of select="string-length('Matrix VR Cold Init: ')"/>
-                    </xsl:with-param>
-                    <xsl:with-param name="count">
-                        <xsl:value-of select="21"/>
-                    </xsl:with-param>
-                </xsl:call-template>
-                <xsl:value-of select="matrixcoldinit"/>
-                <xsl:call-template name="limitmodifiersment"/>
-                <br/>Social: <xsl:value-of select="limitsocial"/>
-                <xsl:call-template name="for.loop">
-                    <xsl:with-param name="i">
-                        <xsl:value-of select="string-length(concat('Social: ',limitsocial))"/>
-                    </xsl:with-param>
-                    <xsl:with-param name="count">
-                        <xsl:value-of select="32"/>
-                    </xsl:with-param>
-                </xsl:call-template>
-                Matrix VR Hot Init: <xsl:call-template name="for.loop">
-                    <xsl:with-param name="i">
-                        <xsl:value-of select="string-length('Matrix VR Hot Init: ')"/>
-                    </xsl:with-param>
-                    <xsl:with-param name="count">
-                        <xsl:value-of select="21"/>
-                    </xsl:with-param>
-                </xsl:call-template>
-                <xsl:value-of select="matrixhotinit"/>
-                <xsl:call-template name="limitmodifierssoc"/>
-                <br/>Astral: <xsl:value-of select="limitastral"/>
-                <xsl:call-template name="limitmodifiersast"/>
-                
-                <br/>
-                <br/>== Active Skills == <xsl:call-template name="skills"/>
-                <br/>
-                <br/>== Knowledge Skills == <xsl:call-template name="knowledgeskills"/>
-                <xsl:if test="contacts/contact">
-                    <br/>
-                    <br/>== Contacts == <xsl:call-template name="contacts"/>
-                </xsl:if>
-                <xsl:if test="qualities/quality">
-                    <br/>
-                    <br/>== Qualities == <xsl:call-template name="qualities"/>
-                </xsl:if>
-                <xsl:if test="spells/spell">
-                    <br/>
-                    <br/>== Spells == <br/>(Tradition: <xsl:value-of select="tradition/name"/>, Resist
-                    Drain with <xsl:value-of select="tradition/drain"/>) <xsl:call-template name="spells"/>
-                </xsl:if>
-                <xsl:if test="powers/power">
-                    <br/>
-                    <br/>== Powers == <xsl:call-template name="powers"/>
-                </xsl:if>
-                <xsl:if test="complexforms/complexform">
-                    <br/>
-                    <br/>== Complex Forms == <br/>(Tradition: <xsl:value-of select="stream"/>,
-                    Resist Fading with <xsl:value-of select="drain"/>) <xsl:call-template
-                        name="complexforms"/>
-                </xsl:if>
-              <xsl:if test="aiprograms/aiprogram">
-                <br/>
-                <br/>== AI Programs and Advanced Programs == <xsl:call-template name="aiprograms"/>
-              </xsl:if>
-                <xsl:if test="critterpowers/critterpower">
-                    <br/>
-                    <br/>== Critter Powers == <xsl:call-template name="critterpowers"/>
-                </xsl:if>
-                <xsl:if test="lifestyles/lifestyle">
-                    <br/>
-                    <br/>== Lifestyles == <xsl:call-template name="lifestyle"/>
-                </xsl:if>
-                <xsl:if test="cyberwares/cyberware">
-                    <br/>
-                    <br/>== Cyberware/Bioware == <xsl:call-template name="cyberware"/>
-                </xsl:if>
-                <xsl:if test="armors/armor">
-                    <br/>
-                    <br/>== Armor == <xsl:call-template name="armors"/>
-                </xsl:if>
-                <xsl:if test="weapons/weapon">
-                    <br/>
-                    <br/>== Weapons == <xsl:call-template name="weapons"/>
-                </xsl:if>
-                <xsl:if test="martialarts/martialart">
-                    <br/>
-                    <br/>== Martial Arts == <xsl:call-template name="martialarts"/>
-                </xsl:if>
-                <xsl:if
-                    test="gears/gear[iscommlink = 'True'] or armors/armor/gears/gear[iscommlink = 'True'] or cyberwares/cyberware/gears/gear[iscommlink = 'True'] or cyberwares/cyberware/children/cyberware/gears/gear[iscommlink = 'True'] or weapons/weapon/accessories/accessory/gears/gear[iscommlink = 'True']">
-                    <br/>
-                    <br/>== Commlink == <xsl:call-template name="commlinks"/>
-                </xsl:if>
-                <xsl:if test="gears/gear[iscommlink != 'True']">
-                    <br/>
-                    <br/>== Gear == <xsl:call-template name="gear"/>
-                </xsl:if>
-                <xsl:if test="vehicles/vehicle">
-                    <br/>
-                    <br/>== Vehicles == <xsl:call-template name="vehicles"/>
-                </xsl:if>
-                <xsl:if test="expenses">
-                    <br/>
-                    <br/>== Karma Expenses == <xsl:call-template name="karmaexpenses"/>
-                </xsl:if>
-                <xsl:if test="expenses">
-                    <br/>
-                    <br/>== Nuyen Expenses == <xsl:call-template name="nuyenexpenses"/>
-                </xsl:if>
-                <xsl:if test="description != ''">
-                    <br/>
-                    <br/>== Description ==<br/>
-                    <xsl:call-template name="PreserveLineBreaks">
-                        <xsl:with-param name="text" select="description"/>
-                    </xsl:call-template>
-                </xsl:if>
-                <xsl:if test="background != ''">
-                    <br/>
-                    <br/>== Background ==<br/>
-                    <xsl:call-template name="PreserveLineBreaks">
-                        <xsl:with-param name="text" select="background"/>
-                    </xsl:call-template>
-                </xsl:if>
-                <xsl:if test="concept != ''">
-                    <br/>
-                    <br/>== Concept ==<br/>
-                    <xsl:call-template name="PreserveLineBreaks">
-                        <xsl:with-param name="text" select="concept"/>
-                    </xsl:call-template>
-                </xsl:if>
-                <xsl:if test="notes != ''">
-                    <br/>
-                    <br/>== Notes ==<br/>
-                    <xsl:call-template name="PreserveLineBreaks">
-                        <xsl:with-param name="text" select="notes"/>
-                    </xsl:call-template>
-                </xsl:if>
-            </body>
-        </html>
-    </xsl:template>
-
-    <xsl:template name="for.loop">
-        <xsl:param name="i"/>
-        <xsl:param name="count"/>
-        <xsl:if test="$i &lt;= $count">
-            <xsl:text>&#160;</xsl:text>
-            <xsl:call-template name="for.loop">
-                <xsl:with-param name="i">
-                    <xsl:value-of select="$i + 1"/>
-                </xsl:with-param>
-                <xsl:with-param name="count">
-                    <xsl:value-of select="$count"/>
-                </xsl:with-param>
-            </xsl:call-template>
-        </xsl:if>
-    </xsl:template>
-
-    <xsl:template name="skills">
-        <xsl:variable name="items"
-            select="skills/skill[knowledge = 'False' and (base &gt; 0 or karma &gt; 0)]"/>
-        <xsl:for-each select="$items">
-            <xsl:sort select="name"/>
-            <br/><xsl:value-of select="name"/>
-            <xsl:choose>
-                <xsl:when test="spec != ''"> (<xsl:value-of select="spec"/>)
-                    <xsl:call-template name="for.loop">
-                        <xsl:with-param name="i">
-                            <xsl:value-of select="string-length(concat(name,spec)) + 3"/>
-                        </xsl:with-param>
-                        <xsl:with-param name="count">
-                            <xsl:value-of select="31"/>
-                        </xsl:with-param>
-                    </xsl:call-template>
-                </xsl:when>
-                <xsl:otherwise>
-                    <xsl:call-template name="for.loop">
-                        <xsl:with-param name="i">
-                            <xsl:value-of select="string-length(concat(name,spec))"/>
-                        </xsl:with-param>
-                        <xsl:with-param name="count">
-                            <xsl:value-of select="32"/>
-                        </xsl:with-param>
-                    </xsl:call-template>
-                </xsl:otherwise>
-            </xsl:choose>
-            Base: <xsl:value-of select="base"/>
-            <xsl:call-template name="for.loop">
-                <xsl:with-param name="i">
-                    <xsl:value-of select="string-length(base)"/>
-                </xsl:with-param>
-                <xsl:with-param name="count">
-                    <xsl:value-of select="2"/>
-                </xsl:with-param>
-            </xsl:call-template>+ Karma: <xsl:value-of select="karma"/>
-            <xsl:call-template name="for.loop">
-                <xsl:with-param name="i">
-                    <xsl:value-of select="string-length(karma)"/>
-                </xsl:with-param>
-                <xsl:with-param name="count">
-                    <xsl:value-of select="2"/>
-                </xsl:with-param>
-            </xsl:call-template>= <xsl:value-of select="rating"/>
-            <xsl:call-template name="for.loop">
-                <xsl:with-param name="i">
-                    <xsl:value-of select="string-length(rating)"/>
-                </xsl:with-param>
-                <xsl:with-param name="count">
-                    <xsl:value-of select="2"/>
-                </xsl:with-param>
-            </xsl:call-template>    Pool: <xsl:value-of select="total"/>
-            <xsl:if test="spec != '' and exotic = 'False'"> (<xsl:value-of
-                    select="specializedrating"/>)</xsl:if>
-        </xsl:for-each>
-    </xsl:template>
-
-    <xsl:template name="knowledgeskills">
-        <xsl:variable name="items" select="skills/skill[knowledge = 'True']"/>
-        <xsl:for-each select="$items">
-            <xsl:sort select="name"/>
-            <br/><xsl:value-of select="name"/>
-            <xsl:choose>
-                <xsl:when test="spec != ''"> (<xsl:value-of select="spec"/>)
-                    <xsl:call-template name="for.loop">
-                        <xsl:with-param name="i">
-                            <xsl:value-of select="string-length(concat(name,spec)) + 3"/>
-                        </xsl:with-param>
-                        <xsl:with-param name="count">
-                            <xsl:value-of select="31"/>
-                        </xsl:with-param>
-                    </xsl:call-template>
-                </xsl:when>
-                <xsl:otherwise>
-                    <xsl:call-template name="for.loop">
-                        <xsl:with-param name="i">
-                            <xsl:value-of select="string-length(concat(name,spec))"/>
-                        </xsl:with-param>
-                        <xsl:with-param name="count">
-                            <xsl:value-of select="32"/>
-                        </xsl:with-param>
-                    </xsl:call-template>
-                </xsl:otherwise>
-            </xsl:choose>
-            <xsl:choose>
-                <xsl:when test="islanguage = 'True' and rating = 0">
-                    N
-                    <xsl:call-template name="for.loop">
-                        <xsl:with-param name="i">
-                            <xsl:value-of select="1" />
-                        </xsl:with-param>
-                        <xsl:with-param name="count">
-                            <xsl:value-of select="20" />
-                        </xsl:with-param>
-                    </xsl:call-template>
-                </xsl:when>
-                <xsl:otherwise>
-                    Base: <xsl:value-of select="base"/>
-            <xsl:call-template name="for.loop">
-                <xsl:with-param name="i">
-                    <xsl:value-of select="string-length(base)"/>
-                </xsl:with-param>
-                <xsl:with-param name="count">
-                    <xsl:value-of select="2"/>
-                </xsl:with-param>
-            </xsl:call-template>+ Karma: <xsl:value-of select="karma"/>
-            <xsl:call-template name="for.loop">
-                <xsl:with-param name="i">
-                    <xsl:value-of select="string-length(karma)"/>
-                </xsl:with-param>
-                <xsl:with-param name="count">
-                    <xsl:value-of select="2"/>
-                </xsl:with-param>
-            </xsl:call-template>= <xsl:value-of select="rating"/>
-            <xsl:call-template name="for.loop">
-                <xsl:with-param name="i">
-                    <xsl:value-of select="string-length(rating)"/>
-                </xsl:with-param>
-                <xsl:with-param name="count">
-                    <xsl:value-of select="2"/>
-                </xsl:with-param>
-            </xsl:call-template>    Pool: <xsl:value-of select="total"/>
-            <xsl:if test="spec != '' and exotic = 'False'"> (<xsl:value-of
-                select="specializedrating"/>)</xsl:if>
-                </xsl:otherwise>
-            </xsl:choose>
-        </xsl:for-each>
-    </xsl:template>
-
-    <xsl:template name="contacts">
-        <xsl:for-each select="contacts/contact">
-            <xsl:sort select="name"/>
-            <br/><xsl:value-of select="name"/><xsl:if test="role != ''"> (<xsl:value-of
-                select="role"/>)</xsl:if><xsl:if test="location != ''">, <xsl:value-of select="location"
-                /></xsl:if> (CON: <xsl:value-of select="connection"/>, LOY: <xsl:value-of select="loyalty"/>)
-            <xsl:if test="notes != ''"><br />   <xsl:value-of select="notes"/></xsl:if>
-        </xsl:for-each>
-    </xsl:template>
-
-    <xsl:template name="qualities">
-        <xsl:for-each select="qualities/quality">
-            <xsl:sort select="name"/>
-            <br/>
-            <xsl:value-of select="name"/>
-            <xsl:if test="extra != ''"> (<xsl:value-of select="extra"/>)</xsl:if>
-        </xsl:for-each>
-    </xsl:template>
-
-    <xsl:template name="spells">
-        <xsl:for-each select="spells/spell">
-            <xsl:sort select="name"/>
-            <br/><xsl:value-of select="name"/>
-            <xsl:if test="extra != ''"> (<xsl:value-of select="extra"/>)</xsl:if>
-            <xsl:choose>
-                <xsl:when test="extra != ''">
-                    <xsl:call-template name="for.loop">
-                        <xsl:with-param name="i">
-                            <xsl:value-of select="string-length(name) + string-length(extra) + 3"/>
-                        </xsl:with-param>
-                        <xsl:with-param name="count">
-                            <xsl:value-of select="25"/>
-                        </xsl:with-param>
-                    </xsl:call-template>
-                </xsl:when>
-                <xsl:otherwise>
-                    <xsl:call-template name="for.loop">
-                        <xsl:with-param name="i">
-                            <xsl:value-of select="string-length(name)"/>
-                        </xsl:with-param>
-                        <xsl:with-param name="count">
-                            <xsl:value-of select="25"/>
-                        </xsl:with-param>
-                    </xsl:call-template>
-                </xsl:otherwise>
-            </xsl:choose> DV: <xsl:value-of select="dv"/>
-        </xsl:for-each>
-    </xsl:template>
-
-    <xsl:template name="powers">
-        <xsl:for-each select="powers/power">
-            <xsl:sort select="name"/>
-            <br/>
-            <xsl:value-of select="name"/>
-            <xsl:if test="extra != ''"> (<xsl:value-of select="extra"/>)</xsl:if>
-            <xsl:if test="rating &gt; 0"> Rating: <xsl:value-of select="rating"/></xsl:if>
-        </xsl:for-each>
-    </xsl:template>
-
-    <xsl:template name="critterpowers">
-        <xsl:for-each select="critterpowers/critterpower">
-            <xsl:sort select="name"/>
-            <br/>
-            <xsl:value-of select="name"/>
-            <xsl:if test="extra != ''"> (<xsl:value-of select="extra"/>)</xsl:if>
-            <xsl:if test="rating &gt; 0"> Rating: <xsl:value-of select="rating"/></xsl:if>
-        </xsl:for-each>
-    </xsl:template>
-
-    <xsl:template name="complexforms">
-        <xsl:for-each select="complexforms/complexform">
-            <xsl:sort select="name"/>
-            <br/>
-            <xsl:value-of select="name"/>
-            <xsl:if test="extra != ''"> (<xsl:value-of select="extra"/>)</xsl:if>
-            <xsl:if test="rating &gt; 0"> Rating: <xsl:value-of select="rating"/></xsl:if>
-            <xsl:if test="programoptions/programoption"> (<xsl:for-each
-                    select="programoptions/programoption">
-                    <xsl:sort select="name"/>
-                    <xsl:value-of select="name"/>
-                    <xsl:if test="rating &gt; 0"><xsl:text> </xsl:text><xsl:value-of select="rating"
-                        /></xsl:if>
-                    <xsl:if test="position() != last()">, </xsl:if>
-                </xsl:for-each>) </xsl:if> Target: <xsl:value-of select="target"/>, 
-          Duration: <xsl:value-of select="duration"/>, 
-          Fading Value: <xsl:value-of select="fv"/> 
-        </xsl:for-each>
-    </xsl:template>
-
-  <xsl:template name="aiprograms">
-    <xsl:for-each select="aiprograms/aiprogram">
-      <xsl:sort select="name"/>
-      <br/>
-      <xsl:value-of select="name"/>
-      <xsl:if test="extra != ''">
-        (<xsl:value-of select="extra"/>)
-      </xsl:if>
-      <xsl:if test="extra != ''">
-        Requires: <xsl:value-of select="requiresprogram"/>
-      </xsl:if>
-      <xsl:if test="programoptions/programoption">
-        (<xsl:for-each
-                    select="programoptions/programoption">
-          <xsl:sort select="name"/>
-          <xsl:value-of select="name"/>
-          <xsl:if test="rating &gt; 0">
-            <xsl:text> </xsl:text>
-            <xsl:value-of select="rating"
-                        />
-          </xsl:if>
-          <xsl:if test="position() != last()">, </xsl:if>
-        </xsl:for-each>)
-      </xsl:if>
-    </xsl:for-each>
-  </xsl:template>
-
-    <xsl:template name="lifestyle">
-        <xsl:for-each select="lifestyles/lifestyle">
-            <xsl:sort select="name"/>
-            <br/><xsl:value-of select="name"/>
-            <xsl:if test="baselifestyle != ''"> (<xsl:value-of select="baselifestyle"/>)</xsl:if>
-            &#160;<xsl:value-of select="months"/> months 
-            <xsl:if test="qualities/quality">
-                <xsl:for-each select="qualities/quality">
-                    <br/>&#160;&#160;&#160;+<xsl:value-of select="."/>
-                </xsl:for-each>
-            </xsl:if>
-        </xsl:for-each>
-    </xsl:template>
-
-    <xsl:template name="cyberware">
-        <xsl:for-each select="cyberwares/cyberware">
-            <xsl:sort select="name"/>
-            <br/>
-            <xsl:value-of select="name"/>
-            <xsl:if test="rating != 0"> Rating <xsl:value-of select="rating"/></xsl:if>
-            <xsl:if test="location != ''"> (<xsl:value-of select="location"/>)</xsl:if>
-            <xsl:if test="children/cyberware">
-                <xsl:for-each select="children/cyberware">
-                    <br/>&#160;&#160;&#160;+<xsl:value-of select="name"/>
-                    <xsl:if test="rating != 0"> Rating <xsl:value-of select="rating"/></xsl:if>
-                </xsl:for-each>
-            </xsl:if>
-        </xsl:for-each>
-    </xsl:template>
-
-    <xsl:template name="gearplugin">
-        <xsl:param name="gear"/>
-        <xsl:for-each select="children/gear">
-            <xsl:sort select="name"/>
-            <xsl:value-of select="name"/>
-            <xsl:if test="rating != 0">
-                <xsl:text> </xsl:text>
-                <xsl:value-of select="rating"/>
-            </xsl:if>
-            <xsl:if test="extra != ''"> (<xsl:value-of select="extra"/>)</xsl:if>
-            <xsl:if test="qty > 1">
-              x<xsl:value-of select="qty"/>
-            </xsl:if>
-            <xsl:if test="children/gear"> [<xsl:call-template name="gearplugin">
-                    <xsl:with-param name="gear" select="."/>
-                </xsl:call-template>] </xsl:if>
-            <xsl:if test="position() != last()">; </xsl:if>
-        </xsl:for-each>
-    </xsl:template>
-
-    <xsl:template name="gear">
-        <xsl:for-each select="gears/gear[iscommlink != 'True']">
-            <xsl:sort select="name"/>
-            <br/>
-            <xsl:value-of select="name"/>
-            <xsl:if test="extra != ''"> (<xsl:value-of select="extra"/>)</xsl:if>
-            <xsl:if test="rating != 0"> Rating <xsl:value-of select="rating"/></xsl:if>
-            <xsl:if test="qty &gt; 1"> x<xsl:value-of select="qty"/></xsl:if>
-            <xsl:if test="children/gear">
-                <xsl:for-each select="children/gear">
-                  <br/>&#160;&#160;&#160;+<xsl:value-of select="name"/>
-                  <xsl:if test="extra != ''"> (<xsl:value-of select="extra"/>)</xsl:if>
-                  <xsl:if test="rating != 0"> Rating <xsl:value-of select="rating"/></xsl:if>
-                  <xsl:if test="qty > 1">
-                    x<xsl:value-of select="qty"/>
-                  </xsl:if>
-                    <xsl:if test="children/gear"> [<xsl:call-template name="gearplugin">
-                            <xsl:with-param name="gear" select="."/>
-                        </xsl:call-template>] </xsl:if>
-                </xsl:for-each>
-            </xsl:if>
-        </xsl:for-each>
-    </xsl:template>
-
-    <xsl:template name="commlinks">
-        <xsl:for-each select="gears/gear[iscommlink = 'True']">
-            <xsl:sort select="name"/>
-            <br/><xsl:value-of select="name"/> (ATT: <xsl:value-of select="attack"/>, SLZ:
-                <xsl:value-of select="sleaze"/>, DP: <xsl:value-of select="dataprocessing"/>, FWL:
-                <xsl:value-of select="firewall"/>) <xsl:if test="extra != ''"> (<xsl:value-of
-                    select="extra"/>)</xsl:if>
-            <xsl:if test="rating != 0"> Rating <xsl:value-of select="rating"/></xsl:if>
-            <xsl:if test="qty &gt; 1"> x<xsl:value-of select="qty"/></xsl:if>
-            <xsl:if test="children/gear">
-                <xsl:for-each select="children/gear">
-                    <br/>&#160;&#160;&#160;+<xsl:value-of select="name"/>
-                    <xsl:if test="extra != ''"> (<xsl:value-of select="extra"/>)</xsl:if>
-                    <xsl:if test="rating != 0"> Rating <xsl:value-of select="rating"/></xsl:if>
-                    <xsl:if test="qty > 1">
-                      x<xsl:value-of select="qty"/>
-                    </xsl:if>
-                    <xsl:if test="children/gear"> [<xsl:for-each select="children/gear">
-                            <xsl:sort select="name"/>
-                            <xsl:value-of select="name"/>
-                            <xsl:if test="rating != 0"><xsl:text> </xsl:text><xsl:value-of
-                                    select="rating"/></xsl:if>
-                            <xsl:if test="extra != ''"> (<xsl:value-of select="extra"/>)</xsl:if>
-                            <xsl:if test="qty > 1">
-                              x<xsl:value-of select="qty"/>
-                            </xsl:if>
-                            <xsl:if test="position() != last()">, </xsl:if>
-                        </xsl:for-each>] </xsl:if>
-                </xsl:for-each>
-            </xsl:if>
-            <xsl:if test="gears/gear[isprogram = 'True']">
-                <xsl:for-each select="gears/gear[isprogram = 'True']">
-                    <xsl:sort select="name"/>
-                    <br/>&#160;&#160;&#160;+<xsl:value-of select="name"/>
-                    <xsl:if test="rating &gt; 0"><xsl:text> </xsl:text><xsl:value-of select="rating"
-                        /></xsl:if>
-                    <xsl:if test="extra != ''"> (<xsl:value-of select="extra"/>)</xsl:if>
-                    <xsl:if test="children/gear"> [<xsl:for-each select="children/gear">
-                            <xsl:sort select="name"/>
-                            <xsl:value-of select="name"/>
-                            <xsl:if test="rating != 0"><xsl:text> </xsl:text><xsl:value-of
-                                    select="rating"/></xsl:if>
-                            <xsl:if test="extra != ''"> (<xsl:value-of select="extra"/>)</xsl:if>
-                            <xsl:if test="qty > 1">
-                              x<xsl:value-of select="qty"/>
-                            </xsl:if>
-                            <xsl:if test="position() != last()">, </xsl:if>
-                        </xsl:for-each>] </xsl:if>
-                </xsl:for-each>
-            </xsl:if>
-        </xsl:for-each>
-        <xsl:for-each select="armors/armor/gears/gear[iscommlink = 'True']">
-            <xsl:sort select="name"/>
-            <br/><xsl:value-of select="name"/> (ATT: <xsl:value-of select="attack"/>, SLZ:
-                <xsl:value-of select="sleaze"/>, DP: <xsl:value-of select="dataprocessing"/>, FWL:
-                <xsl:value-of select="firewall"/>) <xsl:if test="extra != ''"> (<xsl:value-of
-                    select="extra"/>)</xsl:if>
-            <xsl:if test="rating != 0"> Rating <xsl:value-of select="rating"/></xsl:if>
-            <xsl:if test="qty &gt; 1"> x<xsl:value-of select="qty"/></xsl:if>
-            <xsl:if test="children/gear">
-                <xsl:for-each select="children/gear">
-                    <br/>&#160;&#160;&#160;+<xsl:value-of select="name"/>
-                    <xsl:if test="extra != ''"> (<xsl:value-of select="extra"/>)</xsl:if>
-                    <xsl:if test="rating != 0"> Rating <xsl:value-of select="rating"/></xsl:if>
-                    <xsl:if test="children/gear"> [<xsl:for-each select="children/gear">
-                            <xsl:sort select="name"/>
-                            <xsl:value-of select="name"/>
-                            <xsl:if test="rating != 0"><xsl:text> </xsl:text><xsl:value-of
-                                    select="rating"/></xsl:if>
-                            <xsl:if test="extra != ''"> (<xsl:value-of select="extra"/>)</xsl:if>
-                            <xsl:if test="qty > 1">
-                              x<xsl:value-of select="qty"/>
-                            </xsl:if>
-                            <xsl:if test="position() != last()">, </xsl:if>
-                        </xsl:for-each>] </xsl:if>
-                </xsl:for-each>
-            </xsl:if>
-            <xsl:if test="gears/gear[isprogram = 'True']">
-                <xsl:for-each select="gears/gear[isprogram = 'True']">
-                    <xsl:sort select="name"/>
-                    <br/>&#160;&#160;&#160;+<xsl:value-of select="name"/>
-                    <xsl:if test="rating &gt; 0"><xsl:text> </xsl:text><xsl:value-of select="rating"
-                        /></xsl:if>
-                    <xsl:if test="extra != ''"> (<xsl:value-of select="extra"/>)</xsl:if>
-                    <xsl:if test="children/gear"> [<xsl:for-each select="children/gear">
-                            <xsl:sort select="name"/>
-                            <xsl:value-of select="name"/>
-                            <xsl:if test="rating != 0"><xsl:text> </xsl:text><xsl:value-of
-                                    select="rating"/></xsl:if>
-                            <xsl:if test="extra != ''"> (<xsl:value-of select="extra"/>)</xsl:if>
-                            <xsl:if test="qty > 1">
-                              x<xsl:value-of select="qty"/>
-                            </xsl:if>
-                            <xsl:if test="position() != last()">, </xsl:if>
-                        </xsl:for-each>] </xsl:if>
-                </xsl:for-each>
-            </xsl:if>
-        </xsl:for-each>
-        <xsl:for-each select="cyberwares/cyberware/gears/gear[iscommlink = 'True']">
-            <xsl:sort select="name"/>
-            <br/><xsl:value-of select="name"/> (ATT: <xsl:value-of select="attack"/>, SLZ:
-                <xsl:value-of select="sleaze"/>, DP: <xsl:value-of select="dataprocessing"/>, FWL:
-                <xsl:value-of select="firewall"/>) <xsl:if test="extra != ''"> (<xsl:value-of
-                    select="extra"/>)</xsl:if>
-            <xsl:if test="rating != 0"> Rating <xsl:value-of select="rating"/></xsl:if>
-            <xsl:if test="qty &gt; 1"> x<xsl:value-of select="qty"/></xsl:if>
-            <xsl:if test="children/gear">
-                <xsl:for-each select="children/gear">
-                    <br/>&#160;&#160;&#160;+<xsl:value-of select="name"/>
-                    <xsl:if test="extra != ''"> (<xsl:value-of select="extra"/>)</xsl:if>
-                    <xsl:if test="rating != 0"> Rating <xsl:value-of select="rating"/></xsl:if>
-                    <xsl:if test="children/gear"> [<xsl:for-each select="children/gear">
-                            <xsl:sort select="name"/>
-                            <xsl:value-of select="name"/>
-                            <xsl:if test="rating != 0"><xsl:text> </xsl:text><xsl:value-of
-                                    select="rating"/></xsl:if>
-                            <xsl:if test="extra != ''"> (<xsl:value-of select="extra"/>)</xsl:if>
-                            <xsl:if test="qty > 1">
-                              x<xsl:value-of select="qty"/>
-                            </xsl:if>
-                            <xsl:if test="position() != last()">, </xsl:if>
-                        </xsl:for-each>] </xsl:if>
-                </xsl:for-each>
-            </xsl:if>
-            <xsl:if test="gears/gear[isprogram = 'True']">
-                <xsl:for-each select="gears/gear[isprogram = 'True']">
-                    <xsl:sort select="name"/>
-                    <br/>&#160;&#160;&#160;+<xsl:value-of select="name"/>
-                    <xsl:if test="rating &gt; 0"><xsl:text> </xsl:text><xsl:value-of select="rating"
-                        /></xsl:if>
-                    <xsl:if test="extra != ''"> (<xsl:value-of select="extra"/>)</xsl:if>
-                    <xsl:if test="children/gear"> [<xsl:for-each select="children/gear">
-                            <xsl:sort select="name"/>
-                            <xsl:value-of select="name"/>
-                            <xsl:if test="rating != 0"><xsl:text> </xsl:text><xsl:value-of
-                                    select="rating"/></xsl:if>
-                            <xsl:if test="extra != ''"> (<xsl:value-of select="extra"/>)</xsl:if>
-                            <xsl:if test="qty > 1">
-                              x<xsl:value-of select="qty"/>
-                            </xsl:if>
-                      <xsl:if test="position() != last()">, </xsl:if>
-                        </xsl:for-each>] </xsl:if>
-                </xsl:for-each>
-            </xsl:if>
-        </xsl:for-each>
-        <xsl:for-each
-            select="cyberwares/cyberware/children/cyberware/gears/gear[iscommlink = 'True']">
-            <xsl:sort select="name"/>
-            <br/><xsl:value-of select="name"/> (ATT: <xsl:value-of select="attack"/>, SLZ:
-                <xsl:value-of select="sleaze"/>, DP: <xsl:value-of select="dataprocessing"/>, FWL:
-                <xsl:value-of select="firewall"/>) <xsl:if test="extra != ''"> (<xsl:value-of
-                    select="extra"/>)</xsl:if>
-            <xsl:if test="rating != 0"> Rating <xsl:value-of select="rating"/></xsl:if>
-            <xsl:if test="qty &gt; 1"> x<xsl:value-of select="qty"/></xsl:if>
-            <xsl:if test="children/gear">
-                <xsl:for-each select="children/gear">
-                    <br/>&#160;&#160;&#160;+<xsl:value-of select="name"/>
-                    <xsl:if test="extra != ''"> (<xsl:value-of select="extra"/>)</xsl:if>
-                    <xsl:if test="rating != 0"> Rating <xsl:value-of select="rating"/></xsl:if>
-                    <xsl:if test="children/gear"> [<xsl:for-each select="children/gear">
-                            <xsl:sort select="name"/>
-                            <xsl:value-of select="name"/>
-                            <xsl:if test="rating != 0"><xsl:text> </xsl:text><xsl:value-of
-                                    select="rating"/></xsl:if>
-                            <xsl:if test="extra != ''"> (<xsl:value-of select="extra"/>)</xsl:if>
-                      <xsl:if test="qty > 1">
-                        x<xsl:value-of select="qty"/>
-                      </xsl:if>                      
-                            <xsl:if test="position() != last()">, </xsl:if>
-                        </xsl:for-each>] </xsl:if>
-                </xsl:for-each>
-            </xsl:if>
-            <xsl:if test="gears/gear[isprogram = 'True']">
-                <xsl:for-each select="gears/gear[isprogram = 'True']">
-                    <xsl:sort select="name"/>
-                    <br/>&#160;&#160;&#160;+<xsl:value-of select="name"/>
-                    <xsl:if test="rating &gt; 0"><xsl:text> </xsl:text><xsl:value-of select="rating"
-                        /></xsl:if>
-                    <xsl:if test="extra != ''"> (<xsl:value-of select="extra"/>)</xsl:if>
-                    <xsl:if test="children/gear"> [<xsl:for-each select="children/gear">
-                            <xsl:sort select="name"/>
-                            <xsl:value-of select="name"/>
-                            <xsl:if test="rating != 0"><xsl:text> </xsl:text><xsl:value-of
-                                    select="rating"/></xsl:if>
-                            <xsl:if test="extra != ''"> (<xsl:value-of select="extra"/>)</xsl:if>
-                      <xsl:if test="qty > 1">
-                        x<xsl:value-of select="qty"/>
-                      </xsl:if>
-                            <xsl:if test="position() != last()">, </xsl:if>
-                        </xsl:for-each>] </xsl:if>
-                </xsl:for-each>
-            </xsl:if>
-        </xsl:for-each>
-        <xsl:for-each select="weapons/weapon/accessories/accessory/gears/gear[iscommlink = 'True']">
-            <xsl:sort select="name"/>
-            <br/><xsl:value-of select="name"/> (ATT: <xsl:value-of select="attack"/>, SLZ:
-                <xsl:value-of select="sleaze"/>, DP: <xsl:value-of select="dataprocessing"/>, FWL:
-                <xsl:value-of select="firewall"/>) <xsl:if test="extra != ''"> (<xsl:value-of
-                    select="extra"/>)</xsl:if>
-            <xsl:if test="rating != 0"> Rating <xsl:value-of select="rating"/></xsl:if>
-            <xsl:if test="qty &gt; 1"> x<xsl:value-of select="qty"/></xsl:if>
-            <xsl:if test="children/gear">
-                <xsl:for-each select="children/gear">
-                    <br/>&#160;&#160;&#160;+<xsl:value-of select="name"/>
-                    <xsl:if test="extra != ''"> (<xsl:value-of select="extra"/>)</xsl:if>
-                    <xsl:if test="rating != 0"> Rating <xsl:value-of select="rating"/></xsl:if>
-                    <xsl:if test="children/gear"> [<xsl:for-each select="children/gear">
-                            <xsl:sort select="name"/>
-                            <xsl:value-of select="name"/>
-                            <xsl:if test="rating != 0"><xsl:text> </xsl:text><xsl:value-of
-                                    select="rating"/></xsl:if>
-                            <xsl:if test="extra != ''"> (<xsl:value-of select="extra"/>)</xsl:if>
-                      <xsl:if test="qty > 1">
-                        x<xsl:value-of select="qty"/>
-                      </xsl:if>
-                            <xsl:if test="position() != last()">, </xsl:if>
-                        </xsl:for-each>] </xsl:if>
-                </xsl:for-each>
-            </xsl:if>
-            <xsl:if test="gears/gear[isprogram = 'True']">
-                <xsl:for-each select="gears/gear[isprogram = 'True']">
-                    <xsl:sort select="name"/>
-                    <br/>&#160;&#160;&#160;+<xsl:value-of select="name"/>
-                    <xsl:if test="rating &gt; 0"><xsl:text> </xsl:text><xsl:value-of select="rating"
-                        /></xsl:if>
-                    <xsl:if test="extra != ''"> (<xsl:value-of select="extra"/>)</xsl:if>
-                    <xsl:if test="children/gear"> [<xsl:for-each select="children/gear">
-                            <xsl:sort select="name"/>
-                            <xsl:value-of select="name"/>
-                            <xsl:if test="rating != 0"><xsl:text> </xsl:text><xsl:value-of
-                                    select="rating"/></xsl:if>
-                            <xsl:if test="extra != ''"> (<xsl:value-of select="extra"/>)</xsl:if>
-                      <xsl:if test="qty > 1">
-                        x<xsl:value-of select="qty"/>
-                      </xsl:if>
-                            <xsl:if test="position() != last()">, </xsl:if>
-                        </xsl:for-each>] </xsl:if>
-                </xsl:for-each>
-            </xsl:if>
-        </xsl:for-each>
-    </xsl:template>
-
-    <xsl:template name="weapons">
-        <xsl:for-each select="weapons/weapon">
-            <xsl:sort select="name"/>
-            <br/><xsl:value-of select="name"/>
-            <xsl:if test="weaponname != ''"> ("<xsl:value-of select="weaponname"/>") </xsl:if>
-            <xsl:if test="accessories/accessory or mods/weaponmod">
-                <xsl:for-each select="accessories/accessory">
-                    <xsl:sort select="name"/>
-                    <br/>&#160;&#160;&#160;+<xsl:value-of select="name"/>
-                </xsl:for-each>
-                <xsl:for-each select="mods/weaponmod">
-                    <xsl:sort select="name"/>
-                    <xsl:if test="rating > 0"> Rating <xsl:value-of select="rating"/>
-                    </xsl:if>
-                    <br/>&#160;&#160;&#160;+<xsl:value-of select="name"/>
-                </xsl:for-each>
-            </xsl:if>
-            <br/>&#160;&#160;&#160;Pool: <xsl:value-of select="dicepool"
-            />
-            <xsl:call-template name="for.loop">
-                <xsl:with-param name="i">
-                    <xsl:value-of select="string-length(dicepool)"/>
-                </xsl:with-param>
-                <xsl:with-param name="count">
-                    <xsl:value-of select="8"/>
-                </xsl:with-param>
-            </xsl:call-template>Accuracy: <xsl:value-of select="accuracy"/>
-            <xsl:call-template name="for.loop">
-                <xsl:with-param name="i">
-                    <xsl:value-of select="string-length(accuracy)"/>
-                </xsl:with-param>
-                <xsl:with-param name="count">
-                    <xsl:value-of select="5"/>
-                </xsl:with-param>
-            </xsl:call-template>DV: <xsl:value-of select="damage"/>
-            <xsl:call-template name="for.loop">
-                <xsl:with-param name="i">
-                    <xsl:value-of select="string-length(damage)"/>
-                </xsl:with-param>
-                <xsl:with-param name="count">
-                    <xsl:value-of select="8"/>
-                </xsl:with-param>
-            </xsl:call-template>AP: <xsl:value-of select="ap"/>
-            <xsl:call-template name="for.loop">
-                <xsl:with-param name="i">
-                    <xsl:value-of select="string-length(ap)"/>
-                </xsl:with-param>
-                <xsl:with-param name="count">
-                    <xsl:value-of select="5"/>
-                </xsl:with-param>
-            </xsl:call-template>RC: <xsl:value-of select="rc"/>
-        </xsl:for-each>
-    </xsl:template>
-
-    <xsl:template name="armors">
-        <xsl:for-each select="armors/armor">
-            <xsl:sort select="name"/>
-            <br/>
-            <xsl:value-of select="name"/>
-            <xsl:if test="armorname != ''"> ("<xsl:value-of select="armorname"/>") </xsl:if>
-            <xsl:call-template name="for.loop">
-                <xsl:with-param name="i">
-                    <xsl:value-of select="string-length(name)"/>
-                </xsl:with-param>
-                <xsl:with-param name="count">
-                    <xsl:value-of select="35"/>
-                </xsl:with-param>
-            </xsl:call-template>
-            <xsl:value-of select="armor"/>
-            <xsl:if test="armormods/armormod">
-                <xsl:for-each select="armormods/armormod">
-                    <xsl:sort select="name"/>
-                    <br/>&#160;&#160;&#160;+<xsl:value-of select="name"/>
-                    <xsl:if test="rating != 0"><xsl:text> </xsl:text><xsl:value-of select="rating"
-                        /></xsl:if>
-                </xsl:for-each>
-            </xsl:if>
-            <xsl:if test="gears/gear">
-                <xsl:for-each select="gears/gear">
-                    <xsl:sort select="name"/>
-                    <br/>&#160;&#160;&#160;+<xsl:value-of select="name"/>
-                    <xsl:if test="extra != ''"> (<xsl:value-of select="extra"/>)</xsl:if>
-                    <xsl:if test="rating != 0"> Rating <xsl:value-of select="rating"/></xsl:if>
-                    <xsl:if test="qty &gt; 1"> x<xsl:value-of select="qty"/></xsl:if>
-                    <xsl:if test="children/gear">
-                        <xsl:for-each select="children/gear">
-                            <br/>&#160;&#160;&#160;&#160;&#160;&#160;+<xsl:value-of select="name"/>
-                            <xsl:if test="extra != ''"> (<xsl:value-of select="extra"/>)</xsl:if>
-                            <xsl:if test="rating != 0"> Rating <xsl:value-of select="rating"
-                                /></xsl:if>
-                          
-                            <xsl:if test="children/gear"> [<xsl:for-each select="children/gear">
-                                    <xsl:sort select="name"/>
-                                    <xsl:value-of select="name"/>
-                                    <xsl:if test="rating != 0"><xsl:text> </xsl:text><xsl:value-of
-                                            select="rating"/></xsl:if>
-                                    <xsl:if test="extra != ''"> (<xsl:value-of select="extra"
-                                        />)</xsl:if>
-                              <xsl:if test="qty > 1">
-                                x<xsl:value-of select="qty"/>
-                              </xsl:if>
-                                    <xsl:if test="position() != last()">, </xsl:if>
-                                </xsl:for-each>] </xsl:if>
-                          <xsl:if test="qty > 1">
-                            x<xsl:value-of select="qty"/>
-                          </xsl:if>
-                        </xsl:for-each>
-                    </xsl:if>
-                </xsl:for-each>
-            </xsl:if>
-        </xsl:for-each>
-    </xsl:template>
-
-    <xsl:template name="vehicles">
-        <xsl:for-each select="vehicles/vehicle">
-            <xsl:sort select="name"/>
-            <br/>
-            <xsl:value-of select="name"/>
-            <xsl:if test="vehiclename != ''"> ("<xsl:value-of select="vehiclename"/>") </xsl:if>
-            <xsl:if test="mods/mod">
-                <xsl:for-each select="mods/mod">
-                    <xsl:sort select="name"/>
-                    <br/>&#160;&#160;&#160;+<xsl:value-of select="name"/>
-                    <xsl:if test="rating != 0"> Rating <xsl:value-of select="rating"/></xsl:if>
-                    <xsl:if test="cyberwares/cyberware"> (<xsl:for-each
-                            select="cyberwares/cyberware">
-                            <xsl:sort select="name"/>
-                            <br/>&#160;&#160;&#160;&#160;&#160;&#160;+<xsl:value-of select="name"/>
-                            <xsl:if test="rating != 0"> Rating <xsl:value-of select="rating"
-                                /></xsl:if>
-                        </xsl:for-each>) </xsl:if>
-                </xsl:for-each>
-            </xsl:if>
-            <xsl:if test="gears/gear">
-                <xsl:for-each select="gears/gear[iscommlink != 'True']">
-                    <xsl:sort select="name"/>
-                    <br/>&#160;&#160;&#160;+<xsl:value-of select="name"/>
-                    <xsl:if test="extra != ''"> (<xsl:value-of select="extra"/>)</xsl:if>
-                    <xsl:if test="rating != 0"> Rating <xsl:value-of select="rating"/></xsl:if>
-                    <xsl:if test="qty &gt; 1"> x<xsl:value-of select="qty"/></xsl:if>
-                    <xsl:if test="children/gear">
-                        <xsl:for-each select="children/gear">
-                            <br/>&#160;&#160;&#160;&#160;&#160;&#160;+<xsl:value-of select="name"/>
-                            <xsl:if test="extra != ''"> (<xsl:value-of select="extra"/>)</xsl:if>
-                            <xsl:if test="rating != 0"> Rating <xsl:value-of select="rating"
-                                /></xsl:if>
-                            <xsl:if test="children/gear"> [<xsl:for-each select="children/gear">
-                                    <xsl:sort select="name"/>
-                                    <xsl:value-of select="name"/>
-                                    <xsl:if test="rating != 0"><xsl:text> </xsl:text><xsl:value-of
-                                            select="rating"/></xsl:if>
-                                    <xsl:if test="extra != ''"> (<xsl:value-of select="extra"
-                                        />)</xsl:if>
-                              <xsl:if test="qty > 1">
-                                x<xsl:value-of select="qty"/>
-                              </xsl:if>
-                                    <xsl:if test="position() != last()">, </xsl:if>
-                                </xsl:for-each>] </xsl:if>
-                          <xsl:if test="qty > 1">
-                            x<xsl:value-of select="qty"/>
-                          </xsl:if>
-                        </xsl:for-each>
-                    </xsl:if>
-                </xsl:for-each>
-            </xsl:if>
-            <xsl:if test="weapons/weapon">
-                <xsl:for-each select="weapons/weapon">
-                    <xsl:sort select="name"/>
-                    <br/>&#160;&#160;&#160;+<xsl:value-of select="name"/>
-                    <xsl:if test="weaponname != ''"> ("<xsl:value-of select="weaponname"/>") </xsl:if>
-                    <xsl:if test="accessories/accessory or mods/weaponmod">
-                        <xsl:for-each select="accessories/accessory">
-                            <xsl:sort select="name"/>
-                            <br/>&#160;&#160;&#160;&#160;&#160;&#160;+<xsl:value-of select="name"/>
-                        </xsl:for-each>
-                        <xsl:for-each select="mods/weaponmod">
-                            <xsl:sort select="name"/>
-                            <br/>&#160;&#160;&#160;&#160;&#160;&#160;+<xsl:value-of select="name"/>
-                            <xsl:if test="rating > 0"> Rating <xsl:value-of select="rating"/>
-                            </xsl:if>
-                        </xsl:for-each>
-                    </xsl:if>
-                    <br/>&#160;&#160;&#160;&#160;&#160;&#160;DV: <xsl:value-of select="damage"
-                    />&#160;&#160;&#160;AP: <xsl:value-of select="ap"/>&#160;&#160;&#160;RC:
-                        <xsl:value-of select="rc"/>
-                </xsl:for-each>
-            </xsl:if>
-        </xsl:for-each>
-    </xsl:template>
-
-    <xsl:template name="martialarts">
-        <xsl:for-each select="martialarts/martialart">
-            <xsl:sort select="name"/>
-            <br/>
-            <xsl:value-of select="name"/>
-            <xsl:for-each select="martialartadvantages/martialartadvantage">
-                <xsl:sort select="."/>
-                <br/>&#160;&#160;&#160;+<xsl:value-of select="."/>
-            </xsl:for-each>
-        </xsl:for-each>
-        <xsl:for-each select="martialartmaneuvers/martialartmaneuver">
-            <xsl:sort select="name"/>
-            <br/>
-            <xsl:value-of select="name"/>
-        </xsl:for-each>
-    </xsl:template>
-
-    <xsl:template name="karmaexpenses">
-        <xsl:for-each select="expenses/expense[type = 'Karma']">
-            <br/>
-            <xsl:value-of select="date"/>
-            <xsl:call-template name="for.loop">
-                <xsl:with-param name="i">
-                    <xsl:value-of select="string-length(date)"/>
-                </xsl:with-param>
-                <xsl:with-param name="count">
-                    <xsl:value-of select="25"/>
-                </xsl:with-param>
-            </xsl:call-template>
-            <xsl:value-of select="amount"/>
-            <xsl:call-template name="for.loop">
-                <xsl:with-param name="i">
-                    <xsl:value-of select="string-length(amount)"/>
-                </xsl:with-param>
-                <xsl:with-param name="count">
-                    <xsl:value-of select="12"/>
-                </xsl:with-param>
-            </xsl:call-template>
-            <xsl:value-of select="reason"/>
-        </xsl:for-each>
-    </xsl:template>
-
-    <xsl:template name="nuyenexpenses">
-        <xsl:for-each select="expenses/expense[type = 'Nuyen']">
-            <br/>
-            <xsl:value-of select="date"/>
-            <xsl:call-template name="for.loop">
-                <xsl:with-param name="i">
-                    <xsl:value-of select="string-length(date)"/>
-                </xsl:with-param>
-                <xsl:with-param name="count">
-                    <xsl:value-of select="25"/>
-                </xsl:with-param>
-            </xsl:call-template>
-            <xsl:value-of select="amount"/>
-            <xsl:call-template name="for.loop">
-                <xsl:with-param name="i">
-                    <xsl:value-of select="string-length(amount)"/>
-                </xsl:with-param>
-                <xsl:with-param name="count">
-                    <xsl:value-of select="12"/>
-                </xsl:with-param>
-            </xsl:call-template>
-            <xsl:value-of select="reason"/>
-        </xsl:for-each>
-    </xsl:template>
-
-    <xsl:template name="limitmodifiersphys">
-        <xsl:for-each select="limitmodifiersphys/limitmodifier">
-            <xsl:sort select="name"/>
-            <br/>&#160;&#160;&#160;<xsl:value-of select="name"/>
-            <xsl:if test="extra != ''"> (<xsl:value-of select="extra"/>)</xsl:if>
-        </xsl:for-each>
-    </xsl:template>
-
-    <xsl:template name="limitmodifiersment">
-        <xsl:for-each select="limitmodifiersment/limitmodifier">
-            <xsl:sort select="name"/>
-            <br/>&#160;&#160;&#160;<xsl:value-of select="name"/>
-            <xsl:if test="extra != ''"> (<xsl:value-of select="extra"/>)</xsl:if>
-        </xsl:for-each>
-    </xsl:template>
-
-    <xsl:template name="limitmodifierssoc">
-        <xsl:for-each select="limitmodifierssoc/limitmodifier">
-            <xsl:sort select="name"/>
-            <br/>&#160;&#160;&#160;<xsl:value-of select="name"/>
-            <xsl:if test="extra != ''"> (<xsl:value-of select="extra"/>)</xsl:if>
-        </xsl:for-each>
-    </xsl:template>
-
-    <xsl:template name="limitmodifiersast">
-        <xsl:for-each select="limitmodifiersast/limitmodifier">
-            <xsl:sort select="name"/>
-            <br/>&#160;&#160;&#160;<xsl:value-of select="name"/>
-            <xsl:if test="extra != ''"> (<xsl:value-of select="extra"/>)</xsl:if>
-        </xsl:for-each>
-    </xsl:template>
-=======
-<?xml version="1.0" encoding="UTF-8" ?>
-<!-- Text Only (English - US) -->
-<!-- Version -500 -->
-<xsl:stylesheet version="1.0" xmlns:xsl="http://www.w3.org/1999/XSL/Transform">
-	<xsl:import href="xz.en-us.xslt"/>
-
-	<xsl:include href="Formatted Text-Only set.xslt"/>
-
-	<xsl:include href="xs.fnx.xslt"/>
-	<xsl:include href="xs.TitleName.xslt"/>
-                
-	<xsl:include href="xt.MovementRate.xslt"/>
-	<xsl:include href="xt.PreserveLineBreaks.xslt"/>
-                
-	<!-- Set global variables -->
-	<xsl:variable name="lang" select="'en'"/>
->>>>>>> c809f4a9
+<?xml version="1.0" encoding="UTF-8" ?>
+<!-- Text Only (English - US) -->
+<!-- Version -500 -->
+<xsl:stylesheet version="1.0" xmlns:xsl="http://www.w3.org/1999/XSL/Transform">
+	<xsl:import href="xz.en-us.xslt"/>
+
+	<xsl:include href="Formatted Text-Only set.xslt"/>
+
+	<xsl:include href="xs.fnx.xslt"/>
+	<xsl:include href="xs.TitleName.xslt"/>
+                
+	<xsl:include href="xt.MovementRate.xslt"/>
+	<xsl:include href="xt.PreserveLineBreaks.xslt"/>
+                
+	<!-- Set global variables -->
+	<xsl:variable name="lang" select="'en'"/>
 </xsl:stylesheet>