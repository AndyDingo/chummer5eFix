--- conflicted
+++ resolved
@@ -373,12 +373,7 @@
 
             // Whether or not dates should include the time.
             LoadBoolFromRegistry(ref _blnDatesIncludeTime, "datesincludetime");
-<<<<<<< HEAD
-=======
-            LoadBoolFromRegistry(ref _blnDronemods, "dronemods");
-            LoadBoolFromRegistry(ref _blnDronemodsMaximumPilot, "dronemodsPilot");
             LoadBoolFromRegistry(ref _blnHideMasterIndex, "hidemasterindex");
->>>>>>> 5587b1b1
             LoadBoolFromRegistry(ref _blnHideCharacterRoster, "hidecharacterroster");
             LoadBoolFromRegistry(ref _blnCreateBackupOnCareer, "createbackuponcareer");
 
@@ -570,6 +565,7 @@
                 objRegistry.SetValue("lifemodule", LifeModuleEnabled.ToString(InvariantCultureInfo));
                 objRegistry.SetValue("prefernightlybuilds", PreferNightlyBuilds.ToString(InvariantCultureInfo));
                 objRegistry.SetValue("characterrosterpath", CharacterRosterPath);
+                objRegistry.SetValue("hidemasterindex", HideMasterIndex.ToString(InvariantCultureInfo));
                 objRegistry.SetValue("hidecharacterroster", HideCharacterRoster.ToString(InvariantCultureInfo));
                 objRegistry.SetValue("createbackuponcareer", CreateBackupOnCareer.ToString(InvariantCultureInfo));
                 objRegistry.SetValue("confirmdelete", ConfirmDelete.ToString(InvariantCultureInfo));
