/*  This file is part of Chummer5a.
 *
 *  Chummer5a is free software: you can redistribute it and/or modify
 *  it under the terms of the GNU General Public License as published by
 *  the Free Software Foundation, either version 3 of the License, or
 *  (at your option) any later version.
 *
 *  Chummer5a is distributed in the hope that it will be useful,
 *  but WITHOUT ANY WARRANTY; without even the implied warranty of
 *  MERCHANTABILITY or FITNESS FOR A PARTICULAR PURPOSE.  See the
 *  GNU General Public License for more details.
 *
 *  You should have received a copy of the GNU General Public License
 *  along with Chummer5a.  If not, see <http://www.gnu.org/licenses/>.
 *
 *  You can obtain the full source code for Chummer5a at
 *  https://github.com/chummer5a/chummer5a
 */

using System;
using System.Collections.Generic;
using System.Linq;
using System.Text;
using System.Windows.Forms;
using System.Xml.XPath;

namespace Chummer
{
    public partial class frmSelectPower : Form
    {
        private bool _blnLoading = true;
        private string _strLimitToPowers;
        private decimal _decLimitToRating;

        private readonly Character _objCharacter;

        private readonly XPathNavigator _xmlBasePowerDataNode;

        #region Control Events
        public frmSelectPower(Character objCharacter)
        {
            InitializeComponent();
            this.TranslateWinForm();
            _objCharacter = objCharacter;
            // Load the Powers information.
            _xmlBasePowerDataNode = _objCharacter.LoadDataXPath("powers.xml").CreateNavigator().SelectSingleNode("/chummer");
        }

        private void frmSelectPower_Load(object sender, EventArgs e)
        {
            _blnLoading = false;

            BuildPowerList();
        }

        private void cmdOK_Click(object sender, EventArgs e)
        {
            AddAgain = false;
            AcceptForm();
        }

        private void lstPowers_DoubleClick(object sender, EventArgs e)
        {
            AddAgain = false;
            AcceptForm();
        }

        private void lstPowers_SelectedIndexChanged(object sender, EventArgs e)
        {
            if (_blnLoading)
                return;

            string strSelectedId = lstPowers.SelectedValue?.ToString();
            XPathNavigator objXmlPower = null;
            if (!string.IsNullOrEmpty(strSelectedId))
                objXmlPower = _xmlBasePowerDataNode.SelectSingleNode("powers/power[id = \"" + strSelectedId + "\"]");

            if (objXmlPower != null)
            {
                string strSpace = LanguageManager.GetString("String_Space");
                // Display the information for the selected Power.
                string strPowerPointsText = objXmlPower.SelectSingleNode("points")?.Value ?? string.Empty;
                if (objXmlPower.SelectSingleNode("levels")?.Value == bool.TrueString)
                {
                    strPowerPointsText += strSpace + '/' + strSpace + LanguageManager.GetString("Label_Power_Level");
                }
                string strExtrPointCost = objXmlPower.SelectSingleNode("extrapointcost")?.Value;
                if (!string.IsNullOrEmpty(strExtrPointCost))
                {
                    strPowerPointsText = strExtrPointCost + strSpace + '+' + strSpace + strPowerPointsText;
                }
                lblPowerPoints.Text = strPowerPointsText;

                string strSource = objXmlPower.SelectSingleNode("source")?.Value ?? LanguageManager.GetString("String_Unknown");
                string strPage = objXmlPower.SelectSingleNode("altpage")?.Value ?? objXmlPower.SelectSingleNode("page")?.Value ?? LanguageManager.GetString("String_Unknown");
<<<<<<< HEAD
                string strSpaceCharacter = LanguageManager.GetString("String_Space");
                lblSource.Text = CommonFunctions.LanguageBookShort(strSource, _objCharacter) + strSpaceCharacter + strPage;
                lblSource.SetToolTip(CommonFunctions.LanguageBookLong(strSource, _objCharacter) + strSpaceCharacter + LanguageManager.GetString("String_Page") + strSpaceCharacter + strPage);
=======
                lblSource.Text = CommonFunctions.LanguageBookShort(strSource) + strSpace + strPage;
                lblSource.SetToolTip(CommonFunctions.LanguageBookLong(strSource) + strSpace + LanguageManager.GetString("String_Page") + strSpace + strPage);
>>>>>>> 1161a64b
            }
            else
            {
                lblPowerPoints.Text = string.Empty;
                lblSource.Text = string.Empty;
                lblSource.SetToolTip(string.Empty);
            }

            lblPowerPointsLabel.Visible = !string.IsNullOrEmpty(lblPowerPoints.Text);
            lblSourceLabel.Visible = !string.IsNullOrEmpty(lblSource.Text);
        }

        private void cmdCancel_Click(object sender, EventArgs e)
        {
            DialogResult = DialogResult.Cancel;
        }

        private void cmdOKAdd_Click(object sender, EventArgs e)
        {
            AddAgain = true;
            AcceptForm();
        }

        private void txtSearch_TextChanged(object sender, EventArgs e)
        {
            BuildPowerList();
        }

        private void txtSearch_KeyDown(object sender, KeyEventArgs e)
        {
            if (e.KeyCode == Keys.Down)
            {
                if (lstPowers.SelectedIndex + 1 < lstPowers.Items.Count)
                {
                    lstPowers.SelectedIndex += 1;
                }
                else if (lstPowers.Items.Count > 0)
                {
                    lstPowers.SelectedIndex = 0;
                }
            }
            if (e.KeyCode == Keys.Up)
            {
                if (lstPowers.SelectedIndex - 1 >= 0)
                {
                    lstPowers.SelectedIndex -= 1;
                }
                else if (lstPowers.Items.Count > 0)
                {
                    lstPowers.SelectedIndex = lstPowers.Items.Count - 1;
                }
            }
        }

        private void txtSearch_KeyUp(object sender, KeyEventArgs e)
        {
            if (e.KeyCode == Keys.Up)
                txtSearch.Select(txtSearch.Text.Length, 0);
        }
        #endregion

        #region Properties
        /// <summary>
        /// Whether or not the user wants to add another item after this one.
        /// </summary>
        public bool AddAgain { get; private set; }

        /// <summary>
        /// Whether or not we should ignore how many of a given power may be taken. Generally used when bonding Qi Foci.
        /// </summary>
        public bool IgnoreLimits { get; set; }

        /// <summary>
        /// Power that was selected in the dialogue.
        /// </summary>
        public string SelectedPower { get; private set; } = string.Empty;


        /// <summary>
        /// Only the provided Powers should be shown in the list.
        /// </summary>
        public string LimitToPowers
        {
            set => _strLimitToPowers = value;
        }

        /// <summary>
        /// Limit the selections based on the Rating of an external source, where 1 Rating = 0.25 PP.
        /// </summary>
        public int LimitToRating
        {
            set => _decLimitToRating = value * PointsPerLevel;
        }

        /// <summary>
        /// Value of the PP per level if using LimitToRating. Defaults to 0.25.
        /// </summary>
        public decimal PointsPerLevel { set; get; } = 0.25m;

        #endregion

        #region Methods
        private void BuildPowerList()
        {
            if (_blnLoading)
                return;

            string strFilter = "(" + _objCharacter.Options.BookXPath() + ')';
            if (!string.IsNullOrEmpty(_strLimitToPowers))
            {
                StringBuilder objFilter = new StringBuilder();
                foreach (string strPower in _strLimitToPowers.Split(','))
                    if (!string.IsNullOrEmpty(strPower))
                        objFilter.Append("name = \"" + strPower.Trim() + "\" or ");
                if (objFilter.Length > 0)
                {
                    strFilter += " and (" + objFilter.ToString().TrimEndOnce(" or ") + ')';
                }
            }

            strFilter += CommonFunctions.GenerateSearchXPath(txtSearch.Text);

            List<ListItem> lstPower = new List<ListItem>();
            foreach (XPathNavigator objXmlPower in _xmlBasePowerDataNode.Select("powers/power[" + strFilter + "]"))
            {
                decimal decPoints = Convert.ToDecimal(objXmlPower.SelectSingleNode("points")?.Value, GlobalOptions.InvariantCultureInfo);
                string strExtraPointCost = objXmlPower.SelectSingleNode("extrapointcost")?.Value;
                string strName = objXmlPower.SelectSingleNode("name")?.Value ?? LanguageManager.GetString("String_Unknown");
                if (!string.IsNullOrEmpty(strExtraPointCost))
                {
                    //If this power has already had its rating paid for with PP, we don't care about the extrapoints cost.
                    if (!_objCharacter.Powers.Any(power => power.Name == strName && power.TotalRating > 0))
                        decPoints += Convert.ToDecimal(strExtraPointCost, GlobalOptions.InvariantCultureInfo);
                }
                if (_decLimitToRating > 0 && decPoints > _decLimitToRating)
                {
                    continue;
                }

                if (!objXmlPower.RequirementsMet(_objCharacter, null, string.Empty, string.Empty, string.Empty, string.Empty, IgnoreLimits))
                    continue;

                lstPower.Add(new ListItem(objXmlPower.SelectSingleNode("id")?.Value ?? string.Empty, objXmlPower.SelectSingleNode("translate")?.Value ?? strName));
            }
            lstPower.Sort(CompareListItems.CompareNames);
            _blnLoading = true;
            string strOldSelected = lstPowers.SelectedValue?.ToString();
            lstPowers.BeginUpdate();
            lstPowers.ValueMember = nameof(ListItem.Value);
            lstPowers.DisplayMember = nameof(ListItem.Name);
            lstPowers.DataSource = lstPower;
            _blnLoading = false;
            if (!string.IsNullOrEmpty(strOldSelected))
                lstPowers.SelectedValue = strOldSelected;
            else
                lstPowers.SelectedIndex = -1;
            lstPowers.EndUpdate();
        }

        /// <summary>
        /// Accept the selected item and close the form.
        /// </summary>
        private void AcceptForm()
        {
            string strSelectedId = lstPowers.SelectedValue?.ToString();
            if (!string.IsNullOrEmpty(strSelectedId))
            {
                // Check to see if the user needs to select anything for the Power.
                XPathNavigator objXmlPower = _xmlBasePowerDataNode.SelectSingleNode("powers/power[id = \"" + strSelectedId + "\"]");

                if (objXmlPower.RequirementsMet(_objCharacter, null, LanguageManager.GetString("String_Power"), string.Empty, string.Empty, string.Empty, IgnoreLimits))
                {
                    SelectedPower = strSelectedId;
                    DialogResult = DialogResult.OK;
                }
            }
        }

        private void OpenSourceFromLabel(object sender, EventArgs e)
        {
            CommonFunctions.OpenPDFFromControl(sender, e);
        }
        #endregion
    }
}<|MERGE_RESOLUTION|>--- conflicted
+++ resolved
@@ -93,14 +93,8 @@
 
                 string strSource = objXmlPower.SelectSingleNode("source")?.Value ?? LanguageManager.GetString("String_Unknown");
                 string strPage = objXmlPower.SelectSingleNode("altpage")?.Value ?? objXmlPower.SelectSingleNode("page")?.Value ?? LanguageManager.GetString("String_Unknown");
-<<<<<<< HEAD
-                string strSpaceCharacter = LanguageManager.GetString("String_Space");
-                lblSource.Text = CommonFunctions.LanguageBookShort(strSource, _objCharacter) + strSpaceCharacter + strPage;
-                lblSource.SetToolTip(CommonFunctions.LanguageBookLong(strSource, _objCharacter) + strSpaceCharacter + LanguageManager.GetString("String_Page") + strSpaceCharacter + strPage);
-=======
-                lblSource.Text = CommonFunctions.LanguageBookShort(strSource) + strSpace + strPage;
-                lblSource.SetToolTip(CommonFunctions.LanguageBookLong(strSource) + strSpace + LanguageManager.GetString("String_Page") + strSpace + strPage);
->>>>>>> 1161a64b
+                lblSource.Text = CommonFunctions.LanguageBookShort(strSource, _objCharacter) + strSpace + strPage;
+                lblSource.SetToolTip(CommonFunctions.LanguageBookLong(strSource, _objCharacter) + strSpace + LanguageManager.GetString("String_Page") + strSpace + strPage);
             }
             else
             {
