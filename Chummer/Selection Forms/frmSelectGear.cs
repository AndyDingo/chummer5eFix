/*  This file is part of Chummer5a.
 *
 *  Chummer5a is free software: you can redistribute it and/or modify
 *  it under the terms of the GNU General Public License as published by
 *  the Free Software Foundation, either version 3 of the License, or
 *  (at your option) any later version.
 *
 *  Chummer5a is distributed in the hope that it will be useful,
 *  but WITHOUT ANY WARRANTY; without even the implied warranty of
 *  MERCHANTABILITY or FITNESS FOR A PARTICULAR PURPOSE.  See the
 *  GNU General Public License for more details.
 *
 *  You should have received a copy of the GNU General Public License
 *  along with Chummer5a.  If not, see <http://www.gnu.org/licenses/>.
 *
 *  You can obtain the full source code for Chummer5a at
 *  https://github.com/chummer5a/chummer5a
 */
 using System;
using System.Collections.Generic;
 using System.Linq;
using System.Windows.Forms;
using System.Xml;
using System.Xml.XPath;
using Chummer.Backend.Equipment;
using System.Text;
using System.Globalization;

namespace Chummer
{
    public partial class frmSelectGear : Form
    {
        private bool _blnLoading = true;
        private string _strSelectedGear = string.Empty;
        private int _intSelectedRating;
        private decimal _decSelectedQty = 1;
        private decimal _decMarkup;

        private readonly int _intAvailModifier;
        private readonly int _intCostMultiplier;

        private readonly object _objGearParent;
        private readonly XPathNavigator _objParentNode;
        private decimal _decMaximumCapacity = -1;
        private static string s_StrSelectCategory = string.Empty;
        private bool _blnShowPositiveCapacityOnly;
        private bool _blnShowNegativeCapacityOnly;
        private bool _blnBlackMarketDiscount;
        private CapacityStyle _eCapacityStyle = CapacityStyle.Standard;

        private readonly XPathNavigator _xmlBaseGearDataNode;
        private readonly Character _objCharacter;

        private readonly List<ListItem> _lstCategory = new List<ListItem>();
        private readonly HashSet<string> _setAllowedCategories = new HashSet<string>();
        private readonly HashSet<string> _setAllowedNames = new HashSet<string>();
        private readonly HashSet<string> _setBlackMarketMaps;

        #region Control Events
        public frmSelectGear(Character objCharacter, int intAvailModifier = 0, int intCostMultiplier = 1, object objGearParent = null, string strAllowedCategories = "", string strAllowedNames = "")
        {
            if (objCharacter == null)
                throw new ArgumentNullException(nameof(objCharacter));
            InitializeComponent();
            this.UpdateLightDarkMode();
            this.TranslateWinForm();
            lblMarkupLabel.Visible = objCharacter.Created;
            nudMarkup.Visible = objCharacter.Created;
            lblMarkupPercentLabel.Visible = objCharacter.Created;
            _intAvailModifier = intAvailModifier;
            _intCostMultiplier = intCostMultiplier;
            _objCharacter = objCharacter;
            _objGearParent = objGearParent;
            _objParentNode = (_objGearParent as IHasXmlNode)?.GetNode()?.CreateNavigator();
            // Stack Checkbox is only available in Career Mode.
            if (!_objCharacter.Created)
            {
                chkStack.Checked = false;
                chkStack.Visible = false;
            }

            // Load the Gear information.
            _xmlBaseGearDataNode = objCharacter.LoadDataXPath("gear.xml").CreateNavigator().SelectSingleNode("/chummer");
            _setBlackMarketMaps = _objCharacter.GenerateBlackMarketMappings(_xmlBaseGearDataNode);
            foreach (string strCategory in strAllowedCategories.TrimEndOnce(',').SplitNoAlloc(',', StringSplitOptions.RemoveEmptyEntries))
            {
                string strLoop = strCategory.Trim();
                if (!string.IsNullOrWhiteSpace(strLoop)) _setAllowedCategories.Add(strLoop);
            }

            foreach (string strName in strAllowedNames.TrimEndOnce(',').SplitNoAlloc(',', StringSplitOptions.RemoveEmptyEntries))
            {
                string strLoop = strName.Trim();
                if (!string.IsNullOrWhiteSpace(strLoop)) _setAllowedNames.Add(strLoop);
            }
        }

        private void frmSelectGear_Load(object sender, EventArgs e)
        {
            if (_objCharacter.Created)
            {
                chkHideOverAvailLimit.Visible = false;
                chkHideOverAvailLimit.Checked = false;
            }
            else
            {
                chkHideOverAvailLimit.Text = string.Format(GlobalOptions.CultureInfo, chkHideOverAvailLimit.Text, _objCharacter.Options.MaximumAvailability);
                chkHideOverAvailLimit.Checked = GlobalOptions.HideItemsOverAvailLimit;
            }

            XPathNodeIterator objXmlCategoryList;

            // Populate the Gear Category list.
            if (_setAllowedCategories.Count > 0)
            {
                StringBuilder sbdMount = new StringBuilder();
                foreach (string strAllowedMount in _setAllowedCategories)
                {
                    if (!string.IsNullOrEmpty(strAllowedMount))
                        sbdMount.Append(". = \"" + strAllowedMount + "\" or ");
                }
                sbdMount.Append(". = \"General\"");
                objXmlCategoryList = _xmlBaseGearDataNode.Select("categories/category[" + sbdMount + "]");
            }
            else
            {
                objXmlCategoryList = _xmlBaseGearDataNode.Select("categories/category");
            }

            foreach (XPathNavigator objXmlCategory in objXmlCategoryList)
            {
                string strCategory = objXmlCategory.Value;
                // Make sure the Category isn't in the exclusion list.
                if (!_setAllowedCategories.Contains(strCategory) && objXmlCategory.SelectSingleNode("@show")?.Value == bool.FalseString)
                {
                    continue;
                }
                if (_lstCategory.All(x => x.Value.ToString() != strCategory) && RefreshList(strCategory, false, true).Count > 0)
                {
                    string strInnerText = strCategory;
                    _lstCategory.Add(new ListItem(strInnerText, objXmlCategory.SelectSingleNode("@translate")?.Value ?? strCategory));
                }
            }
            _lstCategory.Sort(CompareListItems.CompareNames);

            if (_lstCategory.Count > 0)
            {
                _lstCategory.Insert(0, new ListItem("Show All", LanguageManager.GetString("String_ShowAll")));
            }

            cboCategory.BeginUpdate();
            cboCategory.ValueMember = nameof(ListItem.Value);
            cboCategory.DisplayMember = nameof(ListItem.Name);
            cboCategory.DataSource = _lstCategory;

            chkBlackMarketDiscount.Visible = _objCharacter.BlackMarketDiscount;

            cboCategory.EndUpdate();

            if (!string.IsNullOrEmpty(DefaultSearchText))
            {
                txtSearch.Text = DefaultSearchText;
                txtSearch.Enabled = false;
            }

            _blnLoading = false;
            // Select the first Category in the list.
            if (!string.IsNullOrEmpty(s_StrSelectCategory))
                cboCategory.SelectedValue = s_StrSelectCategory;
            if (cboCategory.SelectedIndex == -1 && cboCategory.Items.Count > 0)
                cboCategory.SelectedIndex = 0;
            else
                RefreshList();

            if (!string.IsNullOrEmpty(_strSelectedGear))
                lstGear.SelectedValue = _strSelectedGear;
        }

        private void cboCategory_SelectedIndexChanged(object sender, EventArgs e)
        {
            if (_blnLoading)
                return;

            // Show the Do It Yourself CheckBox if the Commlink Upgrade category is selected.
            if (cboCategory.SelectedValue?.ToString() == "Commlink Upgrade")
                chkDoItYourself.Visible = true;
            else
            {
                chkDoItYourself.Visible = false;
                chkDoItYourself.Checked = false;
            }

            RefreshList();
        }

        private void lstGear_SelectedIndexChanged(object sender, EventArgs e)
        {
            if (_blnLoading)
                return;

            string strSelectedId = lstGear.SelectedValue?.ToString();
            if (!string.IsNullOrEmpty(strSelectedId))
            {
                // Retireve the information for the selected piece of Gear.
                XPathNavigator objXmlGear = _xmlBaseGearDataNode.SelectSingleNode("gears/gear[id = \"" + strSelectedId + "\"]");

                if (objXmlGear != null)
                {
                    string strName = objXmlGear.SelectSingleNode("name")?.Value ?? string.Empty;

                    // Quantity.
                    nudGearQty.Enabled = true;
                    nudGearQty.Minimum = 1;
                    string strCostFor = objXmlGear.SelectSingleNode("costfor")?.Value;
                    if (!string.IsNullOrEmpty(strCostFor))
                    {
                        nudGearQty.Value = Convert.ToDecimal(strCostFor, GlobalOptions.InvariantCultureInfo);
                        nudGearQty.Increment = Convert.ToDecimal(strCostFor, GlobalOptions.InvariantCultureInfo);
                    }
                    else
                    {
                        nudGearQty.Value = 1;
                        nudGearQty.Increment = 1;
                    }
                    if (strName.StartsWith("Nuyen", StringComparison.Ordinal))
                    {
                        int intDecimalPlaces = _objCharacter.Options.MaxNuyenDecimals;
                        if (intDecimalPlaces <= 0)
                        {
                            nudGearQty.DecimalPlaces = 0;
                            nudGearQty.Minimum = 1.0m;
                        }
                        else
                        {
                            nudGearQty.DecimalPlaces = intDecimalPlaces;
                            decimal decMinimum = 1.0m;
                            // Need a for loop instead of a power system to maintain exact precision
                            for (int i = 0; i < intDecimalPlaces; ++i)
                                decMinimum /= 10.0m;
                            nudGearQty.Minimum = decMinimum;
                        }
                    }
                    else if (objXmlGear.SelectSingleNode("category")?.Value == "Currency")
                    {
                        nudGearQty.DecimalPlaces = 2;
                        nudGearQty.Minimum = 0.01m;
                    }
                    else
                    {
                        nudGearQty.DecimalPlaces = 0;
                        nudGearQty.Minimum = 1.0m;
                    }

                    nudGearQty.Visible = true;
                    lblGearQtyLabel.Visible = true;
                    chkStack.Visible = _objCharacter.Created;

                    string strRatingLabel = objXmlGear.SelectSingleNode("ratinglabel")?.Value;
                    lblRatingLabel.Text = !string.IsNullOrEmpty(strRatingLabel)
                        ? string.Format(GlobalOptions.CultureInfo, LanguageManager.GetString("Label_RatingFormat"),
                            LanguageManager.GetString(strRatingLabel))
                        : LanguageManager.GetString("Label_Rating");
                }
                else
                {
                    nudGearQty.Visible = false;
                    nudGearQty.Enabled = false;
                    nudGearQty.Value = 1;
                    lblGearQtyLabel.Visible = false;
                    chkStack.Visible = false;
                }
            }
            else
            {
                nudGearQty.Visible = false;
                nudGearQty.Enabled = false;
                nudGearQty.Value = 1;
                lblGearQtyLabel.Visible = false;
                chkStack.Visible = false;
            }

            UpdateGearInfo();
        }

        private void nudRating_ValueChanged(object sender, EventArgs e)
        {
            UpdateGearInfo();
        }

        private void chkBlackMarketDiscount_CheckedChanged(object sender, EventArgs e)
        {
            UpdateGearInfo();
        }

        private void cmdOK_Click(object sender, EventArgs e)
        {
            AddAgain = false;
            AcceptForm();
        }

        private void cmdCancel_Click(object sender, EventArgs e)
        {
            DialogResult = DialogResult.Cancel;
        }

        private void txtSearch_TextChanged(object sender, EventArgs e)
        {
            RefreshList();
        }

        private void lstGear_DoubleClick(object sender, EventArgs e)
        {
            AddAgain = false;
            AcceptForm();
        }

        private void cmdOKAdd_Click(object sender, EventArgs e)
        {
            AddAgain = true;
            AcceptForm();
        }

        private void nudGearQty_ValueChanged(object sender, EventArgs e)
        {
            UpdateGearInfo();
        }

        private void chkFreeItem_CheckedChanged(object sender, EventArgs e)
        {
            if (chkShowOnlyAffordItems.Checked)
            {
                RefreshList();
            }
            UpdateGearInfo();
        }

        private void chkDoItYourself_CheckedChanged(object sender, EventArgs e)
        {
            if (chkShowOnlyAffordItems.Checked && !chkFreeItem.Checked)
            {
                RefreshList();
            }
            UpdateGearInfo();
        }

        private void nudMarkup_ValueChanged(object sender, EventArgs e)
        {
            if (chkShowOnlyAffordItems.Checked && !chkFreeItem.Checked)
            {
                RefreshList();
            }
            UpdateGearInfo();
        }

        private void RefreshCurrentList(object sender, EventArgs e)
        {
            RefreshList();
        }

        private void txtSearch_KeyDown(object sender, KeyEventArgs e)
        {
            if (e.KeyCode == Keys.Down)
            {
                if (lstGear.SelectedIndex + 1 < lstGear.Items.Count)
                {
                    lstGear.SelectedIndex += 1;
                }
                else if (lstGear.Items.Count > 0)
                {
                    lstGear.SelectedIndex = 0;
                }
            }
            if (e.KeyCode == Keys.Up)
            {
                if (lstGear.SelectedIndex - 1 >= 0)
                {
                    lstGear.SelectedIndex -= 1;
                }
                else if (lstGear.Items.Count > 0)
                {
                    lstGear.SelectedIndex = lstGear.Items.Count - 1;
                }
            }
        }

        private void txtSearch_KeyUp(object sender, KeyEventArgs e)
        {
            if (e.KeyCode == Keys.Up)
                txtSearch.Select(txtSearch.Text.Length, 0);
        }
        #endregion

        #region Properties
        /// <summary>
        /// Whether or not the user wants to add another item after this one.
        /// </summary>
        public bool AddAgain { get; private set; }

        /// <summary>
        /// Only items that grant Capacity should be shown.
        /// </summary>
        public bool ShowPositiveCapacityOnly
        {
            get => _blnShowPositiveCapacityOnly;
            set
            {
                _blnShowPositiveCapacityOnly = value;
                if (value)
                    _blnShowNegativeCapacityOnly = false;
            }
        }

        /// <summary>
        /// Only items that consume Capacity should be shown.
        /// </summary>
        public bool ShowNegativeCapacityOnly
        {
            get => _blnShowNegativeCapacityOnly;
            set
            {
                _blnShowNegativeCapacityOnly = value;
                if (value)
                    _blnShowPositiveCapacityOnly = false;
            }
        }

        /// <summary>
        /// Only items that consume Armor Capacity should be shown.
        /// </summary>
        public bool ShowArmorCapacityOnly { get; set; }

        /// <summary>
        /// Only items that are marked as being flechette ammo should be shown.
        /// </summary>
        public bool ShowFlechetteAmmoOnly { get; set; }

        /// <summary>
        /// Guid of Gear that was selected in the dialogue.
        /// </summary>
        public string SelectedGear
        {
            get => _strSelectedGear;
            set => _strSelectedGear = value;
        }

        /// <summary>
        /// Rating that was selected in the dialogue.
        /// </summary>
        public int SelectedRating => _intSelectedRating;

        /// <summary>
        /// Quantity that was selected in the dialogue.
        /// </summary>
        public decimal SelectedQty => _decSelectedQty;

        /// <summary>
        /// Set the maximum Capacity the piece of Gear is allowed to be.
        /// </summary>
        public decimal MaximumCapacity
        {
            set
            {
                _decMaximumCapacity = value;
                lblMaximumCapacity.Text = LanguageManager.GetString("Label_MaximumCapacityAllowed") + LanguageManager.GetString("String_Space") + _decMaximumCapacity.ToString("#,0.##", GlobalOptions.CultureInfo);
            }
        }

        /// <summary>
        /// Whether or not the item should be added for free.
        /// </summary>
        public bool FreeCost => chkFreeItem.Checked;

        /// <summary>
        /// Whether or not the item's cost should be cut in half for being a Do It Yourself component/upgrade.
        /// </summary>
        public bool DoItYourself => chkDoItYourself.Checked;

        /// <summary>
        /// Markup percentage.
        /// </summary>
        public decimal Markup => _decMarkup;

        /// <summary>
        /// Whether or not the Gear should stack with others if possible.
        /// </summary>
        public bool Stack => chkStack.Checked;

        /// <summary>
        /// Whether or not the Stack Checkbox should be shown (default true).
        /// </summary>
        public bool EnableStack
        {
            set
            {
                chkStack.Visible = value;
                if (!value)
                    chkStack.Checked = false;
            }
        }

        /// <summary>
        /// Capacity display style.
        /// </summary>
        public CapacityStyle CapacityDisplayStyle
        {
            set => _eCapacityStyle = value;
        }

        /// <summary>
        /// Whether or not the selected Vehicle is used.
        /// </summary>
        public bool BlackMarketDiscount => _blnBlackMarketDiscount;

        /// <summary>
        /// Default text string to filter by.
        /// </summary>
        public string DefaultSearchText { get; set; }

        /// <summary>
        /// What prefixes is our gear allowed to have
        /// </summary>
        public List<string> ForceItemPrefixStrings { get; } = new List<string>();
        #endregion

        #region Methods
        /// <summary>
        /// Update the Gear's information based on the Gear selected and current Rating.
        /// </summary>
        private void UpdateGearInfo()
        {
            string strSelectedId = lstGear.SelectedValue?.ToString();
            if (_blnLoading || string.IsNullOrEmpty(strSelectedId))
            {
                lblGearDeviceRatingLabel.Visible = false;
                lblSourceLabel.Visible = false;
                lblAvailLabel.Visible = false;
                lblCostLabel.Visible = false;
                lblTestLabel.Visible = false;
                lblCapacityLabel.Visible = false;
                lblRatingLabel.Visible = false;
                nudRating.Visible = false;
                lblRatingNALabel.Visible = false;
                lblGearQtyLabel.Visible = false;
                nudGearQty.Visible = false;
                chkStack.Visible = false;
                lblGearDeviceRating.Text = string.Empty;
                lblSource.Text = string.Empty;
                lblAvail.Text = string.Empty;
                lblCost.Text = string.Empty;
                chkBlackMarketDiscount.Checked = false;
                lblTest.Text = string.Empty;
                lblCapacity.Text = string.Empty;
                nudRating.Minimum = 0;
                nudRating.Maximum = 0;
                nudRating.Enabled = false;
                lblSource.SetToolTip(string.Empty);
                return;
            }

            // Retireve the information for the selected piece of Gear.
            XPathNavigator objXmlGear = _xmlBaseGearDataNode.SelectSingleNode("gears/gear[id = \"" + strSelectedId + "\"]");

            if (objXmlGear == null)
            {
                lblGearDeviceRatingLabel.Visible = false;
                lblSourceLabel.Visible = false;
                lblAvailLabel.Visible = false;
                lblCostLabel.Visible = false;
                lblTestLabel.Visible = false;
                lblCapacityLabel.Visible = false;
                lblRatingLabel.Visible = false;
                nudRating.Visible = false;
                lblRatingNALabel.Visible = false;
                lblGearQtyLabel.Visible = false;
                nudGearQty.Visible = false;
                chkStack.Visible = false;
                lblGearDeviceRating.Text = string.Empty;
                lblSource.Text = string.Empty;
                lblAvail.Text = string.Empty;
                lblCost.Text = string.Empty;
                chkBlackMarketDiscount.Checked = false;
                lblTest.Text = string.Empty;
                lblCapacity.Text = string.Empty;
                nudRating.Minimum = 0;
                nudRating.Maximum = 0;
                nudRating.Enabled = false;
                lblSource.SetToolTip(string.Empty);
                return;
            }

            // Retrieve the information for the selected piece of Cyberware.
            string strDeviceRating = objXmlGear.SelectSingleNode("devicerating")?.Value ?? string.Empty;
            lblGearDeviceRating.Text = strDeviceRating;
            lblGearDeviceRatingLabel.Visible = !string.IsNullOrEmpty(strDeviceRating);

            string strSource = objXmlGear.SelectSingleNode("source")?.Value ?? LanguageManager.GetString("String_Unknown");
            string strPage = objXmlGear.SelectSingleNode("altpage")?.Value ?? objXmlGear.SelectSingleNode("page")?.Value ?? LanguageManager.GetString("String_Unknown");
            string strSpace = LanguageManager.GetString("String_Space");
            lblSource.Text = _objCharacter.LanguageBookShort(strSource) + strSpace + strPage;
            lblSource.SetToolTip(_objCharacter.LanguageBookLong(strSource) + strSpace + LanguageManager.GetString("String_Page") + ' ' + strPage);
            lblSourceLabel.Visible = !string.IsNullOrEmpty(lblSource.Text);
            lblAvail.Text = new AvailabilityValue(Convert.ToInt32(nudRating.Value), objXmlGear.SelectSingleNode("avail")?.Value).ToString();
            lblAvailLabel.Visible = !string.IsNullOrEmpty(lblAvail.Text);

            decimal decMultiplier = nudGearQty.Value / nudGearQty.Increment;
            if (chkDoItYourself.Checked)
                decMultiplier *= 0.5m;

            // Cost.
            chkBlackMarketDiscount.Enabled = _objCharacter.BlackMarketDiscount;
            if (!chkBlackMarketDiscount.Checked)
            {
                chkBlackMarketDiscount.Checked = GlobalOptions.AssumeBlackMarket &&
                                                 _setBlackMarketMaps.Contains(objXmlGear.SelectSingleNode("category")
                                                     ?.Value);
            }
            else if (!_setBlackMarketMaps.Contains(objXmlGear.SelectSingleNode("category")?.Value))
            {
                //Prevent chkBlackMarketDiscount from being checked if the gear category doesn't match.
                chkBlackMarketDiscount.Checked = false;
            }

            decimal decItemCost = 0.0m;
            bool blnIsSuccess;
            object objProcess;
            if (chkFreeItem.Checked)
            {
                lblCost.Text = (0.0m).ToString(_objCharacter.Options.NuyenFormat, GlobalOptions.CultureInfo) + '¥';
            }
            else
            {
                XPathNavigator objCostNode = objXmlGear.SelectSingleNode("cost");
                if (objCostNode == null)
                {
                    int intHighestCostNode = 0;
                    foreach (XmlNode objLoopNode in objXmlGear.SelectChildren(XPathNodeType.Element))
                    {
                        if (objLoopNode.Name.StartsWith("cost", StringComparison.Ordinal))
                        {
                            string strLoopCostString = objLoopNode.Name.Substring(4);
                            if (int.TryParse(strLoopCostString, out int intTmp))
                            {
                                intHighestCostNode = Math.Max(intHighestCostNode, intTmp);
                            }
                        }
                    }
                    objCostNode = objXmlGear.SelectSingleNode("cost" + intHighestCostNode);
                    for (int i = decimal.ToInt32(nudRating.Value); i <= intHighestCostNode; ++i)
                    {
                        XPathNavigator objLoopNode = objXmlGear.SelectSingleNode("cost" + i.ToString(GlobalOptions.InvariantCultureInfo));
                        if (objLoopNode != null)
                        {
                            objCostNode = objLoopNode;
                            break;
                        }
                    }
                }
                if (objCostNode != null)
                {
                    try
                    {
                        objProcess = CommonFunctions.EvaluateInvariantXPath(objCostNode.Value.Replace("Rating", nudRating.Value.ToString(GlobalOptions.InvariantCultureInfo)), out blnIsSuccess);
                        decimal decCost = blnIsSuccess ? Convert.ToDecimal(objProcess, GlobalOptions.InvariantCultureInfo) * decMultiplier : 0;
                        decCost *= 1 + (nudMarkup.Value / 100.0m);
                        if (chkBlackMarketDiscount.Checked)
                            decCost *= 0.9m;
                        lblCost.Text = (decCost * _intCostMultiplier).ToString(_objCharacter.Options.NuyenFormat, GlobalOptions.CultureInfo) + '¥';
                        decItemCost = decCost;
                    }
                    catch (XPathException)
                    {
                        lblCost.Text = objCostNode.Value;
                        if (decimal.TryParse(objCostNode.Value, NumberStyles.Any, GlobalOptions.InvariantCultureInfo, out decimal decTemp))
                        {
                            decItemCost = decTemp;
                            lblCost.Text = (decItemCost * _intCostMultiplier).ToString(_objCharacter.Options.NuyenFormat, GlobalOptions.CultureInfo) + '¥';
                        }
                    }

                    if (objCostNode.Value.StartsWith("FixedValues(", StringComparison.Ordinal))
                    {
                        string[] strValues = objCostNode.Value.TrimStartOnce("FixedValues(", true).TrimEndOnce(')').Split(',', StringSplitOptions.RemoveEmptyEntries);
                        string strCost = "0";
                        if (nudRating.Value > 0)
                            strCost = strValues[decimal.ToInt32(nudRating.Value) - 1].Trim('[', ']');
                        decimal decCost = Convert.ToDecimal(strCost, GlobalOptions.InvariantCultureInfo) * decMultiplier;
                        decCost *= 1 + (nudMarkup.Value / 100.0m);
                        if (chkBlackMarketDiscount.Checked)
                            decCost *= 0.9m;
                        lblCost.Text = (decCost * _intCostMultiplier).ToString(_objCharacter.Options.NuyenFormat, GlobalOptions.CultureInfo) + "¥+";
                        decItemCost = decCost;
                    }
                    else if (objCostNode.Value.StartsWith("Variable(", StringComparison.Ordinal))
                    {
                        decimal decMin;
                        decimal decMax = decimal.MaxValue;
                        string strCost = objCostNode.Value.TrimStartOnce("Variable(", true).TrimEndOnce(')');
                        if (strCost.Contains('-'))
                        {
                            string[] strValues = strCost.Split('-');
                            decMin = Convert.ToDecimal(strValues[0], GlobalOptions.InvariantCultureInfo);
                            decMax = Convert.ToDecimal(strValues[1], GlobalOptions.InvariantCultureInfo);
                        }
                        else
                            decMin = Convert.ToDecimal(strCost.FastEscape('+'), GlobalOptions.InvariantCultureInfo);

                        if (decMax == decimal.MaxValue)
                            lblCost.Text = decMin.ToString(_objCharacter.Options.NuyenFormat, GlobalOptions.CultureInfo) + "¥+";
                        else
                            lblCost.Text = decMin.ToString(_objCharacter.Options.NuyenFormat, GlobalOptions.CultureInfo)
                                           + strSpace + '-' + strSpace
                                           + decMax.ToString(_objCharacter.Options.NuyenFormat, GlobalOptions.CultureInfo) + '¥';

                        decItemCost = decMin;
                    }
                }
            }
            lblCostLabel.Visible = !string.IsNullOrEmpty(lblCost.Text);

            // Update the Avail Test Label.
            lblTest.Text = _objCharacter.AvailTest(decItemCost * _intCostMultiplier, lblAvail.Text);
            lblTestLabel.Visible = true;

            // Capacity.
            // XPathExpression cannot evaluate while there are square brackets, so remove them if necessary.
            string strCapacityField = ShowArmorCapacityOnly ? "armorcapacity" : "capacity";

            if (_eCapacityStyle == CapacityStyle.Zero)
                lblCapacity.Text = '[' + 0.ToString(GlobalOptions.CultureInfo) + ']';
            else
            {
                string strCapacityText = objXmlGear.SelectSingleNode(strCapacityField)?.Value;
                if (!string.IsNullOrEmpty(strCapacityText))
                {
                    int intPos = strCapacityText.IndexOf("/[", StringComparison.Ordinal);
                    string strCapacity;
                    if (intPos != -1)
                    {
                        string strFirstHalf = strCapacityText.Substring(0, intPos);
                        string strSecondHalf = strCapacityText.Substring(intPos + 1, strCapacityText.Length - intPos - 1);

                        if (strFirstHalf == "[*]")
                            lblCapacity.Text = "*";
                        else
                        {
                            bool blnSquareBrackets = strFirstHalf.StartsWith('[');
                            strCapacity = strFirstHalf;
                            if (blnSquareBrackets && strCapacity.Length > 2)
                                strCapacity = strCapacity.Substring(1, strCapacity.Length - 2);

                            if (strCapacity.StartsWith("FixedValues(", StringComparison.Ordinal))
                            {
                                string[] strValues = strCapacity.TrimStartOnce("FixedValues(", true).TrimEndOnce(')').Split(',', StringSplitOptions.RemoveEmptyEntries);
                                if (strValues.Length >= decimal.ToInt32(nudRating.Value))
                                    lblCapacity.Text = strValues[decimal.ToInt32(nudRating.Value) - 1];
                                else
                                {
                                    try
                                    {
                                        objProcess = CommonFunctions.EvaluateInvariantXPath(strCapacity.Replace("Rating", nudRating.Value.ToString(GlobalOptions.InvariantCultureInfo)), out blnIsSuccess);
                                        lblCapacity.Text = blnIsSuccess ? ((double)objProcess).ToString("#,0.##", GlobalOptions.CultureInfo) : strCapacity;
                                    }
                                    catch (XPathException)
                                    {
                                        lblCapacity.Text = strCapacity;
                                    }
                                    catch (OverflowException) // Result is text and not a double
                                    {
                                        lblCapacity.Text = strCapacity;
                                    }
                                    catch (InvalidCastException) // Result is text and not a double
                                    {
                                        lblCapacity.Text = strCapacity;
                                    }
                                }
                            }
                            else
                            {
                                try
                                {
                                    objProcess = CommonFunctions.EvaluateInvariantXPath(strCapacity.Replace("Rating", nudRating.Value.ToString(GlobalOptions.InvariantCultureInfo)), out blnIsSuccess);
                                    lblCapacity.Text = blnIsSuccess ? ((double)objProcess).ToString("#,0.##", GlobalOptions.CultureInfo) : strCapacity;
                                }
                                catch (XPathException)
                                {
                                    lblCapacity.Text = strCapacity;
                                }
                                catch (OverflowException) // Result is text and not a double
                                {
                                    lblCapacity.Text = strCapacity;
                                }
                                catch (InvalidCastException) // Result is text and not a double
                                {
                                    lblCapacity.Text = strCapacity;
                                }
                            }

                            if (blnSquareBrackets)
                                lblCapacity.Text = '[' + lblCapacity.Text + ']';
                        }

                        lblCapacity.Text += '/' + strSecondHalf;
                    }
                    else if (strCapacityText == "[*]")
                        lblCapacity.Text = "*";
                    else
                    {
                        bool blnSquareBrackets = strCapacityText.StartsWith('[');
                        strCapacity = strCapacityText;
                        if (blnSquareBrackets && strCapacity.Length > 2)
                            strCapacity = strCapacity.Substring(1, strCapacity.Length - 2);
                        if (strCapacityText.StartsWith("FixedValues(", StringComparison.Ordinal))
                        {
                            string[] strValues = strCapacityText.TrimStartOnce("FixedValues(", true).TrimEndOnce(')').Split(',', StringSplitOptions.RemoveEmptyEntries);
                            lblCapacity.Text = strValues[Math.Max(Math.Min(decimal.ToInt32(nudRating.Value), strValues.Length) - 1, 0)];
                        }
                        else
                        {
                            try
                            {
                                objProcess = CommonFunctions.EvaluateInvariantXPath(strCapacity.Replace("Rating", nudRating.Value.ToString(GlobalOptions.InvariantCultureInfo)), out blnIsSuccess);
                                lblCapacity.Text = blnIsSuccess ? ((double)objProcess).ToString("#,0.##", GlobalOptions.CultureInfo) : strCapacity;
                            }
                            catch (OverflowException) // Result is text and not a double
                            {
                                lblCapacity.Text = strCapacity;
                            }
                            catch (InvalidCastException) // Result is text and not a double
                            {
                                lblCapacity.Text = strCapacity;
                            }
                        }
                        if (blnSquareBrackets)
                            lblCapacity.Text = '[' + lblCapacity.Text + ']';
                    }
                }
                else
                {
                    lblCapacity.Text = 0.ToString(GlobalOptions.CultureInfo);
                }
            }
            lblCapacityLabel.Visible = !string.IsNullOrEmpty(lblCapacity.Text);

            // Rating.
            string strExpression = objXmlGear.SelectSingleNode("rating")?.Value ?? string.Empty;
            if (strExpression == "0")
                strExpression = string.Empty;
            int intRating = int.MaxValue;
            if (!string.IsNullOrEmpty(strExpression))
            {
                if (strExpression.StartsWith("FixedValues(", StringComparison.Ordinal))
                {
                    string[] strValues = strExpression.TrimStartOnce("FixedValues(", true).TrimEndOnce(')').Split(',', StringSplitOptions.RemoveEmptyEntries);
                    strExpression = strValues[Math.Max(Math.Min(decimal.ToInt32(nudRating.Value), strValues.Length) - 1, 0)].Trim('[', ']');
                }

                if (strExpression.IndexOfAny('{', '+', '-', '*', ',') != -1 || strExpression.Contains("div"))
                {
                    StringBuilder objValue = new StringBuilder(strExpression);
                    objValue.Replace("{Rating}", decimal.ToInt32(nudRating.Value).ToString(GlobalOptions.InvariantCultureInfo));
                    objValue.CheapReplace(strExpression, "{Parent Rating}", () => (_objGearParent as IHasRating)?.Rating.ToString(GlobalOptions.InvariantCultureInfo) ?? int.MaxValue.ToString(GlobalOptions.InvariantCultureInfo));
                    _objCharacter.AttributeSection.ProcessAttributesInXPath(objValue, strExpression);

                    // This is first converted to a decimal and rounded up since some items have a multiplier that is not a whole number, such as 2.5.
                    objProcess = CommonFunctions.EvaluateInvariantXPath(objValue.ToString(), out blnIsSuccess);
                    intRating = blnIsSuccess ? Convert.ToInt32(Math.Ceiling((double) objProcess)) : 0;
                }
                else if (!int.TryParse(strExpression, out intRating))
                    intRating = 0;
            }

            if (intRating > 0 && intRating != int.MaxValue)
            {
                nudRating.Maximum = intRating;
                XPathNavigator xmlMinRatingNode = objXmlGear.SelectSingleNode("minrating");
                if (xmlMinRatingNode != null)
                {
                    decimal decOldMinimum = nudRating.Minimum;
                    strExpression = xmlMinRatingNode.Value;
                    int intMinimumRating = 0;
                    if (!string.IsNullOrEmpty(strExpression))
                    {
                        if (strExpression.StartsWith("FixedValues(", StringComparison.Ordinal))
                        {
                            string[] strValues = strExpression.TrimStartOnce("FixedValues(", true).TrimEndOnce(')').Split(',', StringSplitOptions.RemoveEmptyEntries);
                            strExpression = strValues[Math.Max(Math.Min(decimal.ToInt32(nudRating.Value), strValues.Length) - 1, 0)].Trim('[', ']');
                        }

                        if (strExpression.IndexOfAny('{', '+', '-', '*', ',') != -1 || strExpression.Contains("div"))
                        {
                            StringBuilder objValue = new StringBuilder(strExpression);
                            objValue.Replace("{Rating}", decimal.ToInt32(nudRating.Value).ToString(GlobalOptions.InvariantCultureInfo));
                            objValue.CheapReplace(strExpression, "{Parent Rating}", () => (_objGearParent as IHasRating)?.Rating.ToString(GlobalOptions.InvariantCultureInfo) ?? "0");
                            _objCharacter.AttributeSection.ProcessAttributesInXPath(objValue, strExpression);

                            // This is first converted to a decimal and rounded up since some items have a multiplier that is not a whole number, such as 2.5.
                            objProcess = CommonFunctions.EvaluateInvariantXPath(objValue.ToString(), out blnIsSuccess);
                            intMinimumRating = blnIsSuccess ? Convert.ToInt32(Math.Ceiling((double)objProcess)) : 0;
                        }
                        else if (!int.TryParse(strExpression, out intMinimumRating))
                            intMinimumRating = 0;
                    }
                    nudRating.Minimum = intMinimumRating;
                    if (decOldMinimum > nudRating.Minimum)
                    {
                        nudRating.Value -= decOldMinimum - nudRating.Minimum;
                    }
                }
                else
                {
                    nudRating.Minimum = 1;
                }
                if (chkHideOverAvailLimit.Checked)
                {
                    while (nudRating.Maximum > nudRating.Minimum && !objXmlGear.CheckAvailRestriction(_objCharacter, decimal.ToInt32(nudRating.Maximum), _intAvailModifier))
                    {
                        nudRating.Maximum -= 1;
                    }
                }

                if (chkShowOnlyAffordItems.Checked && !chkFreeItem.Checked)
                {
                    decimal decCostMultiplier = nudGearQty.Value / nudGearQty.Increment;
                    if (chkDoItYourself.Checked)
                        decCostMultiplier *= 0.5m;
                    decCostMultiplier *= 1 + (nudMarkup.Value / 100.0m);
                    if (_setBlackMarketMaps.Contains(objXmlGear.SelectSingleNode("category")?.Value))
                        decCostMultiplier *= 0.9m;
                    while (nudRating.Maximum > nudRating.Minimum && !objXmlGear.CheckNuyenRestriction(_objCharacter.Nuyen, decCostMultiplier, decimal.ToInt32(nudRating.Maximum)))
                    {
                        nudRating.Maximum -= 1;
                    }
                }

                lblRatingLabel.Visible = true;
                nudRating.Enabled = nudRating.Minimum != nudRating.Maximum;
                nudRating.Visible = true;
                lblRatingNALabel.Visible = false;
            }
            else
            {
                lblRatingLabel.Visible = true;
                lblRatingNALabel.Visible = true;
                nudRating.Minimum = 0;
                nudRating.Maximum = 0;
                nudRating.Enabled = false;
                nudRating.Visible = false;
            }
        }

        private List<ListItem> RefreshList(string strCategory = "", bool blnDoUIUpdate = true, bool blnTerminateAfterFirst = false)
        {
<<<<<<< HEAD
            StringBuilder strFilter = new StringBuilder("(" + _objCharacter.Options.BookXPath() + ')');
            if (!string.IsNullOrEmpty(strCategory) && strCategory != "Show All" && (GlobalOptions.SearchInCategoryOnly || txtSearch.TextLength == 0))
                strFilter.Append(" and category = \"" + strCategory + '\"');
=======
            if (string.IsNullOrEmpty(strCategory))
                strCategory = cboCategory.SelectedValue?.ToString();
            StringBuilder sbdFilter = new StringBuilder("(" + _objCharacter.Options.BookXPath() + ')');
            if (!string.IsNullOrEmpty(strCategory) && strCategory != "Show All" && (_objCharacter.Options.SearchInCategoryOnly || txtSearch.TextLength == 0))
                sbdFilter.Append(" and category = \"" + strCategory + '\"');
>>>>>>> 6f799601
            else if (_setAllowedCategories.Count > 0)
            {
                StringBuilder objCategoryFilter = new StringBuilder();
                foreach (string strItem in _lstCategory.Select(x => x.Value))
                {
                    if (!string.IsNullOrEmpty(strItem))
                        objCategoryFilter.Append("category = \"" + strItem + "\" or ");
                }
                if (objCategoryFilter.Length > 0)
                {
                    sbdFilter.Append(" and (" + objCategoryFilter.ToString().TrimEndOnce(" or ") + ')');
                }
            }
            if (_setAllowedNames.Count > 0)
            {
                StringBuilder objNameFilter = new StringBuilder();
                foreach (var strItem in _setAllowedNames.Where(strItem => !string.IsNullOrEmpty(strItem)))
                {
                    objNameFilter.Append("name = \"" + strItem + "\" or ");
                }
                if (objNameFilter.Length > 0)
                {
                    sbdFilter.Append(" and (" + objNameFilter.ToString().TrimEndOnce(" or ") + ')');
                }
            }
            if (ShowArmorCapacityOnly)
                sbdFilter.Append(" and (contains(armorcapacity, \"[\") or category = \"Custom\")");
            else if (ShowPositiveCapacityOnly)
                sbdFilter.Append(" and (not(contains(capacity, \"[\")) or category = \"Custom\")");
            else if (ShowNegativeCapacityOnly)
                sbdFilter.Append(" and (contains(capacity, \"[\") or category = \"Custom\")");
            if (ShowFlechetteAmmoOnly)
                sbdFilter.Append(" and isflechetteammo = 'True'");
            if (_objGearParent == null)
                sbdFilter.Append(" and not(requireparent)");
            foreach (string strPrefix in ForceItemPrefixStrings)
                sbdFilter.Append(" and starts-with(name,\"" + strPrefix + "\")");

            sbdFilter.Append(CommonFunctions.GenerateSearchXPath(txtSearch.Text));

            return BuildGearList(_xmlBaseGearDataNode.Select("gears/gear[" + sbdFilter + "]"), blnDoUIUpdate, blnTerminateAfterFirst);
        }

        private List<ListItem> BuildGearList(XPathNodeIterator objXmlGearList, bool blnDoUIUpdate = true, bool blnTerminateAfterFirst = false)
        {
            string strSpace = LanguageManager.GetString("String_Space");
            int intOverLimit = 0;
            List<ListItem> lstGears = new List<ListItem>();
            foreach (XPathNavigator objXmlGear in objXmlGearList)
            {
                XPathNavigator xmlTestNode = objXmlGear.SelectSingleNode("forbidden/parentdetails");
                if (xmlTestNode != null)
                {
                    // Assumes topmost parent is an AND node
                    if (_objParentNode.ProcessFilterOperationNode(xmlTestNode, false))
                    {
                        continue;
                    }
                }
                xmlTestNode = objXmlGear.SelectSingleNode("required/parentdetails");
                if (xmlTestNode != null)
                {
                    // Assumes topmost parent is an AND node
                    if (!_objParentNode.ProcessFilterOperationNode(xmlTestNode, false))
                    {
                        continue;
                    }
                }
                xmlTestNode = objXmlGear.SelectSingleNode("forbidden/geardetails");
                if (xmlTestNode != null)
                {
                    // Assumes topmost parent is an AND node
                    if (_objParentNode.ProcessFilterOperationNode(xmlTestNode, false))
                    {
                        continue;
                    }
                }
                xmlTestNode = objXmlGear.SelectSingleNode("required/geardetails");
                if (xmlTestNode != null)
                {
                    // Assumes topmost parent is an AND node
                    if (!_objParentNode.ProcessFilterOperationNode(xmlTestNode, false))
                    {
                        continue;
                    }
                }

                if (!objXmlGear.RequirementsMet(_objCharacter))
                    continue;

                if (!blnDoUIUpdate && blnTerminateAfterFirst)
                {
                    lstGears.Add(new ListItem(string.Empty, string.Empty));
                }

                decimal decCostMultiplier = nudGearQty.Value / nudGearQty.Increment;
                if (chkDoItYourself.Checked)
                    decCostMultiplier *= 0.5m;
                decCostMultiplier *= 1 + (nudMarkup.Value / 100.0m);
                if (_setBlackMarketMaps.Contains(objXmlGear.SelectSingleNode("category")?.Value))
                    decCostMultiplier *= 0.9m;
                if (!blnDoUIUpdate || !chkHideOverAvailLimit.Checked || objXmlGear.CheckAvailRestriction(_objCharacter, 1, _intAvailModifier)
                    && (chkFreeItem.Checked
                        || !chkShowOnlyAffordItems.Checked
                        || objXmlGear.CheckNuyenRestriction(_objCharacter.Nuyen, decCostMultiplier)))
                {
                    string strDisplayName = objXmlGear.SelectSingleNode("translate")?.Value ?? objXmlGear.SelectSingleNode("name")?.Value ?? LanguageManager.GetString("String_Unknown");

                    if (!GlobalOptions.SearchInCategoryOnly && txtSearch.TextLength != 0)
                    {
                        string strCategory = objXmlGear.SelectSingleNode("category")?.Value;
                        if (!string.IsNullOrEmpty(strCategory))
                        {
                            ListItem objFoundItem = _lstCategory.Find(objFind => objFind.Value.ToString() == strCategory);
                            if (!string.IsNullOrEmpty(objFoundItem.Name))
                                strDisplayName += strSpace + '[' + objFoundItem.Name + ']';
                        }
                    }
                    // When searching, Category needs to be added to the Value so we can identify the English Category name.
                    lstGears.Add(new ListItem(objXmlGear.SelectSingleNode("id")?.Value ?? string.Empty, strDisplayName));

                    if (blnTerminateAfterFirst)
                        break;
                }
                else
                    ++intOverLimit;
            }
            if (blnDoUIUpdate)
            {
                lstGears.Sort(CompareListItems.CompareNames);
                if (intOverLimit > 0)
                {
                    // Add after sort so that it's always at the end
                    lstGears.Add(new ListItem(string.Empty,
                        string.Format(GlobalOptions.CultureInfo, LanguageManager.GetString("String_RestrictedItemsHidden"),
                            intOverLimit)));
                }
                lstGear.BeginUpdate();
                string strOldSelected = lstGear.SelectedValue?.ToString();
                bool blnOldLoading = _blnLoading;
                _blnLoading = true;
                lstGear.ValueMember = nameof(ListItem.Value);
                lstGear.DisplayMember = nameof(ListItem.Name);
                lstGear.DataSource = lstGears;
                _blnLoading = blnOldLoading;
                if (string.IsNullOrEmpty(strOldSelected))
                    lstGear.SelectedIndex = -1;
                else
                    lstGear.SelectedValue = strOldSelected;
                lstGear.EndUpdate();
            }

            return lstGears;
        }

        /// <summary>
        /// Accept the selected item and close the form.
        /// </summary>
        private void AcceptForm()
        {
            string strSelectedId = lstGear.SelectedValue?.ToString();
            if (!string.IsNullOrEmpty(strSelectedId))
            {
                _strSelectedGear = strSelectedId;
                s_StrSelectCategory = (GlobalOptions.SearchInCategoryOnly || txtSearch.TextLength == 0)
                    ? cboCategory.SelectedValue?.ToString()
                    : _xmlBaseGearDataNode.SelectSingleNode("gears/gear[id = \"" + strSelectedId + "\"]/category")?.Value;
                _blnBlackMarketDiscount = chkBlackMarketDiscount.Checked;
                _intSelectedRating = decimal.ToInt32(nudRating.Value);
                _decSelectedQty = nudGearQty.Value;
                _decMarkup = nudMarkup.Value;

                DialogResult = DialogResult.OK;
            }
        }

        private void OpenSourceFromLabel(object sender, EventArgs e)
        {
            CommonFunctions.OpenPDFFromControl(sender, e);
        }
        #endregion
    }
}<|MERGE_RESOLUTION|>--- conflicted
+++ resolved
@@ -950,17 +950,11 @@
 
         private List<ListItem> RefreshList(string strCategory = "", bool blnDoUIUpdate = true, bool blnTerminateAfterFirst = false)
         {
-<<<<<<< HEAD
-            StringBuilder strFilter = new StringBuilder("(" + _objCharacter.Options.BookXPath() + ')');
-            if (!string.IsNullOrEmpty(strCategory) && strCategory != "Show All" && (GlobalOptions.SearchInCategoryOnly || txtSearch.TextLength == 0))
-                strFilter.Append(" and category = \"" + strCategory + '\"');
-=======
             if (string.IsNullOrEmpty(strCategory))
                 strCategory = cboCategory.SelectedValue?.ToString();
             StringBuilder sbdFilter = new StringBuilder("(" + _objCharacter.Options.BookXPath() + ')');
-            if (!string.IsNullOrEmpty(strCategory) && strCategory != "Show All" && (_objCharacter.Options.SearchInCategoryOnly || txtSearch.TextLength == 0))
+            if (!string.IsNullOrEmpty(strCategory) && strCategory != "Show All" && (GlobalOptions.SearchInCategoryOnly || txtSearch.TextLength == 0))
                 sbdFilter.Append(" and category = \"" + strCategory + '\"');
->>>>>>> 6f799601
             else if (_setAllowedCategories.Count > 0)
             {
                 StringBuilder objCategoryFilter = new StringBuilder();
@@ -976,14 +970,14 @@
             }
             if (_setAllowedNames.Count > 0)
             {
-                StringBuilder objNameFilter = new StringBuilder();
+                StringBuilder sbdNameFilter = new StringBuilder();
                 foreach (var strItem in _setAllowedNames.Where(strItem => !string.IsNullOrEmpty(strItem)))
                 {
-                    objNameFilter.Append("name = \"" + strItem + "\" or ");
-                }
-                if (objNameFilter.Length > 0)
-                {
-                    sbdFilter.Append(" and (" + objNameFilter.ToString().TrimEndOnce(" or ") + ')');
+                    sbdNameFilter.Append("name = \"" + strItem + "\" or ");
+                }
+                if (sbdNameFilter.Length > 0)
+                {
+                    sbdFilter.Append(" and (" + sbdNameFilter.ToString().TrimEndOnce(" or ") + ')');
                 }
             }
             if (ShowArmorCapacityOnly)
