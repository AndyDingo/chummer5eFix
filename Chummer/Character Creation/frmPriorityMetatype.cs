/*  This file is part of Chummer5a.
 *
 *  Chummer5a is free software: you can redistribute it and/or modify
 *  it under the terms of the GNU General Public License as published by
 *  the Free Software Foundation, either version 3 of the License, or
 *  (at your option) any later version.
 *
 *  Chummer5a is distributed in the hope that it will be useful,
 *  but WITHOUT ANY WARRANTY; without even the implied warranty of
 *  MERCHANTABILITY or FITNESS FOR A PARTICULAR PURPOSE.  See the
 *  GNU General Public License for more details.
 *
 *  You should have received a copy of the GNU General Public License
 *  along with Chummer5a.  If not, see <http://www.gnu.org/licenses/>.
 *
 *  You can obtain the full source code for Chummer5a at
 *  https://github.com/chummer5a/chummer5a
 */
using System;
using System.Collections.Generic;
using System.Globalization;
using System.Linq;
using System.Text;
using System.Windows.Forms;
using System.Xml;
using System.Xml.XPath;
using Chummer.Backend.Equipment;

namespace Chummer
{
    // ReSharper disable once InconsistentNaming
    public partial class frmPriorityMetatype : Form
    {
        private readonly Character _objCharacter;

        private bool _blnLoading = true;
        private readonly Dictionary<string, int> _dicSumtoTenValues;
        private readonly List<string> _lstPrioritySkills;
        private readonly List<string> _lstPriorities;

        private readonly XPathNavigator _xmlBasePriorityDataNode;
        private readonly XPathNavigator _xmlBaseMetatypeDataNode;
        private readonly XPathNavigator _xmlBaseSkillDataNode;
        private readonly XPathNavigator _xmlBaseQualityDataNode;
        private readonly XmlNode _xmlMetatypeDocumentMetatypesNode;
        private readonly XmlNode _xmlQualityDocumentQualitiesNode;
        private readonly XmlNode _xmlCritterPowerDocumentPowersNode;

        #region Form Events
        public frmPriorityMetatype(Character objCharacter, string strXmlFile = "metatypes.xml")
        {
            _objCharacter = objCharacter ?? throw new ArgumentNullException(nameof(objCharacter));
            if (string.IsNullOrEmpty(_objCharacter.CharacterOptionsKey))
                _objCharacter.CharacterOptionsKey = GlobalOptions.DefaultCharacterOption;
            InitializeComponent();
            this.TranslateWinForm();

            _lstPrioritySkills = new List<string>(objCharacter.PriorityBonusSkillList);
            XmlDocument xmlMetatypeDoc = _objCharacter.LoadData(strXmlFile);
            _xmlMetatypeDocumentMetatypesNode = xmlMetatypeDoc.SelectSingleNode("/chummer/metatypes");
            _xmlBaseMetatypeDataNode = xmlMetatypeDoc.GetFastNavigator().SelectSingleNode("/chummer");
            _xmlBasePriorityDataNode = _objCharacter.LoadDataXPath("priorities.xml").CreateNavigator().SelectSingleNode("/chummer");
            _xmlBaseSkillDataNode = _objCharacter.LoadDataXPath("skills.xml").CreateNavigator().SelectSingleNode("/chummer");
            XmlDocument xmlQualityDoc = _objCharacter.LoadData("qualities.xml");
            _xmlQualityDocumentQualitiesNode = xmlQualityDoc.SelectSingleNode("/chummer/qualities");
            _xmlBaseQualityDataNode = xmlQualityDoc.GetFastNavigator().SelectSingleNode("/chummer");
            _xmlCritterPowerDocumentPowersNode = _objCharacter.LoadData("critterpowers.xml").SelectSingleNode("/chummer/powers");
            _dicSumtoTenValues = new Dictionary<string, int>(5);
            if (_xmlBasePriorityDataNode != null)
            {
                foreach (XPathNavigator xmlNode in _xmlBasePriorityDataNode.Select("priortysumtotenvalues/*"))
                {
                    _dicSumtoTenValues.Add(xmlNode.Name, xmlNode.ValueAsInt);
                }
            }

            if (_dicSumtoTenValues.Count == 0)
            {
                _dicSumtoTenValues.Add("A", 4);
                _dicSumtoTenValues.Add("B", 3);
                _dicSumtoTenValues.Add("C", 2);
                _dicSumtoTenValues.Add("D", 1);
                _dicSumtoTenValues.Add("E", 0);
            }

            if (!string.IsNullOrEmpty(_objCharacter.Options.PriorityArray))
            {
                _lstPriorities = new List<string>(5);
                foreach (char c in _objCharacter.Options.PriorityArray)
                {
                    _lstPriorities.Add(c.ToString());
                }
            }
            else
            {
                _lstPriorities = new List<string> { "A", "B", "C", "D", "E" };
            }

            foreach (string strPriority in _lstPriorities)
                if (!_dicSumtoTenValues.ContainsKey(strPriority))
                    _dicSumtoTenValues.Add(strPriority, 0);
        }

        private void frmPriorityMetatype_Load(object sender, EventArgs e)
        {
            if (_objCharacter.EffectiveBuildMethod == CharacterBuildMethod.SumtoTen)
            {
                lblSumtoTen.Visible = true;
            }

            // Populate the Priority Category list.
            XPathNavigator xmlBasePrioritiesNode = _xmlBasePriorityDataNode.SelectSingleNode("priorities");
            if (xmlBasePrioritiesNode != null)
            {
                foreach (XPathNavigator objXmlPriorityCategory in _xmlBasePriorityDataNode.Select("categories/category"))
                {
                    XPathNodeIterator objItems = xmlBasePrioritiesNode.Select("priority[category = \"" + objXmlPriorityCategory.Value + "\" and prioritytable = \"" + _objCharacter.Options.PriorityTable + "\"]");

                    if (objItems.Count == 0)
                    {
                        objItems = xmlBasePrioritiesNode.Select("priority[category = \"" + objXmlPriorityCategory.Value + "\" and not(prioritytable)]");
                    }

                    if (objItems.Count > 0)
                    {
                        List<ListItem> lstItems = new List<ListItem>(objItems.Count);

                        foreach (string s in _lstPriorities)
                        {
                            foreach (XPathNavigator objXmlPriority in objItems)
                            {
                                if (objXmlPriority.SelectSingleNode("value")?.Value == s)
                                {
                                    lstItems.Add(new ListItem(
                                        objXmlPriority.SelectSingleNode("value")?.Value ?? string.Empty,
                                        objXmlPriority.SelectSingleNode("translate")?.Value ??
                                        objXmlPriority.SelectSingleNode("name")?.Value ??
                                        LanguageManager.GetString("String_Unknown")));
                                    break;
                                }
                            }
                        }

                        lstItems.Sort(CompareListItems.CompareNames);
                        switch (objXmlPriorityCategory.Value)
                        {
                            case "Heritage":
                                cboHeritage.BeginUpdate();
                                cboHeritage.ValueMember = nameof(ListItem.Value);
                                cboHeritage.DisplayMember = nameof(ListItem.Name);
                                cboHeritage.DataSource = lstItems;
                                cboHeritage.EndUpdate();
                                break;
                            case "Talent":
                                cboTalent.BeginUpdate();
                                cboTalent.ValueMember = nameof(ListItem.Value);
                                cboTalent.DisplayMember = nameof(ListItem.Name);
                                cboTalent.DataSource = lstItems;
                                cboTalent.EndUpdate();
                                break;
                            case "Attributes":
                                cboAttributes.BeginUpdate();
                                cboAttributes.ValueMember = nameof(ListItem.Value);
                                cboAttributes.DisplayMember = nameof(ListItem.Name);
                                cboAttributes.DataSource = lstItems;
                                cboAttributes.EndUpdate();
                                break;
                            case "Skills":
                                cboSkills.BeginUpdate();
                                cboSkills.ValueMember = nameof(ListItem.Value);
                                cboSkills.DisplayMember = nameof(ListItem.Name);
                                cboSkills.DataSource = lstItems;
                                cboSkills.EndUpdate();
                                break;
                            case "Resources":
                                cboResources.BeginUpdate();
                                cboResources.ValueMember = nameof(ListItem.Value);
                                cboResources.DisplayMember = nameof(ListItem.Name);
                                cboResources.DataSource = lstItems;
                                cboResources.EndUpdate();
                                break;
                        }
                    }
                }
            }

            // Set Priority defaults.
            if (!string.IsNullOrEmpty(_objCharacter.TalentPriority))
            {
                //Attributes
                cboAttributes.SelectedIndex = cboAttributes.FindString(_objCharacter.AttributesPriority[0].ToString(GlobalOptions.InvariantCultureInfo));
                //Heritage (Metatype)
                cboHeritage.SelectedIndex = cboHeritage.FindString(_objCharacter.MetatypePriority[0].ToString(GlobalOptions.InvariantCultureInfo));
                //Resources
                cboResources.SelectedIndex = cboResources.FindString(_objCharacter.ResourcesPriority[0].ToString(GlobalOptions.InvariantCultureInfo));
                //Skills
                cboSkills.SelectedIndex = cboSkills.FindString(_objCharacter.SkillsPriority[0].ToString(GlobalOptions.InvariantCultureInfo));
                //Magical/Resonance Talent
                cboTalent.SelectedIndex = cboTalent.FindString(_objCharacter.SpecialPriority[0].ToString(GlobalOptions.InvariantCultureInfo));

                LoadMetatypes();
                PopulateMetatypes();
                PopulateMetavariants();
                PopulateTalents();
                RefreshSelectedMetatype();

                //Magical/Resonance Type
                cboTalents.SelectedValue = _objCharacter.TalentPriority;
                if (cboTalents.SelectedIndex == -1 && cboTalents.Items.Count > 1)
                    cboTalents.SelectedIndex = 0;
                //Selected Magical Bonus Skill
                string strSkill = _lstPrioritySkills.ElementAtOrDefault(0);
                if (!string.IsNullOrEmpty(strSkill))
                {
                    cboSkill1.SelectedValue = strSkill;
                }
                strSkill = _lstPrioritySkills.ElementAtOrDefault(1);
                if (!string.IsNullOrEmpty(strSkill))
                {
                    cboSkill2.SelectedValue = strSkill;
                }
                strSkill = _lstPrioritySkills.ElementAtOrDefault(2);
                if (!string.IsNullOrEmpty(strSkill))
                {
                    cboSkill3.SelectedValue = strSkill;
                }
                cboTalents_SelectedIndexChanged(null, EventArgs.Empty);
            }
            else
            {
                cboHeritage.SelectedIndex = 0;
                cboTalent.SelectedIndex = 1;
                cboAttributes.SelectedIndex = 2;
                cboSkills.SelectedIndex = 3;
                cboResources.SelectedIndex = 4;
                LoadMetatypes();
                PopulateMetatypes();
                PopulateMetavariants();
                PopulateTalents();
                RefreshSelectedMetatype();
            }

            if (_objCharacter.EffectiveBuildMethod == CharacterBuildMethod.Priority)
            {
                ManagePriorityItems(cboHeritage);
                ManagePriorityItems(cboAttributes);
                ManagePriorityItems(cboTalent);
                ManagePriorityItems(cboSkills);
                ManagePriorityItems(cboResources);
            }
            else if (_objCharacter.EffectiveBuildMethod == CharacterBuildMethod.SumtoTen)
            {
                SumToTen();
            }

            _blnLoading = false;
        }
        #endregion

        #region Control Events
        private void lstMetatypes_SelectedIndexChanged(object sender, EventArgs e)
        {
            if (_blnLoading)
                return;
            if (_objCharacter.EffectiveBuildMethod == CharacterBuildMethod.SumtoTen)
            {
                SumToTen();
            }
            PopulateMetavariants();
            RefreshSelectedMetatype();
            PopulateTalents();
        }

        private void lstMetatypes_DoubleClick(object sender, EventArgs e)
        {
            MetatypeSelected();
        }

        private void cmdOK_Click(object sender, EventArgs e)
        {
            MetatypeSelected();
        }

        private void cboTalents_SelectedIndexChanged(object sender, EventArgs e)
        {
            cboSkill1.BeginUpdate();
            cboSkill2.BeginUpdate();
            cboSkill3.BeginUpdate();

            cboSkill1.Visible = false;
            cboSkill2.Visible = false;
            cboSkill3.Visible = false;
            lblMetatypeSkillSelection.Visible = false;

            string strSelectedTalents = cboTalents.SelectedValue?.ToString();
            if (!string.IsNullOrEmpty(strSelectedTalents))
            {
                XPathNavigator xmlTalentNode = null;
                XPathNodeIterator xmlBaseTalentPriorityList = _xmlBasePriorityDataNode.Select("priorities/priority[category = \"Talent\" and value = \"" + (cboTalent.SelectedValue?.ToString() ?? string.Empty) + "\" and (not(prioritytable) or prioritytable = \"" + _objCharacter.Options.PriorityTable + "\")]");
                foreach (XPathNavigator xmlBaseTalentPriority in xmlBaseTalentPriorityList)
                {
                    if (xmlBaseTalentPriorityList.Count == 1 || xmlBaseTalentPriority.SelectSingleNode("prioritytable") != null)
                    {
                        xmlTalentNode = xmlBaseTalentPriority.SelectSingleNode("talents/talent[value = \"" + strSelectedTalents + "\"]");
                        break;
                    }
                }

                if (xmlTalentNode != null)
                {
                    string strSkillCount = xmlTalentNode.SelectSingleNode("skillqty")?.Value ?? xmlTalentNode.SelectSingleNode("skillgroupqty")?.Value ?? string.Empty;
                    if (!string.IsNullOrEmpty(strSkillCount) && int.TryParse(strSkillCount, out int intSkillCount))
                    {
                        XPathNavigator xmlSkillTypeNode = xmlTalentNode.SelectSingleNode("skilltype") ?? xmlTalentNode.SelectSingleNode("skillgrouptype");
                        string strSkillType = xmlSkillTypeNode?.Value ?? string.Empty;
                        string strSkillVal = xmlTalentNode.SelectSingleNode("skillval")?.Value ?? xmlTalentNode.SelectSingleNode("skillgroupval")?.Value;
                        XPathNodeIterator objNodeList = xmlTalentNode.Select("skillgroupchoices/skillgroup");
                        XPathNodeIterator xmlSkillsList;
                        switch (strSkillType)
                        {
                            case "magic":
                                xmlSkillsList = GetMagicalSkillList();
                                break;
                            case "resonance":
                                xmlSkillsList = GetResonanceSkillList();
                                break;
                            case "matrix":
                                xmlSkillsList = GetMatrixSkillList();
                                break;
                            case "grouped":
                                xmlSkillsList = BuildSkillCategoryList(objNodeList);
                                break;
                            case "specific":
                                xmlSkillsList = BuildSkillList(xmlTalentNode.Select("skillchoices/skill"));
                                break;
                            case "xpath":
                                xmlSkillsList = GetActiveSkillList(xmlSkillTypeNode.SelectSingleNode("@xpath")?.Value);
                                strSkillType = "active";
                                break;
                            default:
                                xmlSkillsList = GetActiveSkillList();
                                break;
                        }

                        if (intSkillCount > 0)
                        {
                            List<ListItem> lstSkills = new List<ListItem>(intSkillCount);
                            if (objNodeList.Count > 0)
                            {
                                foreach (XPathNavigator objXmlSkill in xmlSkillsList)
                                {
                                    string strInnerText = objXmlSkill.Value;
                                    lstSkills.Add(new ListItem(strInnerText, objXmlSkill.SelectSingleNode("@translate")?.Value ?? strInnerText));
                                }
                            }
                            else
                            {
                                foreach (XPathNavigator objXmlSkill in xmlSkillsList)
                                {
                                    string strName = objXmlSkill.SelectSingleNode("name")?.Value ?? LanguageManager.GetString("String_Unknown");
                                    lstSkills.Add(new ListItem(strName, objXmlSkill.SelectSingleNode("translate")?.Value ?? strName));
                                }
                            }
                            lstSkills.Sort(CompareListItems.CompareNames);
                            bool blnOldLoading = _blnLoading;
                            int intOldSelectedIndex = cboSkill1.SelectedIndex;
                            int intOldDataSourceSize = cboSkill1.Items.Count;
                            cboSkill1.ValueMember = nameof(ListItem.Value);
                            cboSkill1.DisplayMember = nameof(ListItem.Name);
                            cboSkill1.DataSource = lstSkills;
                            cboSkill1.Visible = true;
                            if (intOldDataSourceSize == cboSkill1.Items.Count)
                            {
                                _blnLoading = true;
                                cboSkill1.SelectedIndex = intOldSelectedIndex;
                                _blnLoading = blnOldLoading;
                            }

                            if (intSkillCount > 1)
                            {
                                intOldSelectedIndex = cboSkill2.SelectedIndex;
                                intOldDataSourceSize = cboSkill2.Items.Count;
                                cboSkill2.BindingContext = new BindingContext();
                                cboSkill2.ValueMember = nameof(ListItem.Value);
                                cboSkill2.DisplayMember = nameof(ListItem.Name);
                                cboSkill2.DataSource = lstSkills;
                                cboSkill2.Visible = true;
                                if (intOldDataSourceSize == cboSkill2.Items.Count)
                                {
                                    _blnLoading = true;
                                    cboSkill2.SelectedIndex = intOldSelectedIndex;
                                    _blnLoading = blnOldLoading;
                                }
                                if (cboSkill2.SelectedIndex == cboSkill1.SelectedIndex)
                                {
                                    if (cboSkill2.SelectedIndex + 1 >= cboSkill2.Items.Count)
                                        cboSkill2.SelectedIndex = 0;
                                    else
                                        cboSkill2.SelectedIndex = cboSkill1.SelectedIndex + 1;
                                }
                                if (intSkillCount > 2)
                                {
                                    intOldSelectedIndex = cboSkill3.SelectedIndex;
                                    intOldDataSourceSize = cboSkill3.Items.Count;
                                    cboSkill3.BindingContext = new BindingContext();
                                    cboSkill3.ValueMember = nameof(ListItem.Value);
                                    cboSkill3.DisplayMember = nameof(ListItem.Name);
                                    cboSkill3.DataSource = lstSkills;
                                    cboSkill3.Visible = true;
                                    if (intOldDataSourceSize == cboSkill3.Items.Count)
                                    {
                                        _blnLoading = true;
                                        cboSkill3.SelectedIndex = intOldSelectedIndex;
                                        _blnLoading = blnOldLoading;
                                    }
                                    if (cboSkill3.SelectedIndex == cboSkill1.SelectedIndex || cboSkill3.SelectedIndex == cboSkill2.SelectedIndex)
                                    {
                                        int intNewIndex = cboSkill3.SelectedIndex;
                                        do
                                        {
                                            intNewIndex += 1;
                                            if (intNewIndex >= cboSkill3.Items.Count)
                                                intNewIndex = 0;
                                        }
                                        while ((intNewIndex == cboSkill1.SelectedIndex || intNewIndex == cboSkill2.SelectedIndex) && intNewIndex != cboSkill3.SelectedIndex);
                                        cboSkill3.SelectedIndex = intNewIndex;
                                    }
                                }
                            }
                            string strMetamagicSkillSelection = string.Format(GlobalOptions.CultureInfo, LanguageManager.GetString("String_MetamagicSkillBase"),
                                LanguageManager.GetString("String_MetamagicSkills"));
                            // strSkillType can have the following values: magic, resonance, matrix, active, specific, grouped
                            // So the language file should contain each of those like String_MetamagicSkillType_magic
                            lblMetatypeSkillSelection.Text = string.Format(GlobalOptions.CultureInfo, strMetamagicSkillSelection, strSkillCount, LanguageManager.GetString("String_MetamagicSkillType_"+strSkillType), strSkillVal);
                            lblMetatypeSkillSelection.Visible = true;
                        }

                        int intSpecialAttribPoints = 0;

                        string strSelectedMetatype = lstMetatypes.SelectedValue?.ToString();
                        string strSelectedMetavariant = cboMetavariant.SelectedValue?.ToString();

                        if (!string.IsNullOrEmpty(strSelectedMetatype))
                        {
                            XPathNodeIterator xmlBaseMetatypePriorityList = _xmlBasePriorityDataNode.Select("priorities/priority[category = \"Heritage\" and value = \"" + (cboHeritage.SelectedValue?.ToString() ?? string.Empty) + "\" and (not(prioritytable) or prioritytable = \"" + _objCharacter.Options.PriorityTable + "\")]");
                            foreach (XPathNavigator xmlBaseMetatypePriority in xmlBaseMetatypePriorityList)
                            {
                                if (xmlBaseMetatypePriorityList.Count == 1 || xmlBaseMetatypePriority.SelectSingleNode("prioritytable") != null)
                                {
                                    XPathNavigator objXmlMetatypePriorityNode = xmlBaseMetatypePriority.SelectSingleNode("metatypes/metatype[name = \"" + strSelectedMetatype + "\"]");
                                    if (!string.IsNullOrEmpty(strSelectedMetavariant) && strSelectedMetavariant != "None")
                                        objXmlMetatypePriorityNode = objXmlMetatypePriorityNode?.SelectSingleNode("metavariants/metavariant[name = \"" + strSelectedMetavariant + "\"]");
                                    if (int.TryParse(objXmlMetatypePriorityNode?.SelectSingleNode("value")?.Value, out int intTemp))
                                        intSpecialAttribPoints += intTemp;
                                    break;
                                }
                            }
                        }

                        if (int.TryParse(xmlTalentNode.SelectSingleNode("specialattribpoints")?.Value, out int intTalentSpecialAttribPoints))
                            intSpecialAttribPoints += intTalentSpecialAttribPoints;

                        lblSpecialAttributes.Text = intSpecialAttribPoints.ToString(GlobalOptions.CultureInfo);
                    }
                }
            }
            else
            {
                cboTalents.SelectedIndex = 0;
            }
            cboSkill1.EndUpdate();
            cboSkill2.EndUpdate();
            cboSkill3.EndUpdate();
            if (_objCharacter.EffectiveBuildMethod == CharacterBuildMethod.SumtoTen)
            {
                SumToTen();
            }
        }

        private void cboMetavariant_SelectedIndexChanged(object sender, EventArgs e)
        {
            if (_blnLoading)
                return;
            RefreshSelectedMetatype();
            PopulateTalents();
            if (_objCharacter.EffectiveBuildMethod == CharacterBuildMethod.SumtoTen)
            {
                SumToTen();
            }
        }

        private void cmdCancel_Click(object sender, EventArgs e)
        {
            DialogResult = DialogResult.Cancel;
            Close();
        }

        private void cboCategory_SelectedIndexChanged(object sender, EventArgs e)
        {
            if (_blnLoading)
                return;
            PopulateMetatypes();
            if (_objCharacter.EffectiveBuildMethod == CharacterBuildMethod.SumtoTen)
            {
                SumToTen();
            }
        }

        private void cboHeritage_SelectedIndexChanged(object sender, EventArgs e)
        {
            if (_blnLoading)
                return;
            if (_objCharacter.EffectiveBuildMethod == CharacterBuildMethod.Priority)
            {
                ManagePriorityItems(cboHeritage);
            }
            else if (_objCharacter.EffectiveBuildMethod == CharacterBuildMethod.SumtoTen)
            {
                SumToTen();
            }
            LoadMetatypes();
            PopulateMetatypes();
            PopulateMetavariants();
            RefreshSelectedMetatype();
        }

        private void cboTalent_SelectedIndexChanged(object sender, EventArgs e)
        {
            if (_blnLoading)
                return;
            if (_objCharacter.EffectiveBuildMethod == CharacterBuildMethod.Priority)
            {
                ManagePriorityItems(cboTalent);
            }
            else if (_objCharacter.EffectiveBuildMethod == CharacterBuildMethod.SumtoTen)
            {
                SumToTen();
            }
            PopulateTalents();
        }

        private void cboAttributes_SelectedIndexChanged(object sender, EventArgs e)
        {
            if (_blnLoading)
                return;
            if (_objCharacter.EffectiveBuildMethod == CharacterBuildMethod.Priority)
            {
                ManagePriorityItems(cboAttributes);
            }
            else if (_objCharacter.EffectiveBuildMethod == CharacterBuildMethod.SumtoTen)
            {
                SumToTen();
            }
        }

        private void cboSkills_SelectedIndexChanged(object sender, EventArgs e)
        {
            if (_blnLoading)
                return;
            if (_objCharacter.EffectiveBuildMethod == CharacterBuildMethod.Priority)
            {
                ManagePriorityItems(cboSkills);
            }
            else if (_objCharacter.EffectiveBuildMethod == CharacterBuildMethod.SumtoTen)
            {
                SumToTen();
            }
        }

        private void cboResources_SelectedIndexChanged(object sender, EventArgs e)
        {
            if (_blnLoading)
                return;
            if (_objCharacter.EffectiveBuildMethod == CharacterBuildMethod.Priority)
            {
                ManagePriorityItems(cboResources);
            }
            else if (_objCharacter.EffectiveBuildMethod == CharacterBuildMethod.SumtoTen)
            {
                SumToTen();
            }
        }
        #endregion

        #region Custom Methods
        /// <summary>
        /// A Metatype has been selected, so fill in all of the necessary Character information.
        /// </summary>
        void MetatypeSelected()
        {
            if (_objCharacter.EffectiveBuildMethod == CharacterBuildMethod.SumtoTen)
            {
                int intSumToTen = SumToTen(false);
                if (intSumToTen != _objCharacter.Options.SumtoTen)
                {
                    Program.MainForm.ShowMessageBox(string.Format(GlobalOptions.CultureInfo, LanguageManager.GetString("Message_SumtoTen"),
                        _objCharacter.Options.SumtoTen.ToString(GlobalOptions.CultureInfo), intSumToTen.ToString(GlobalOptions.CultureInfo)));
                    return;
                }
            }
            if (cboTalents.SelectedIndex == -1)
            {
                Program.MainForm.ShowMessageBox(this, LanguageManager.GetString("Message_Metatype_SelectTalent"), LanguageManager.GetString("MessageTitle_Metatype_SelectTalent"), MessageBoxButtons.OK, MessageBoxIcon.Information);
                return;
            }

            string strSkill1 = cboSkill1.SelectedValue?.ToString();
            string strSkill2 = cboSkill2.SelectedValue?.ToString();
            string strSkill3 = cboSkill3.SelectedValue?.ToString();

            if ((cboSkill1.Visible && string.IsNullOrEmpty(strSkill1))
                || (cboSkill2.Visible && string.IsNullOrEmpty(strSkill2))
                || (cboSkill3.Visible && string.IsNullOrEmpty(strSkill3)))
            {
                Program.MainForm.ShowMessageBox(this, LanguageManager.GetString("Message_Metatype_SelectSkill"), LanguageManager.GetString("MessageTitle_Metatype_SelectSkill"), MessageBoxButtons.OK, MessageBoxIcon.Information);
                return;
            }

            if ((cboSkill1.Visible && cboSkill2.Visible && strSkill1 == strSkill2)
                || (cboSkill1.Visible && cboSkill3.Visible && strSkill1 == strSkill3)
                || (cboSkill2.Visible && cboSkill3.Visible && strSkill2 == strSkill3))
            {
                Program.MainForm.ShowMessageBox(this, LanguageManager.GetString("Message_Metatype_Duplicate"), LanguageManager.GetString("MessageTitle_Metatype_Duplicate"), MessageBoxButtons.OK, MessageBoxIcon.Information);
                return;
            }

            using (new CursorWait(this))
            {
                string strSelectedMetatype = lstMetatypes.SelectedValue?.ToString();
                if (!string.IsNullOrEmpty(strSelectedMetatype))
                {
<<<<<<< HEAD
                    Program.MainForm.ShowMessageBox(this, LanguageManager.GetString("Message_Metatype_SelectMetatype"), LanguageManager.GetString("MessageTitle_Metatype_SelectMetatype"), MessageBoxButtons.OK, MessageBoxIcon.Information);
                    Cursor = Cursors.Default;
                    return;
                }

                string strSelectedMetavariant = cboMetavariant.SelectedValue.ToString();
                string strSelectedMetatypeCategory = cboCategory.SelectedValue?.ToString();

                // If this is a Shapeshifter, a Metavariant must be selected. Default to Human if None is selected.
                if (strSelectedMetatypeCategory == "Shapeshifter" && strSelectedMetavariant == "None")
                    strSelectedMetavariant = "Human";
                XmlNode objXmlMetavariant = objXmlMetatype.SelectSingleNode("metavariants/metavariant[name = \"" + strSelectedMetavariant + "\"]");
                strSelectedMetavariant = objXmlMetavariant?["id"]?.InnerText ?? Guid.Empty.ToString();
                int intForce = nudForce.Visible ? decimal.ToInt32(nudForce.Value) : 0;

                if (_objCharacter.MetatypeGuid.ToString("D", GlobalOptions.InvariantCultureInfo) != strSelectedMetatype
                    || _objCharacter.MetavariantGuid.ToString("D", GlobalOptions.InvariantCultureInfo) != strSelectedMetavariant)
                    _objCharacter.Create(strSelectedMetatypeCategory, objXmlMetatype["id"]?.InnerText, strSelectedMetavariant, objXmlMetatype, intForce, _xmlQualityDocumentQualitiesNode, _xmlCritterPowerDocumentPowersNode, _objCharacter.LoadData("skills.xml").SelectSingleNode("/chummer/knowledgeskills"));

                string strOldSpecialPriority = _objCharacter.SpecialPriority;
                string strOldTalentPriority = _objCharacter.TalentPriority;

                // begin priority based character settings
                // Load the Priority information.

                // Set the character priority selections
                _objCharacter.MetatypeBP = Convert.ToInt32(lblMetavariantKarma.Text, GlobalOptions.CultureInfo);
                _objCharacter.MetatypePriority = cboHeritage.SelectedValue.ToString();
                _objCharacter.AttributesPriority = cboAttributes.SelectedValue.ToString();
                _objCharacter.SpecialPriority = cboTalent.SelectedValue.ToString();
                _objCharacter.SkillsPriority = cboSkills.SelectedValue.ToString();
                _objCharacter.ResourcesPriority = cboResources.SelectedValue.ToString();
                _objCharacter.TalentPriority = cboTalents.SelectedValue.ToString();
                _objCharacter.PriorityBonusSkillList.Clear();
                if (cboSkill1.Visible)
                    _objCharacter.PriorityBonusSkillList.Add(strSkill1);
                if (cboSkill2.Visible)
                    _objCharacter.PriorityBonusSkillList.Add(strSkill2);
                if (cboSkill3.Visible)
                    _objCharacter.PriorityBonusSkillList.Add(strSkill3);

                // Set starting nuyen
                XPathNodeIterator xmlResourcesPriorityList = _xmlBasePriorityDataNode.Select("priorities/priority[category = \"Resources\" and value = \"" + _objCharacter.ResourcesPriority + "\" and (not(prioritytable) or prioritytable = \"" + _objCharacter.Options.PriorityTable + "\")]");
                foreach (XPathNavigator xmlResourcesPriority in xmlResourcesPriorityList)
                {
                    if (xmlResourcesPriorityList.Count == 1 || xmlResourcesPriority.SelectSingleNode("prioritytable") != null)
=======
                    XmlNode objXmlMetatype = _xmlMetatypeDocumentMetatypesNode.SelectSingleNode("metatype[name = \"" + strSelectedMetatype + "\"]");
                    if (objXmlMetatype == null)
                    {
                        Program.MainForm.ShowMessageBox(this, LanguageManager.GetString("Message_Metatype_SelectMetatype"), LanguageManager.GetString("MessageTitle_Metatype_SelectMetatype"), MessageBoxButtons.OK,
                            MessageBoxIcon.Information);
                        return;
                    }

                    string strSelectedMetavariant = cboMetavariant.SelectedValue.ToString();
                    string strSelectedMetatypeCategory = cboCategory.SelectedValue?.ToString();

                    // If this is a Shapeshifter, a Metavariant must be selected. Default to Human if None is selected.
                    if (strSelectedMetatypeCategory == "Shapeshifter" && strSelectedMetavariant == "None")
                        strSelectedMetavariant = "Human";
                    XmlNode objXmlMetavariant = objXmlMetatype.SelectSingleNode("metavariants/metavariant[name = \"" + strSelectedMetavariant + "\"]");
                    strSelectedMetavariant = objXmlMetavariant?["id"]?.InnerText ?? Guid.Empty.ToString();
                    int intForce = nudForce.Visible ? decimal.ToInt32(nudForce.Value) : 0;

                    if (_objCharacter.MetatypeGuid.ToString("D", GlobalOptions.InvariantCultureInfo) != strSelectedMetatype
                        || _objCharacter.MetavariantGuid.ToString("D", GlobalOptions.InvariantCultureInfo) != strSelectedMetavariant)
                        _objCharacter.Create(strSelectedMetatypeCategory, objXmlMetatype["id"]?.InnerText, strSelectedMetavariant, objXmlMetatype, intForce, _xmlQualityDocumentQualitiesNode, _xmlCritterPowerDocumentPowersNode,
                            XmlManager.Load("skills.xml").SelectSingleNode("/chummer/knowledgeskills"));

                    string strOldSpecialPriority = _objCharacter.SpecialPriority;
                    string strOldTalentPriority = _objCharacter.TalentPriority;

                    // begin priority based character settings
                    // Load the Priority information.

                    // Set the character priority selections
                    _objCharacter.MetatypeBP = Convert.ToInt32(lblMetavariantKarma.Text, GlobalOptions.CultureInfo);
                    _objCharacter.MetatypePriority = cboHeritage.SelectedValue.ToString();
                    _objCharacter.AttributesPriority = cboAttributes.SelectedValue.ToString();
                    _objCharacter.SpecialPriority = cboTalent.SelectedValue.ToString();
                    _objCharacter.SkillsPriority = cboSkills.SelectedValue.ToString();
                    _objCharacter.ResourcesPriority = cboResources.SelectedValue.ToString();
                    _objCharacter.TalentPriority = cboTalents.SelectedValue.ToString();
                    _objCharacter.PriorityBonusSkillList.Clear();
                    if (cboSkill1.Visible)
                        _objCharacter.PriorityBonusSkillList.Add(strSkill1);
                    if (cboSkill2.Visible)
                        _objCharacter.PriorityBonusSkillList.Add(strSkill2);
                    if (cboSkill3.Visible)
                        _objCharacter.PriorityBonusSkillList.Add(strSkill3);

                    // Set starting nuyen
                    XPathNodeIterator xmlResourcesPriorityList = _xmlBasePriorityDataNode.Select("priorities/priority[category = \"Resources\" and value = \"" + _objCharacter.ResourcesPriority +
                                                                                                 "\" and (not(gameplayoption) or gameplayoption = \"" + _objCharacter.GameplayOption + "\")]");
                    foreach (XPathNavigator xmlResourcesPriority in xmlResourcesPriorityList)
>>>>>>> fab1312c
                    {
                        if (xmlResourcesPriorityList.Count == 1 || xmlResourcesPriority.SelectSingleNode("gameplayoption") != null)
                        {
                            decimal decResources = 0;
                            if (xmlResourcesPriority.TryGetDecFieldQuickly("resources", ref decResources))
                                _objCharacter.StartingNuyen = _objCharacter.Nuyen = decResources;
                            break;
                        }
                    }


                    if ("Aspected Magician".Equals(cboTalents.SelectedValue))
                    {
                        _objCharacter.Pushtext.Push(strSkill1);
                    }
                    else if ("Enchanter".Equals(cboTalents.SelectedValue))
                    {
                        _objCharacter.Pushtext.Push(strSkill1);
                    }

                    XmlNode charNode =
                        strSelectedMetatypeCategory == "Shapeshifter" || strSelectedMetavariant == Guid.Empty.ToString()
                            ? objXmlMetatype
                            : objXmlMetavariant ?? objXmlMetatype;

<<<<<<< HEAD
                if (strOldSpecialPriority != _objCharacter.SpecialPriority || strOldTalentPriority != _objCharacter.SpecialPriority)
                {
                    List<Quality> lstOldPriorityQualities = _objCharacter.Qualities.Where(x=> x.OriginSource == QualitySource.Heritage).ToList();
                    List<Weapon> lstWeapons = new List<Weapon>(1);
                    int intMaxModifier = 0;
                    bool blnRemoveFreeSkills = true;
                    XPathNodeIterator xmlBaseTalentPriorityList = _xmlBasePriorityDataNode.Select("priorities/priority[category = \"Talent\" and value = \"" + _objCharacter.SpecialPriority +
                                                                                                  "\" and (not(prioritytable) or prioritytable = \"" + _objCharacter.Options.PriorityTable + "\")]");
                    foreach (XPathNavigator xmlBaseTalentPriority in xmlBaseTalentPriorityList)
                    {
                        if (xmlBaseTalentPriorityList.Count == 1 || xmlBaseTalentPriority.SelectSingleNode("prioritytable") != null)
=======
                    bool boolHalveAttributePriorityPoints = charNode.NodeExists("halveattributepoints");

                    if (strOldSpecialPriority != _objCharacter.SpecialPriority || strOldTalentPriority != _objCharacter.SpecialPriority)
                    {
                        List<Quality> lstOldPriorityQualities = _objCharacter.Qualities.Where(x => x.OriginSource == QualitySource.Heritage).ToList();
                        List<Weapon> lstWeapons = new List<Weapon>(1);
                        int intMaxModifier = 0;
                        bool blnRemoveFreeSkills = true;
                        XPathNodeIterator xmlBaseTalentPriorityList = _xmlBasePriorityDataNode.Select("priorities/priority[category = \"Talent\" and value = \"" + _objCharacter.SpecialPriority +
                                                                                                      "\" and (not(gameplayoption) or gameplayoption = \"" + _objCharacter.GameplayOption + "\")]");
                        foreach (XPathNavigator xmlBaseTalentPriority in xmlBaseTalentPriorityList)
>>>>>>> fab1312c
                        {
                            if (xmlBaseTalentPriorityList.Count == 1 || xmlBaseTalentPriority.SelectSingleNode("gameplayoption") != null)
                            {
                                XPathNavigator xmlTalentPriorityNode = xmlBaseTalentPriority.SelectSingleNode("talents/talent[value = \"" + _objCharacter.TalentPriority + "\"]");

                                if (xmlTalentPriorityNode != null)
                                {
                                    // Create the Qualities that come with the Talent.
                                    foreach (XPathNavigator objXmlQualityItem in xmlTalentPriorityNode.Select("qualities/quality"))
                                    {
                                        XmlNode objXmlQuality = _xmlQualityDocumentQualitiesNode.SelectSingleNode("quality[name = \"" + objXmlQualityItem.Value + "\"]");
                                        Quality objQuality = new Quality(_objCharacter);
                                        string strForceValue = objXmlQualityItem.SelectSingleNode("@select")?.Value ?? string.Empty;
                                        objQuality.Create(objXmlQuality, QualitySource.Heritage, lstWeapons, strForceValue);
                                        Quality objExistingQuality = lstOldPriorityQualities.FirstOrDefault(x => x.SourceIDString == objQuality.SourceIDString && x.Extra == objQuality.Extra && x.Type == objQuality.Type);
                                        if (objExistingQuality != null)
                                            lstOldPriorityQualities.Remove(objExistingQuality);
                                        else
                                            _objCharacter.Qualities.Add(objQuality);
                                    }

                                    foreach (Quality objQuality in lstOldPriorityQualities)
                                    {
                                        ImprovementManager.RemoveImprovements(_objCharacter, Improvement.ImprovementSource.Quality, objQuality.InternalId);
                                        _objCharacter.Qualities.Remove(objQuality);
                                    }

                                    // Set starting magic
                                    int intTemp = 0;
                                    _objCharacter.MAG.MetatypeMinimum =
                                        xmlTalentPriorityNode.TryGetInt32FieldQuickly("magic", ref intTemp) ? intTemp : 1;
                                    _objCharacter.FreeSpells = xmlTalentPriorityNode.TryGetInt32FieldQuickly("spells", ref intTemp) ? intTemp : 0;
                                    _objCharacter.MAG.MetatypeMaximum = xmlTalentPriorityNode.TryGetInt32FieldQuickly("maxmagic", ref intTemp)
                                        ? intTemp
                                        : Convert.ToInt32(CommonFunctions.ExpressionToString(charNode["magmax"]?.InnerText, intForce, intMaxModifier), GlobalOptions.InvariantCultureInfo);
                                    // Set starting resonance
                                    _objCharacter.RES.MetatypeMinimum = xmlTalentPriorityNode.TryGetInt32FieldQuickly("resonance", ref intTemp) ? intTemp : 1;
                                    _objCharacter.CFPLimit = xmlTalentPriorityNode.TryGetInt32FieldQuickly("cfp", ref intTemp) ? intTemp : 0;
                                    _objCharacter.RES.MetatypeMaximum = xmlTalentPriorityNode.TryGetInt32FieldQuickly("maxresonance", ref intTemp)
                                        ? intTemp
                                        : Convert.ToInt32(CommonFunctions.ExpressionToString(charNode["resmax"]?.InnerText, intForce, intMaxModifier), GlobalOptions.InvariantCultureInfo);
                                    // Set starting depth
                                    _objCharacter.DEP.MetatypeMinimum = xmlTalentPriorityNode.TryGetInt32FieldQuickly("depth", ref intTemp) ? intTemp : 1;
                                    _objCharacter.AINormalProgramLimit = xmlTalentPriorityNode.TryGetInt32FieldQuickly("ainormalprogramlimit", ref intTemp) ? intTemp : 0;
                                    _objCharacter.AIAdvancedProgramLimit = xmlTalentPriorityNode.TryGetInt32FieldQuickly("aiadvancedprogramlimit", ref intTemp) ? intTemp : 0;
                                    _objCharacter.DEP.MetatypeMaximum = xmlTalentPriorityNode.TryGetInt32FieldQuickly("maxdepth", ref intTemp)
                                        ? intTemp
                                        : Convert.ToInt32(CommonFunctions.ExpressionToString(charNode["depmax"]?.InnerText, intForce, intMaxModifier), GlobalOptions.InvariantCultureInfo);

                                    // Set Free Skills/Skill Groups
                                    int intFreeLevels = 0;
                                    Improvement.ImprovementType eType = Improvement.ImprovementType.SkillBase;
                                    XPathNavigator objTalentSkillValNode = xmlTalentPriorityNode.SelectSingleNode("skillval");
                                    if (objTalentSkillValNode == null || !int.TryParse(objTalentSkillValNode.Value, out intFreeLevels))
                                    {
                                        objTalentSkillValNode = xmlTalentPriorityNode.SelectSingleNode("skillgroupval");
                                        if (objTalentSkillValNode != null && int.TryParse(objTalentSkillValNode.Value, out intFreeLevels))
                                        {
                                            eType = Improvement.ImprovementType.SkillGroupBase;
                                        }
                                    }

                                    blnRemoveFreeSkills = false;
                                    AddFreeSkills(intFreeLevels, eType);
                                }

                                break;
                            }
                        }

                        if (blnRemoveFreeSkills)
                            ImprovementManager.RemoveImprovements(_objCharacter, _objCharacter.Improvements.Where(x => x.ImproveSource == Improvement.ImprovementSource.Heritage
                                                                                                                       && (x.ImproveType == Improvement.ImprovementType.SkillBase
                                                                                                                           || x.ImproveType == Improvement.ImprovementType.SkillGroupBase)).ToList());
                        // Add any created Weapons to the character.
                        foreach (Weapon objWeapon in lstWeapons)
                            _objCharacter.Weapons.Add(objWeapon);
                    }

                    // Set Special Attributes
                    _objCharacter.Special = Convert.ToInt32(lblSpecialAttributes.Text, GlobalOptions.CultureInfo);
                    _objCharacter.TotalSpecial = _objCharacter.Special;

<<<<<<< HEAD
                // Set Attributes
                XPathNodeIterator objXmlAttributesPriorityList = _xmlBasePriorityDataNode.Select("priorities/priority[category = \"Attributes\" and value = \"" + _objCharacter.AttributesPriority + "\" and (not(prioritytable) or prioritytable = \"" + _objCharacter.Options.PriorityTable + "\")]");
                foreach (XPathNavigator objXmlAttributesPriority in objXmlAttributesPriorityList)
                {
                    if (objXmlAttributesPriorityList.Count == 1 || objXmlAttributesPriority.SelectSingleNode("prioritytable") != null)
=======
                    // Set Attributes
                    XPathNodeIterator objXmlAttributesPriorityList = _xmlBasePriorityDataNode.Select("priorities/priority[category = \"Attributes\" and value = \"" + _objCharacter.AttributesPriority +
                                                                                                     "\" and (not(gameplayoption) or gameplayoption = \"" + _objCharacter.GameplayOption + "\")]");
                    foreach (XPathNavigator objXmlAttributesPriority in objXmlAttributesPriorityList)
>>>>>>> fab1312c
                    {
                        if (objXmlAttributesPriorityList.Count == 1 || objXmlAttributesPriority.SelectSingleNode("gameplayoption") != null)
                        {
                            int intAttributes = 0;
                            objXmlAttributesPriority.TryGetInt32FieldQuickly("attributes", ref intAttributes);
                            if (boolHalveAttributePriorityPoints)
                                intAttributes /= 2;
                            _objCharacter.TotalAttributes = _objCharacter.Attributes = intAttributes;
                            break;
                        }
                    }

<<<<<<< HEAD
                // Set Skills and Skill Groups
                XPathNodeIterator objXmlSkillsPriorityList = _xmlBasePriorityDataNode.Select("priorities/priority[category = \"Skills\" and value = \"" + _objCharacter.SkillsPriority + "\" and (not(prioritytable) or prioritytable = \"" + _objCharacter.Options.PriorityTable + "\")]");
                foreach (XPathNavigator objXmlSkillsPriority in objXmlSkillsPriorityList)
                {
                    if (objXmlSkillsPriorityList.Count == 1 || objXmlSkillsPriority.SelectSingleNode("prioritytable") != null)
=======
                    // Set Skills and Skill Groups
                    XPathNodeIterator objXmlSkillsPriorityList = _xmlBasePriorityDataNode.Select("priorities/priority[category = \"Skills\" and value = \"" + _objCharacter.SkillsPriority +
                                                                                                 "\" and (not(gameplayoption) or gameplayoption = \"" + _objCharacter.GameplayOption + "\")]");
                    foreach (XPathNavigator objXmlSkillsPriority in objXmlSkillsPriorityList)
>>>>>>> fab1312c
                    {
                        if (objXmlSkillsPriorityList.Count == 1 || objXmlSkillsPriority.SelectSingleNode("gameplayoption") != null)
                        {
                            int intTemp = 0;
                            if (objXmlSkillsPriority.TryGetInt32FieldQuickly("skills", ref intTemp))
                                _objCharacter.SkillsSection.SkillPointsMaximum = intTemp;
                            if (objXmlSkillsPriority.TryGetInt32FieldQuickly("skillgroups", ref intTemp))
                                _objCharacter.SkillsSection.SkillGroupPointsMaximum = intTemp;
                            break;
                        }
                    }

                    // Sprites can never have Physical Attributes
                    if (_objCharacter.DEPEnabled || strSelectedMetatype.EndsWith("Sprite", StringComparison.Ordinal))
                    {
                        _objCharacter.BOD.AssignLimits("0", "0", "0");
                        _objCharacter.AGI.AssignLimits("0", "0", "0");
                        _objCharacter.REA.AssignLimits("0", "0", "0");
                        _objCharacter.STR.AssignLimits("0", "0", "0");
                        _objCharacter.MAG.AssignLimits("0", "0", "0");
                        _objCharacter.MAGAdept.AssignLimits("0", "0", "0");
                    }

<<<<<<< HEAD
                // Set free contact points
                _objCharacter.OnPropertyChanged(nameof(Character.ContactPoints));

                DialogResult = DialogResult.OK;
                Close();
            }
            else
            {
                Program.MainForm.ShowMessageBox(this, LanguageManager.GetString("Message_Metatype_SelectMetatype"), LanguageManager.GetString("MessageTitle_Metatype_SelectMetatype"), MessageBoxButtons.OK, MessageBoxIcon.Information);
=======
                    // Load the Priority information.
                    XmlNode objXmlGameplayOption = XmlManager.Load("gameplayoptions.xml").SelectSingleNode("/chummer/gameplayoptions/gameplayoption[name = \"" + _objCharacter.GameplayOption + "\"]");
                    if (objXmlGameplayOption != null)
                    {
                        _objCharacter.MaxKarma = Convert.ToInt32(objXmlGameplayOption["karma"].InnerText, GlobalOptions.InvariantCultureInfo);
                        _objCharacter.MaxNuyen = Convert.ToInt32(objXmlGameplayOption["maxnuyen"].InnerText, GlobalOptions.InvariantCultureInfo);
                        _objCharacter.ContactMultiplier = Convert.ToInt32(objXmlGameplayOption["contactmultiplier"].InnerText, GlobalOptions.InvariantCultureInfo);
                    }

                    // Set free contact points
                    _objCharacter.OnPropertyChanged(nameof(Character.ContactPoints));

                    // Set starting karma
                    _objCharacter.BuildKarma = _objCharacter.MaxKarma;

                    // Set limit for qualities
                    _objCharacter.GameplayOptionQualityLimit = _objCharacter.MaxKarma;

                    DialogResult = DialogResult.OK;
                    Close();
                }
                else
                {
                    Program.MainForm.ShowMessageBox(this, LanguageManager.GetString("Message_Metatype_SelectMetatype"), LanguageManager.GetString("MessageTitle_Metatype_SelectMetatype"), MessageBoxButtons.OK, MessageBoxIcon.Information);
                }
>>>>>>> fab1312c
            }
        }

        private void AddFreeSkills(int intFreeLevels, Improvement.ImprovementType type)
        {
            List<Improvement> lstOldFreeSkillImprovements = _objCharacter.Improvements.Where(x => x.ImproveSource == Improvement.ImprovementSource.Heritage
                                                                                                  && x.ImproveType == type).ToList();
            if (intFreeLevels != 0)
            {
                bool blnCommit = false;
                if (cboSkill1.Visible)
                {
                    string strSkill = cboSkill1.SelectedValue.ToString();
                    if (!string.IsNullOrEmpty(strSkill))
                    {
                        Improvement objOldSkillImprovement = lstOldFreeSkillImprovements.FirstOrDefault(x => x.ImprovedName == strSkill && x.Value == intFreeLevels);
                        if (objOldSkillImprovement != null)
                            lstOldFreeSkillImprovements.Remove(objOldSkillImprovement);
                        else
                        {
                            blnCommit = true;
                            ImprovementManager.CreateImprovement(_objCharacter, strSkill, Improvement.ImprovementSource.Heritage, string.Empty,
                                type, string.Empty, intFreeLevels);
                        }
                    }
                }

                if (cboSkill2.Visible)
                {
                    string strSkill = cboSkill2.SelectedValue.ToString();
                    if (!string.IsNullOrEmpty(strSkill))
                    {
                        Improvement objOldSkillImprovement = lstOldFreeSkillImprovements.FirstOrDefault(x => x.ImprovedName == strSkill && x.Value == intFreeLevels);
                        if (objOldSkillImprovement != null)
                            lstOldFreeSkillImprovements.Remove(objOldSkillImprovement);
                        else
                        {
                            blnCommit = true;
                            ImprovementManager.CreateImprovement(_objCharacter, strSkill, Improvement.ImprovementSource.Heritage, string.Empty,
                                type, string.Empty, intFreeLevels);
                        }
                    }
                }

                if (cboSkill3.Visible)
                {
                    string strSkill = cboSkill3.SelectedValue.ToString();
                    if (!string.IsNullOrEmpty(strSkill))
                    {
                        Improvement objOldSkillImprovement = lstOldFreeSkillImprovements.FirstOrDefault(x => x.ImprovedName == strSkill && x.Value == intFreeLevels);
                        if (objOldSkillImprovement != null)
                            lstOldFreeSkillImprovements.Remove(objOldSkillImprovement);
                        else
                        {
                            blnCommit = true;
                            ImprovementManager.CreateImprovement(_objCharacter, strSkill, Improvement.ImprovementSource.Heritage, string.Empty,
                                type, string.Empty, intFreeLevels);
                        }
                    }
                }

                if (lstOldFreeSkillImprovements.Count > 0)
                    ImprovementManager.RemoveImprovements(_objCharacter, lstOldFreeSkillImprovements);
                if (blnCommit)
                    ImprovementManager.Commit(_objCharacter);
            }
            else
                ImprovementManager.RemoveImprovements(_objCharacter, lstOldFreeSkillImprovements);
        }

        /// <summary>
        /// Manages adjusting priority selections to prevent doubling up in Priority mode.
        /// </summary>
        /// <param name="comboBox"></param>
        private void ManagePriorityItems(ComboBox comboBox)
        {
            if (_objCharacter.EffectiveBuildMethod == CharacterBuildMethod.Priority)
            {
                List<string> lstCurrentPriorities = new List<string>(_lstPriorities);
                string strHeritageSelected = cboHeritage.SelectedValue.ToString();
                string strTalentSelected = cboTalent.SelectedValue.ToString();
                string strAttributesSelected = cboAttributes.SelectedValue.ToString();
                string strSkillsSelected = cboSkills.SelectedValue.ToString();
                string strResourcesSelected = cboResources.SelectedValue.ToString();

                // Discover which priority rating is not currently assigned
                lstCurrentPriorities.Remove(strHeritageSelected);
                lstCurrentPriorities.Remove(strTalentSelected);
                lstCurrentPriorities.Remove(strAttributesSelected);
                lstCurrentPriorities.Remove(strSkillsSelected);
                lstCurrentPriorities.Remove(strResourcesSelected);
                if (lstCurrentPriorities.Count == 0)
                    return;

                string strComboBoxSelected = comboBox.SelectedValue.ToString();

                string strMissing = lstCurrentPriorities.First();

                // Find the combo with the same value as this one and change it to the missing value.
                //_blnInitializing = true;
                if (strTalentSelected == strComboBoxSelected && comboBox.Name != cboTalent.Name)
                    cboTalent.SelectedValue = strMissing;
                else if (strHeritageSelected == strComboBoxSelected && comboBox.Name != cboHeritage.Name)
                    cboHeritage.SelectedValue = strMissing;
                else if (strSkillsSelected == strComboBoxSelected && comboBox.Name != cboSkills.Name)
                    cboSkills.SelectedValue = strMissing;
                else if (strResourcesSelected == strComboBoxSelected && comboBox.Name != cboResources.Name)
                    cboResources.SelectedValue = strMissing;
                else if (strAttributesSelected == strComboBoxSelected && comboBox.Name != cboAttributes.Name)
                    cboAttributes.SelectedValue = strMissing;
            }
        }

        private int SumToTen(bool blnDoUIUpdate = true)
        {
            int value = _dicSumtoTenValues[cboHeritage.SelectedValue.ToString()];
            value += _dicSumtoTenValues[cboTalent.SelectedValue.ToString()];
            value += _dicSumtoTenValues[cboAttributes.SelectedValue.ToString()];
            value += _dicSumtoTenValues[cboSkills.SelectedValue.ToString()];
            value += _dicSumtoTenValues[cboResources.SelectedValue.ToString()];

            if (blnDoUIUpdate)
                lblSumtoTen.Text = value.ToString(GlobalOptions.CultureInfo) + '/' + _objCharacter.Options.SumtoTen.ToString(GlobalOptions.CultureInfo);

            return value;
        }

        void RefreshSelectedMetatype()
        {
            string strSpace = LanguageManager.GetString("String_Space");
            string strSelectedMetatype = lstMetatypes.SelectedValue?.ToString();
            string strSelectedMetavariant = cboMetavariant.SelectedValue?.ToString();
            string strSelectedHeritage = cboHeritage.SelectedValue?.ToString();

            XPathNavigator objXmlMetatype = _xmlBaseMetatypeDataNode.SelectSingleNode("metatypes/metatype[name = \"" + strSelectedMetatype + "\"]");
            XPathNavigator objXmlMetavariant = string.IsNullOrEmpty(strSelectedMetavariant) || strSelectedMetavariant == "None" ? null : objXmlMetatype?.SelectSingleNode("metavariants/metavariant[name = \"" + strSelectedMetavariant + "\"]");
            XPathNavigator objXmlMetatypePriorityNode = null;
            XPathNavigator objXmlMetavariantPriorityNode = null;
            XPathNodeIterator xmlBaseMetatypePriorityList = _xmlBasePriorityDataNode.Select("priorities/priority[category = \"Heritage\" and value = \"" + strSelectedHeritage + "\" and (not(prioritytable) or prioritytable = \"" + _objCharacter.Options.PriorityTable + "\")]");
            foreach (XPathNavigator xmlBaseMetatypePriority in xmlBaseMetatypePriorityList)
            {
                if (xmlBaseMetatypePriorityList.Count == 1 || xmlBaseMetatypePriority.SelectSingleNode("prioritytable") != null)
                {
                    objXmlMetatypePriorityNode = xmlBaseMetatypePriority.SelectSingleNode("metatypes/metatype[name = \"" + strSelectedMetatype + "\"]");
                    objXmlMetavariantPriorityNode = objXmlMetavariant != null ? objXmlMetatypePriorityNode.SelectSingleNode("metavariants/metavariant[name = \"" + strSelectedMetavariant + "\"]") : null;
                    break;
                }
            }

            string strAttributeFormat = "{0}/{1}" + strSpace + "({2})";
            if (objXmlMetavariant != null)
            {
                if (objXmlMetavariantPriorityNode == null)
                {
                    Program.MainForm.ShowMessageBox(this, LanguageManager.GetString("String_NotSupported"), Application.ProductName, MessageBoxButtons.OK, MessageBoxIcon.Error);
                    cmdOK.Enabled = false;
                }
                else
                {
                    cmdOK.Enabled = true;
                }

                lblBOD.Text = string.Format(GlobalOptions.CultureInfo, strAttributeFormat, objXmlMetavariant.SelectSingleNode("bodmin")?.Value ?? 0.ToString(GlobalOptions.CultureInfo),
                    objXmlMetavariant.SelectSingleNode("bodmax")?.Value ?? 0.ToString(GlobalOptions.CultureInfo), objXmlMetavariant.SelectSingleNode("bodaug")?.Value ?? 0.ToString(GlobalOptions.CultureInfo));
                lblAGI.Text = string.Format(GlobalOptions.CultureInfo, strAttributeFormat, objXmlMetavariant.SelectSingleNode("agimin")?.Value ?? 0.ToString(GlobalOptions.CultureInfo),
                    objXmlMetavariant.SelectSingleNode("agimax")?.Value ?? 0.ToString(GlobalOptions.CultureInfo), objXmlMetavariant.SelectSingleNode("agiaug")?.Value ?? 0.ToString(GlobalOptions.CultureInfo));
                lblREA.Text = string.Format(GlobalOptions.CultureInfo, strAttributeFormat, objXmlMetavariant.SelectSingleNode("reamin")?.Value ?? 0.ToString(GlobalOptions.CultureInfo),
                    objXmlMetavariant.SelectSingleNode("reamax")?.Value ?? 0.ToString(GlobalOptions.CultureInfo), objXmlMetavariant.SelectSingleNode("reaaug")?.Value ?? 0.ToString(GlobalOptions.CultureInfo));
                lblSTR.Text = string.Format(GlobalOptions.CultureInfo, strAttributeFormat, objXmlMetavariant.SelectSingleNode("strmin")?.Value ?? 0.ToString(GlobalOptions.CultureInfo),
                    objXmlMetavariant.SelectSingleNode("strmax")?.Value ?? 0.ToString(GlobalOptions.CultureInfo), objXmlMetavariant.SelectSingleNode("straug")?.Value ?? 0.ToString(GlobalOptions.CultureInfo));
                lblCHA.Text = string.Format(GlobalOptions.CultureInfo, strAttributeFormat, objXmlMetavariant.SelectSingleNode("chamin")?.Value ?? 0.ToString(GlobalOptions.CultureInfo),
                    objXmlMetavariant.SelectSingleNode("chamax")?.Value ?? 0.ToString(GlobalOptions.CultureInfo), objXmlMetavariant.SelectSingleNode("chaaug")?.Value ?? 0.ToString(GlobalOptions.CultureInfo));
                lblINT.Text = string.Format(GlobalOptions.CultureInfo, strAttributeFormat, objXmlMetavariant.SelectSingleNode("intmin")?.Value ?? 0.ToString(GlobalOptions.CultureInfo),
                    objXmlMetavariant.SelectSingleNode("intmax")?.Value ?? 0.ToString(GlobalOptions.CultureInfo), objXmlMetavariant.SelectSingleNode("intaug")?.Value ?? 0.ToString(GlobalOptions.CultureInfo));
                lblLOG.Text = string.Format(GlobalOptions.CultureInfo, strAttributeFormat, objXmlMetavariant.SelectSingleNode("logmin")?.Value ?? 0.ToString(GlobalOptions.CultureInfo),
                    objXmlMetavariant.SelectSingleNode("logmax")?.Value ?? 0.ToString(GlobalOptions.CultureInfo), objXmlMetavariant.SelectSingleNode("logaug")?.Value ?? 0.ToString(GlobalOptions.CultureInfo));
                lblWIL.Text = string.Format(GlobalOptions.CultureInfo, strAttributeFormat, objXmlMetavariant.SelectSingleNode("wilmin")?.Value ?? 0.ToString(GlobalOptions.CultureInfo),
                    objXmlMetavariant.SelectSingleNode("wilmax")?.Value ?? 0.ToString(GlobalOptions.CultureInfo), objXmlMetavariant.SelectSingleNode("wilaug")?.Value ?? 0.ToString(GlobalOptions.CultureInfo));
                lblINI.Text = string.Format(GlobalOptions.CultureInfo, strAttributeFormat, objXmlMetavariant.SelectSingleNode("inimin")?.Value ?? 0.ToString(GlobalOptions.CultureInfo),
                    objXmlMetavariant.SelectSingleNode("inimax")?.Value ?? 0.ToString(GlobalOptions.CultureInfo), objXmlMetavariant.SelectSingleNode("iniaug")?.Value ?? 0.ToString(GlobalOptions.CultureInfo));

                lblMetavariantKarma.Text = objXmlMetavariantPriorityNode.SelectSingleNode("karma")?.Value ?? 0.ToString(GlobalOptions.CultureInfo);

                // Set the special attributes label.
                if (!int.TryParse(objXmlMetavariantPriorityNode?.SelectSingleNode("value")?.Value, NumberStyles.Any,
                    GlobalOptions.InvariantCultureInfo, out int intSpecialAttribPoints))
                    intSpecialAttribPoints = 0;

                XPathNodeIterator xmlBaseTalentPriorityList = _xmlBasePriorityDataNode.Select("priorities/priority[category = \"Talent\" and value = \"" + (cboTalent.SelectedValue?.ToString() ?? string.Empty) + "\" and (not(prioritytable) or prioritytable = \"" + _objCharacter.Options.PriorityTable + "\")]");
                foreach (XPathNavigator xmlBaseTalentPriority in xmlBaseTalentPriorityList)
                {
                    if (xmlBaseTalentPriorityList.Count == 1 || xmlBaseTalentPriority.SelectSingleNode("prioritytable") != null)
                    {
                        XPathNavigator objXmlTalentsNode = xmlBaseTalentPriority.SelectSingleNode("talents/talent[value = \"" + (cboTalents.SelectedValue?.ToString() ?? string.Empty) + "\"]");
                        if (int.TryParse(objXmlTalentsNode?.SelectSingleNode("specialattribpoints")?.Value, out int intTemp))
                            intSpecialAttribPoints += intTemp;
                        break;
                    }
                }

                lblSpecialAttributes.Text = intSpecialAttribPoints.ToString(GlobalOptions.CultureInfo);

                Dictionary<string, int> dicQualities = new Dictionary<string, int>(5);
                // Build a list of the Metavariant's Qualities.
                foreach (XPathNavigator objXmlQuality in objXmlMetavariant.Select("qualities/*/quality"))
                {
                    string strQuality;
                    if (GlobalOptions.Language != GlobalOptions.DefaultLanguage)
                    {
                        strQuality = _xmlBaseQualityDataNode.SelectSingleNode("qualities/quality[name = \"" + objXmlQuality.Value + "\"]/translate")?.Value ?? objXmlQuality.Value;

                        string strSelect = objXmlQuality.SelectSingleNode("@select")?.Value;
                        if (!string.IsNullOrEmpty(strSelect))
                            strQuality += strSpace + '(' + _objCharacter.TranslateExtra(strSelect) + ')';
                    }
                    else
                    {
                        strQuality = objXmlQuality.Value;
                        string strSelect = objXmlQuality.SelectSingleNode("@select")?.Value;
                        if (!string.IsNullOrEmpty(strSelect))
                            strQuality += strSpace + '(' + strSelect + ')';
                    }
                    if (dicQualities.ContainsKey(strQuality))
                    {
                        dicQualities[strQuality] += 1;
                    }
                    else
                        dicQualities.Add(strQuality, 1);
                }

                if (dicQualities.Count > 0)
                {
                    StringBuilder strQualities = new StringBuilder();
                    foreach (KeyValuePair<string, int> objLoopQuality in dicQualities)
                    {
                        strQualities.Append(objLoopQuality.Key);
                        if (objLoopQuality.Value > 1)
                        {
                            strQualities.Append(strSpace);
                            strQualities.Append(objLoopQuality.Value.ToString(GlobalOptions.CultureInfo));
                        }
                        strQualities.Append(',' + strSpace);
                    }
                    strQualities.Length -= 2;
                    lblMetavariantQualities.Text = strQualities.ToString();
                }
                else
                {
                    lblMetavariantQualities.Text = LanguageManager.GetString("String_None");
                }
            }
            else if (objXmlMetatype != null)
            {
                cmdOK.Enabled = true;
                lblBOD.Text = string.Format(GlobalOptions.CultureInfo, strAttributeFormat, objXmlMetatype.SelectSingleNode("bodmin")?.Value ?? 0.ToString(GlobalOptions.CultureInfo),
                    objXmlMetatype.SelectSingleNode("bodmax")?.Value ?? 0.ToString(GlobalOptions.CultureInfo), objXmlMetatype.SelectSingleNode("bodaug")?.Value ?? 0.ToString(GlobalOptions.CultureInfo));
                lblAGI.Text = string.Format(GlobalOptions.CultureInfo, strAttributeFormat, objXmlMetatype.SelectSingleNode("agimin")?.Value ?? 0.ToString(GlobalOptions.CultureInfo),
                    objXmlMetatype.SelectSingleNode("agimax")?.Value ?? 0.ToString(GlobalOptions.CultureInfo), objXmlMetatype.SelectSingleNode("agiaug")?.Value ?? 0.ToString(GlobalOptions.CultureInfo));
                lblREA.Text = string.Format(GlobalOptions.CultureInfo, strAttributeFormat, objXmlMetatype.SelectSingleNode("reamin")?.Value ?? 0.ToString(GlobalOptions.CultureInfo),
                    objXmlMetatype.SelectSingleNode("reamax")?.Value ?? 0.ToString(GlobalOptions.CultureInfo), objXmlMetatype.SelectSingleNode("reaaug")?.Value ?? 0.ToString(GlobalOptions.CultureInfo));
                lblSTR.Text = string.Format(GlobalOptions.CultureInfo, strAttributeFormat, objXmlMetatype.SelectSingleNode("strmin")?.Value ?? 0.ToString(GlobalOptions.CultureInfo),
                    objXmlMetatype.SelectSingleNode("strmax")?.Value ?? 0.ToString(GlobalOptions.CultureInfo), objXmlMetatype.SelectSingleNode("straug")?.Value ?? 0.ToString(GlobalOptions.CultureInfo));
                lblCHA.Text = string.Format(GlobalOptions.CultureInfo, strAttributeFormat, objXmlMetatype.SelectSingleNode("chamin")?.Value ?? 0.ToString(GlobalOptions.CultureInfo),
                    objXmlMetatype.SelectSingleNode("chamax")?.Value ?? 0.ToString(GlobalOptions.CultureInfo), objXmlMetatype.SelectSingleNode("chaaug")?.Value ?? 0.ToString(GlobalOptions.CultureInfo));
                lblINT.Text = string.Format(GlobalOptions.CultureInfo, strAttributeFormat, objXmlMetatype.SelectSingleNode("intmin")?.Value ?? 0.ToString(GlobalOptions.CultureInfo),
                    objXmlMetatype.SelectSingleNode("intmax")?.Value ?? 0.ToString(GlobalOptions.CultureInfo), objXmlMetatype.SelectSingleNode("intaug")?.Value ?? 0.ToString(GlobalOptions.CultureInfo));
                lblLOG.Text = string.Format(GlobalOptions.CultureInfo, strAttributeFormat, objXmlMetatype.SelectSingleNode("logmin")?.Value ?? 0.ToString(GlobalOptions.CultureInfo),
                    objXmlMetatype.SelectSingleNode("logmax")?.Value ?? 0.ToString(GlobalOptions.CultureInfo), objXmlMetatype.SelectSingleNode("logaug")?.Value ?? 0.ToString(GlobalOptions.CultureInfo));
                lblWIL.Text = string.Format(GlobalOptions.CultureInfo, strAttributeFormat, objXmlMetatype.SelectSingleNode("wilmin")?.Value ?? 0.ToString(GlobalOptions.CultureInfo),
                    objXmlMetatype.SelectSingleNode("wilmax")?.Value ?? 0.ToString(GlobalOptions.CultureInfo), objXmlMetatype.SelectSingleNode("wilaug")?.Value ?? 0.ToString(GlobalOptions.CultureInfo));
                lblINI.Text = string.Format(GlobalOptions.CultureInfo, strAttributeFormat, objXmlMetatype.SelectSingleNode("inimin")?.Value ?? 0.ToString(GlobalOptions.CultureInfo),
                    objXmlMetatype.SelectSingleNode("inimax")?.Value ?? 0.ToString(GlobalOptions.CultureInfo), objXmlMetatype.SelectSingleNode("iniaug")?.Value ?? 0.ToString(GlobalOptions.CultureInfo));

                Dictionary<string, int> dicQualities = new Dictionary<string, int>(5);
                // Build a list of the Metatype's Qualities.
                foreach (XPathNavigator xmlQuality in objXmlMetatype.Select("qualities/*/quality"))
                {
                    string strQuality;
                    if (GlobalOptions.Language != GlobalOptions.DefaultLanguage)
                    {
                        XPathNavigator objQuality = _xmlBaseQualityDataNode.SelectSingleNode("qualities/quality[name = \"" + xmlQuality.Value + "\"]");
                        strQuality = objQuality.SelectSingleNode("translate")?.Value ?? xmlQuality.Value;

                        string strSelect = xmlQuality.SelectSingleNode("@select")?.Value;
                        if (!string.IsNullOrEmpty(strSelect))
                            strQuality += strSpace + '(' + _objCharacter.TranslateExtra(strSelect) + ')';
                    }
                    else
                    {
                        strQuality = xmlQuality.Value;
                        string strSelect = xmlQuality.SelectSingleNode("@select")?.Value;
                        if (!string.IsNullOrEmpty(strSelect))
                            strQuality += strSpace + '(' + strSelect + ')';
                    }
                    if (dicQualities.ContainsKey(strQuality))
                    {
                        dicQualities[strQuality] += 1;
                    }
                    else
                        dicQualities.Add(strQuality, 1);
                }

                if (dicQualities.Count > 0)
                {
                    StringBuilder strQualities = new StringBuilder();
                    foreach (KeyValuePair<string, int> objLoopQuality in dicQualities)
                    {
                        strQualities.Append(objLoopQuality.Key);
                        if (objLoopQuality.Value > 1)
                        {
                            strQualities.Append(strSpace);
                            strQualities.Append(objLoopQuality.Value.ToString(GlobalOptions.CultureInfo));
                        }
                        strQualities.Append(',' + strSpace);
                    }
                    strQualities.Length -= 2;
                    lblMetavariantQualities.Text = strQualities.ToString();
                }
                else
                {
                    lblMetavariantQualities.Text = LanguageManager.GetString("String_None");
                }

                lblMetavariantKarma.Text = objXmlMetatypePriorityNode.SelectSingleNode("karma")?.Value ?? 0.ToString(GlobalOptions.CultureInfo);
                // Set the special attributes label.
                if (!int.TryParse(objXmlMetatypePriorityNode.SelectSingleNode("value")?.Value, NumberStyles.Any,
                    GlobalOptions.InvariantCultureInfo, out int intSpecialAttribPoints))
                    intSpecialAttribPoints = 0;

                XPathNodeIterator xmlBaseTalentPriorityList = _xmlBasePriorityDataNode.Select("priorities/priority[category = \"Talent\" and value = \"" + (cboTalent.SelectedValue?.ToString() ?? string.Empty) + "\" and (not(prioritytable) or prioritytable = \"" + _objCharacter.Options.PriorityTable + "\")]");
                foreach (XPathNavigator xmlBaseTalentPriority in xmlBaseTalentPriorityList)
                {
                    if (xmlBaseTalentPriorityList.Count == 1 || xmlBaseTalentPriority.SelectSingleNode("prioritytable") != null)
                    {
                        XPathNavigator objXmlTalentsNode = xmlBaseTalentPriority.SelectSingleNode("talents/talent[value = \"" + (cboTalents.SelectedValue?.ToString() ?? string.Empty) + "\"]");
                        if (int.TryParse(objXmlTalentsNode?.SelectSingleNode("specialattribpoints")?.Value, out int intTemp))
                            intSpecialAttribPoints += intTemp;
                        break;
                    }
                }

                lblSpecialAttributes.Text = intSpecialAttribPoints.ToString(GlobalOptions.CultureInfo);
            }
            else
            {
                lblBOD.Text = string.Empty;
                lblAGI.Text = string.Empty;
                lblREA.Text = string.Empty;
                lblSTR.Text = string.Empty;
                lblCHA.Text = string.Empty;
                lblINT.Text = string.Empty;
                lblLOG.Text = string.Empty;
                lblWIL.Text = string.Empty;
                lblINI.Text = string.Empty;

                int intSpecialAttribPoints = 0;
                XPathNodeIterator xmlBaseTalentPriorityList = _xmlBasePriorityDataNode.Select("priorities/priority[category = \"Talent\" and value = \"" + (cboTalent.SelectedValue?.ToString() ?? string.Empty) + "\" and (not(prioritytable) or prioritytable = \"" + _objCharacter.Options.PriorityTable + "\")]");
                foreach (XPathNavigator xmlBaseTalentPriority in xmlBaseTalentPriorityList)
                {
                    if (xmlBaseTalentPriorityList.Count == 1 || xmlBaseTalentPriority.SelectSingleNode("prioritytable") != null)
                    {
                        XPathNavigator objXmlTalentsNode = xmlBaseTalentPriority.SelectSingleNode("talents/talent[value = \"" + (cboTalents.SelectedValue?.ToString() ?? string.Empty) + "\"]");
                        if (int.TryParse(objXmlTalentsNode?.SelectSingleNode("specialattribpoints")?.Value, out int intTemp))
                            intSpecialAttribPoints += intTemp;
                        break;
                    }
                }

                lblSpecialAttributes.Text = intSpecialAttribPoints.ToString(GlobalOptions.CultureInfo);

                lblMetavariantQualities.Text = string.Empty;
                lblMetavariantKarma.Text = string.Empty;
                cmdOK.Enabled = false;
            }

            lblBODLabel.Visible = !string.IsNullOrEmpty(lblBOD.Text);
            lblAGILabel.Visible = !string.IsNullOrEmpty(lblAGI.Text);
            lblREALabel.Visible = !string.IsNullOrEmpty(lblREA.Text);
            lblSTRLabel.Visible = !string.IsNullOrEmpty(lblSTR.Text);
            lblCHALabel.Visible = !string.IsNullOrEmpty(lblCHA.Text);
            lblINTLabel.Visible = !string.IsNullOrEmpty(lblINT.Text);
            lblLOGLabel.Visible = !string.IsNullOrEmpty(lblLOG.Text);
            lblWILLabel.Visible = !string.IsNullOrEmpty(lblWIL.Text);
            lblINILabel.Visible = !string.IsNullOrEmpty(lblINI.Text);
            lblSpecialAttributesLabel.Visible = !string.IsNullOrEmpty(lblSpecialAttributes.Text);
            lblMetavariantQualitiesLabel.Visible = !string.IsNullOrEmpty(lblMetavariantQualities.Text);
            lblMetavariantKarmaLabel.Visible = !string.IsNullOrEmpty(lblMetavariantKarma.Text);
        }

        void PopulateTalents()
        {
            // Load the Priority information.
            List<ListItem> lstTalent = new List<ListItem>(5);

            // Populate the Priority Category list.
            XPathNodeIterator xmlBaseTalentPriorityList = _xmlBasePriorityDataNode.Select("priorities/priority[category = \"Talent\" and value = \"" + (cboTalent.SelectedValue?.ToString() ?? string.Empty) + "\" and (not(prioritytable) or prioritytable = \"" + _objCharacter.Options.PriorityTable + "\")]");
            foreach (XPathNavigator xmlBaseTalentPriority in xmlBaseTalentPriorityList)
            {
                if (xmlBaseTalentPriorityList.Count == 1 || xmlBaseTalentPriority.SelectSingleNode("prioritytable") != null)
                {
                    foreach (XPathNavigator objXmlPriorityTalent in xmlBaseTalentPriority.Select("talents/talent"))
                    {
                        XPathNavigator xmlQualitiesNode = objXmlPriorityTalent.SelectSingleNode("qualities");
                        if (xmlQualitiesNode != null)
                        {
                            bool blnFoundUnavailableQuality = false;

                            foreach (XPathNavigator xmlQuality in xmlQualitiesNode.Select("quality"))
                            {
                                if (_xmlBaseQualityDataNode.SelectSingleNode("qualities/quality[" + _objCharacter.Options.BookXPath() + " and name = \"" + xmlQuality.Value + "\"]") == null)
                                {
                                    blnFoundUnavailableQuality = true;
                                    break;
                                }
                            }

                            if (blnFoundUnavailableQuality)
                                continue;
                        }
                        XPathNavigator xmlForbiddenNode = objXmlPriorityTalent.SelectSingleNode("forbidden");
                        if (xmlForbiddenNode != null)
                        {
                            bool blnRequirementForbidden = false;

                            // Loop through the oneof requirements.
                            XPathNodeIterator objXmlForbiddenList = xmlForbiddenNode.Select("oneof");
                            foreach (XPathNavigator objXmlOneOf in objXmlForbiddenList)
                            {
                                XPathNodeIterator objXmlOneOfList = objXmlOneOf.SelectChildren(XPathNodeType.Element);

                                foreach (XPathNavigator objXmlForbidden in objXmlOneOfList)
                                {
                                    if (objXmlForbidden.Name == "metatype")
                                    {
                                        // Check the Metatype restriction.
                                        if (objXmlForbidden.Value == lstMetatypes.SelectedValue?.ToString())
                                        {
                                            blnRequirementForbidden = true;
                                            goto EndForbiddenLoop;
                                        }
                                    }
                                    else if (objXmlForbidden.Name == "metatypecategory")
                                    {
                                        // Check the Metatype Category restriction.
                                        if (objXmlForbidden.Value == cboCategory.SelectedValue?.ToString())
                                        {
                                            blnRequirementForbidden = true;
                                            goto EndForbiddenLoop;
                                        }
                                    }
                                    else if (objXmlForbidden.Name == "metavariant")
                                    {
                                        // Check the Metavariant restriction.
                                        if (objXmlForbidden.Value == cboMetavariant.SelectedValue?.ToString())
                                        {
                                            blnRequirementForbidden = true;
                                            goto EndForbiddenLoop;
                                        }
                                    }
                                }
                            }
                            EndForbiddenLoop:
                            if (blnRequirementForbidden)
                                continue;
                        }
                        XPathNavigator xmlRequiredNode = objXmlPriorityTalent.SelectSingleNode("required");
                        if (xmlRequiredNode != null)
                        {
                            bool blnRequirementMet = false;

                            // Loop through the oneof requirements.
                            XPathNodeIterator objXmlForbiddenList = xmlRequiredNode.Select("oneof");
                            foreach (XPathNavigator objXmlOneOf in objXmlForbiddenList)
                            {
                                XPathNodeIterator objXmlOneOfList = objXmlOneOf.SelectChildren(XPathNodeType.Element);

                                foreach (XPathNavigator objXmlRequired in objXmlOneOfList)
                                {
                                    if (objXmlRequired.Name == "metatype")
                                    {
                                        // Check the Metatype restriction.
                                        if (objXmlRequired.Value == lstMetatypes.SelectedValue?.ToString())
                                        {
                                            blnRequirementMet = true;
                                            goto EndRequiredLoop;
                                        }
                                    }
                                    else if (objXmlRequired.Name == "metatypecategory")
                                    {
                                        // Check the Metatype Category restriction.
                                        if (objXmlRequired.Value == cboCategory.SelectedValue?.ToString())
                                        {
                                            blnRequirementMet = true;
                                            goto EndRequiredLoop;
                                        }
                                    }
                                    else if (objXmlRequired.Name == "metavariant")
                                    {
                                        // Check the Metavariant restriction.
                                        if (objXmlRequired.Value == cboMetavariant.SelectedValue?.ToString())
                                        {
                                            blnRequirementMet = true;
                                            goto EndRequiredLoop;
                                        }
                                    }
                                }
                            }
                            EndRequiredLoop:
                            if (!blnRequirementMet)
                                continue;
                        }
                        lstTalent.Add(new ListItem(objXmlPriorityTalent.SelectSingleNode("value")?.Value,
                            objXmlPriorityTalent.SelectSingleNode("translate")?.Value ??
                            objXmlPriorityTalent.SelectSingleNode("name")?.Value ??
                            LanguageManager.GetString("String_Unknown")));
                    }
                    break;
                }
            }

            lstTalent.Sort(CompareListItems.CompareNames);
            int intOldSelectedIndex = cboTalents.SelectedIndex;
            int intOldDataSourceSize = cboTalents.Items.Count;
            cboTalents.BeginUpdate();
            cboTalents.DataSource = null;
            cboTalents.ValueMember = nameof(ListItem.Value);
            cboTalents.DisplayMember = nameof(ListItem.Name);
            cboTalents.DataSource = lstTalent;
            if (intOldDataSourceSize == cboTalents.Items.Count)
            {
                bool blnOldLoading = _blnLoading;
                _blnLoading = true;
                cboTalents.SelectedIndex = intOldSelectedIndex;
                _blnLoading = blnOldLoading;
            }
            cboTalents.Enabled = cboTalents.Items.Count > 1;
            cboTalents.EndUpdate();
        }

        void PopulateMetavariants()
        {
            string strSelectedMetatype = lstMetatypes.SelectedValue?.ToString();

            // Don't attempt to do anything if nothing is selected.
            if (!string.IsNullOrEmpty(strSelectedMetatype))
            {
                string strSelectedHeritage = cboHeritage.SelectedValue?.ToString();

                XPathNavigator objXmlMetatype = _xmlBaseMetatypeDataNode.SelectSingleNode("metatypes/metatype[name = \"" + strSelectedMetatype + "\"]");
                XPathNavigator objXmlMetatypeBP = null;
                XPathNodeIterator xmlBaseMetatypePriorityList = _xmlBasePriorityDataNode.Select("priorities/priority[category = \"Heritage\" and value = \"" + strSelectedHeritage + "\" and (not(prioritytable) or prioritytable = \"" + _objCharacter.Options.PriorityTable + "\")]");
                foreach (XPathNavigator xmlBaseMetatypePriority in xmlBaseMetatypePriorityList)
                {
                    if (xmlBaseMetatypePriorityList.Count == 1 || xmlBaseMetatypePriority.SelectSingleNode("prioritytable") != null)
                    {
                        objXmlMetatypeBP = xmlBaseMetatypePriority.SelectSingleNode("metatypes/metatype[name = \"" + strSelectedMetatype + "\"]");
                        break;
                    }
                }

                List<ListItem> lstMetavariants = new List<ListItem>(5)
                {
                    new ListItem("None", LanguageManager.GetString("String_None"))
                };

                if (objXmlMetatype != null && objXmlMetatypeBP != null)
                {
                    // Retrieve the list of Metavariants for the selected Metatype.
                    foreach (XPathNavigator objXmlMetavariant in objXmlMetatype.Select("metavariants/metavariant[" + _objCharacter.Options.BookXPath() + "]"))
                    {
                        string strName = objXmlMetavariant.SelectSingleNode("name")?.Value ?? LanguageManager.GetString("String_Unknown");
                        lstMetavariants.Add(new ListItem(strName, objXmlMetavariant.SelectSingleNode("translate")?.Value ?? strName));
                    }

                    string strOldSelectedValue = cboMetavariant.SelectedValue?.ToString() ?? _objCharacter.Metavariant;
                    bool blnOldLoading = _blnLoading;
                    _blnLoading = true;
                    cboMetavariant.BeginUpdate();
                    cboMetavariant.ValueMember = nameof(ListItem.Value);
                    cboMetavariant.DisplayMember = nameof(ListItem.Name);
                    cboMetavariant.DataSource = lstMetavariants;
                    cboMetavariant.Enabled = lstMetavariants.Count > 1;
                    _blnLoading = blnOldLoading;
                    if (!string.IsNullOrEmpty(strOldSelectedValue))
                        cboMetavariant.SelectedValue = strOldSelectedValue;
                    if (cboMetavariant.SelectedIndex == -1)
                        cboMetavariant.SelectedIndex = 0;
                    cboMetavariant.EndUpdate();

                    // If the Metatype has Force enabled, show the Force NUD.
                    string strEssMax = objXmlMetatype.SelectSingleNode("essmax")?.Value ?? string.Empty;
                    int intPos = strEssMax.IndexOf("D6", StringComparison.Ordinal);
                    if (objXmlMetatype.SelectSingleNode("forcecreature") != null || intPos != -1)
                    {
                        lblForceLabel.Visible = true;
                        nudForce.Visible = true;

                        if (intPos != -1)
                        {
                            if (intPos > 0)
                            {
                                intPos -= 1;
                                lblForceLabel.Text = strEssMax.Substring(intPos, 3).Replace("D6", LanguageManager.GetString("String_D6"));
                                nudForce.Maximum = Convert.ToInt32(strEssMax.Substring(intPos, 1), GlobalOptions.InvariantCultureInfo) * 6;
                            }
                            else
                            {
                                lblForceLabel.Text = 1.ToString(GlobalOptions.CultureInfo) + LanguageManager.GetString("String_D6");
                                nudForce.Maximum = 6;
                            }
                        }
                        else
                        {
                            lblForceLabel.Text = LanguageManager.GetString("String_Force");
                            nudForce.Maximum = 100;
                        }
                    }
                    else
                    {
                        lblForceLabel.Visible = false;
                        nudForce.Visible = false;
                    }
                }
                else
                {
                    cboMetavariant.BeginUpdate();
                    cboMetavariant.ValueMember = nameof(ListItem.Value);
                    cboMetavariant.DisplayMember = nameof(ListItem.Name);
                    cboMetavariant.DataSource = lstMetavariants;
                    cboMetavariant.Enabled = false;
                    cboMetavariant.EndUpdate();

                    lblForceLabel.Visible = false;
                    nudForce.Visible = false;
                }
            }
            else
            {
                // Clear the Metavariant list if nothing is currently selected.
                List<ListItem> lstMetavariants = new List<ListItem>(5)
                {
                    new ListItem("None", LanguageManager.GetString("String_None"))
                };

                cboMetavariant.BeginUpdate();
                cboMetavariant.ValueMember = nameof(ListItem.Value);
                cboMetavariant.DisplayMember = nameof(ListItem.Name);
                cboMetavariant.DataSource = lstMetavariants;
                cboMetavariant.Enabled = false;
                cboMetavariant.EndUpdate();

                lblForceLabel.Visible = false;
                nudForce.Visible = false;
            }
        }

        /// <summary>
        /// Populate the list of Metatypes.
        /// </summary>
        void PopulateMetatypes()
        {
            string strSelectedMetatypeCategory = cboCategory.SelectedValue?.ToString();
            if (!string.IsNullOrEmpty(strSelectedMetatypeCategory))
            {
                List<ListItem> lstMetatype = new List<ListItem>(10);

                XPathNodeIterator xmlBaseMetatypePriorityList = _xmlBasePriorityDataNode.Select("priorities/priority[category = \"Heritage\" and value = \"" + (cboHeritage.SelectedValue?.ToString() ?? string.Empty) + "\" and (not(prioritytable) or prioritytable = \"" + _objCharacter.Options.PriorityTable + "\")]");
                foreach (XPathNavigator xmlBaseMetatypePriority in xmlBaseMetatypePriorityList)
                {
                    if (xmlBaseMetatypePriorityList.Count == 1 || xmlBaseMetatypePriority.SelectSingleNode("prioritytable") != null)
                    {
                        foreach (XPathNavigator objXmlMetatype in _xmlBaseMetatypeDataNode.Select("metatypes/metatype[(" + _objCharacter.Options.BookXPath() + ") and category = \"" + strSelectedMetatypeCategory + "\"]"))
                        {
                            string strName = objXmlMetatype.SelectSingleNode("name")?.Value;
                            if (!string.IsNullOrEmpty(strName) && null != xmlBaseMetatypePriority.SelectSingleNode("metatypes/metatype[name = \"" + strName + "\"]"))
                            {
                                lstMetatype.Add(new ListItem(strName, objXmlMetatype.SelectSingleNode("translate")?.Value ?? strName));
                            }
                        }
                        break;
                    }
                }

                lstMetatype.Sort(CompareListItems.CompareNames);
                string strOldSelectedValue = lstMetatypes.SelectedValue?.ToString() ?? _objCharacter.Metatype;
                bool blnOldLoading = _blnLoading;
                _blnLoading = true;
                lstMetatypes.BeginUpdate();
                lstMetatypes.ValueMember = nameof(ListItem.Value);
                lstMetatypes.DisplayMember = nameof(ListItem.Name);
                lstMetatypes.DataSource = lstMetatype;
                _blnLoading = blnOldLoading;
                if (!string.IsNullOrEmpty(strOldSelectedValue))
                    lstMetatypes.SelectedValue = strOldSelectedValue;
                if (lstMetatypes.SelectedIndex == -1 && lstMetatype.Count > 0)
                    lstMetatypes.SelectedIndex = 0;
                lstMetatypes.EndUpdate();
            }
        }

        private void LoadMetatypes()
        {
            List<ListItem> lstCategory = new List<ListItem>(3);

            // Populate the Metatype Category list.
            // Create a list of any Categories that should not be in the list.
            HashSet<string> lstRemoveCategory = new HashSet<string>();
            foreach (XPathNavigator objXmlCategory in _xmlBaseMetatypeDataNode.Select("categories/category"))
            {
                XPathNodeIterator xmlBaseMetatypePriorityList = _xmlBasePriorityDataNode.Select("priorities/priority[category = \"Heritage\" and value = \"" + (cboHeritage.SelectedValue?.ToString() ?? string.Empty) + "\" and (not(prioritytable) or prioritytable = \"" + _objCharacter.Options.PriorityTable + "\")]");
                foreach (XPathNavigator xmlBaseMetatypePriority in xmlBaseMetatypePriorityList)
                {
                    if (xmlBaseMetatypePriorityList.Count == 1 || xmlBaseMetatypePriority.SelectSingleNode("prioritytable") != null)
                    {
                        foreach (XPathNavigator objXmlMetatype in _xmlBaseMetatypeDataNode.Select("metatypes/metatype[category = \"" + objXmlCategory.Value + "\" and (" + _objCharacter.Options.BookXPath() + ")]"))
                        {
                            if (null != xmlBaseMetatypePriority.SelectSingleNode("metatypes/metatype[name = \"" + objXmlMetatype.SelectSingleNode("name")?.Value + "\"]"))
                            {
                                goto NextItem;
                            }
                        }
                        break;
                    }
                }
                // Remove metatypes not covered by heritage
                lstRemoveCategory.Add(objXmlCategory.Value);
                NextItem:;
            }

            foreach (XPathNavigator objXmlCategory in _xmlBaseMetatypeDataNode.Select("categories/category"))
            {
                string strInnerText = objXmlCategory.Value;

                // Make sure the Category isn't in the exclusion list.
                if (!lstRemoveCategory.Contains(strInnerText) &&
                    // Also make sure it is not already in the Category list.
                    lstCategory.All(objItem => objItem.Value.ToString() != strInnerText))
                {
                    lstCategory.Add(new ListItem(strInnerText, objXmlCategory.SelectSingleNode("@translate")?.Value ?? strInnerText));
                }
            }

            lstCategory.Sort(CompareListItems.CompareNames);
            string strOldSelected = cboCategory.SelectedValue?.ToString() ?? _objCharacter.MetatypeCategory;
            bool blnOldLoading = _blnLoading;
            _blnLoading = true;
            cboCategory.BeginUpdate();
            cboCategory.ValueMember = nameof(ListItem.Value);
            cboCategory.DisplayMember = nameof(ListItem.Name);
            cboCategory.DataSource = lstCategory;
            _blnLoading = blnOldLoading;
            if (!string.IsNullOrEmpty(strOldSelected))
                cboCategory.SelectedValue = strOldSelected;
            if (cboCategory.SelectedIndex == -1 && lstCategory.Count > 0)
                cboCategory.SelectedIndex = 0;
            cboCategory.EndUpdate();
        }

        private XPathNodeIterator GetMatrixSkillList()
        {
            return _xmlBaseSkillDataNode.Select("skills/skill[skillgroup = \"Cracking\" or skillgroup = \"Electronics\"]");
        }

        private XPathNodeIterator GetMagicalSkillList()
        {
            return _xmlBaseSkillDataNode.Select("skills/skill[category = \"Magical Active\" or category = \"Pseudo-Magical Active\"]");
        }

        private XPathNodeIterator GetResonanceSkillList()
        {
            return _xmlBaseSkillDataNode.Select("skills/skill[category = \"Resonance Active\" or skillgroup = \"Cracking\" or skillgroup = \"Electronics\"]");
        }

        private XPathNodeIterator GetActiveSkillList(string strXPathFilter = "")
        {
            if (string.IsNullOrEmpty(strXPathFilter))
                return _xmlBaseSkillDataNode.Select("skills/skill");
            return _xmlBaseSkillDataNode.Select("skills/skill[" + strXPathFilter + ']');
        }

        private XPathNodeIterator BuildSkillCategoryList(XPathNodeIterator objSkillList)
        {
            StringBuilder strGroups = new StringBuilder("skillgroups/name");
            if (objSkillList.Count > 0)
            {
                strGroups.Append('[');

                foreach (XPathNavigator xmlSkillGroup in objSkillList)
                {
                    strGroups.Append(". = \"");
                    strGroups.Append(xmlSkillGroup.Value);
                    strGroups.Append("\" or ");
                }

                strGroups.Length -= 4;

                strGroups.Append(']');
            }

            return _xmlBaseSkillDataNode.Select(strGroups.ToString());
        }

        private XPathNodeIterator BuildSkillList(XPathNodeIterator objSkillList)
        {
            StringBuilder strGroups = new StringBuilder("skills/skill");
            if (objSkillList.Count > 0)
            {
                strGroups.Append('[');

                foreach (XPathNavigator xmlSkillGroup in objSkillList)
                {
                    strGroups.Append("name = \"");
                    strGroups.Append(xmlSkillGroup.Value);
                    strGroups.Append("\" or ");
                }

                strGroups.Length -= 4;

                strGroups.Append(']');
            }
            return _xmlBaseSkillDataNode.Select(strGroups.ToString());
        }
        #endregion
    }
}
<|MERGE_RESOLUTION|>--- conflicted
+++ resolved
@@ -629,54 +629,6 @@
                 string strSelectedMetatype = lstMetatypes.SelectedValue?.ToString();
                 if (!string.IsNullOrEmpty(strSelectedMetatype))
                 {
-<<<<<<< HEAD
-                    Program.MainForm.ShowMessageBox(this, LanguageManager.GetString("Message_Metatype_SelectMetatype"), LanguageManager.GetString("MessageTitle_Metatype_SelectMetatype"), MessageBoxButtons.OK, MessageBoxIcon.Information);
-                    Cursor = Cursors.Default;
-                    return;
-                }
-
-                string strSelectedMetavariant = cboMetavariant.SelectedValue.ToString();
-                string strSelectedMetatypeCategory = cboCategory.SelectedValue?.ToString();
-
-                // If this is a Shapeshifter, a Metavariant must be selected. Default to Human if None is selected.
-                if (strSelectedMetatypeCategory == "Shapeshifter" && strSelectedMetavariant == "None")
-                    strSelectedMetavariant = "Human";
-                XmlNode objXmlMetavariant = objXmlMetatype.SelectSingleNode("metavariants/metavariant[name = \"" + strSelectedMetavariant + "\"]");
-                strSelectedMetavariant = objXmlMetavariant?["id"]?.InnerText ?? Guid.Empty.ToString();
-                int intForce = nudForce.Visible ? decimal.ToInt32(nudForce.Value) : 0;
-
-                if (_objCharacter.MetatypeGuid.ToString("D", GlobalOptions.InvariantCultureInfo) != strSelectedMetatype
-                    || _objCharacter.MetavariantGuid.ToString("D", GlobalOptions.InvariantCultureInfo) != strSelectedMetavariant)
-                    _objCharacter.Create(strSelectedMetatypeCategory, objXmlMetatype["id"]?.InnerText, strSelectedMetavariant, objXmlMetatype, intForce, _xmlQualityDocumentQualitiesNode, _xmlCritterPowerDocumentPowersNode, _objCharacter.LoadData("skills.xml").SelectSingleNode("/chummer/knowledgeskills"));
-
-                string strOldSpecialPriority = _objCharacter.SpecialPriority;
-                string strOldTalentPriority = _objCharacter.TalentPriority;
-
-                // begin priority based character settings
-                // Load the Priority information.
-
-                // Set the character priority selections
-                _objCharacter.MetatypeBP = Convert.ToInt32(lblMetavariantKarma.Text, GlobalOptions.CultureInfo);
-                _objCharacter.MetatypePriority = cboHeritage.SelectedValue.ToString();
-                _objCharacter.AttributesPriority = cboAttributes.SelectedValue.ToString();
-                _objCharacter.SpecialPriority = cboTalent.SelectedValue.ToString();
-                _objCharacter.SkillsPriority = cboSkills.SelectedValue.ToString();
-                _objCharacter.ResourcesPriority = cboResources.SelectedValue.ToString();
-                _objCharacter.TalentPriority = cboTalents.SelectedValue.ToString();
-                _objCharacter.PriorityBonusSkillList.Clear();
-                if (cboSkill1.Visible)
-                    _objCharacter.PriorityBonusSkillList.Add(strSkill1);
-                if (cboSkill2.Visible)
-                    _objCharacter.PriorityBonusSkillList.Add(strSkill2);
-                if (cboSkill3.Visible)
-                    _objCharacter.PriorityBonusSkillList.Add(strSkill3);
-
-                // Set starting nuyen
-                XPathNodeIterator xmlResourcesPriorityList = _xmlBasePriorityDataNode.Select("priorities/priority[category = \"Resources\" and value = \"" + _objCharacter.ResourcesPriority + "\" and (not(prioritytable) or prioritytable = \"" + _objCharacter.Options.PriorityTable + "\")]");
-                foreach (XPathNavigator xmlResourcesPriority in xmlResourcesPriorityList)
-                {
-                    if (xmlResourcesPriorityList.Count == 1 || xmlResourcesPriority.SelectSingleNode("prioritytable") != null)
-=======
                     XmlNode objXmlMetatype = _xmlMetatypeDocumentMetatypesNode.SelectSingleNode("metatype[name = \"" + strSelectedMetatype + "\"]");
                     if (objXmlMetatype == null)
                     {
@@ -698,7 +650,7 @@
                     if (_objCharacter.MetatypeGuid.ToString("D", GlobalOptions.InvariantCultureInfo) != strSelectedMetatype
                         || _objCharacter.MetavariantGuid.ToString("D", GlobalOptions.InvariantCultureInfo) != strSelectedMetavariant)
                         _objCharacter.Create(strSelectedMetatypeCategory, objXmlMetatype["id"]?.InnerText, strSelectedMetavariant, objXmlMetatype, intForce, _xmlQualityDocumentQualitiesNode, _xmlCritterPowerDocumentPowersNode,
-                            XmlManager.Load("skills.xml").SelectSingleNode("/chummer/knowledgeskills"));
+                            _objCharacter.LoadData("skills.xml").SelectSingleNode("/chummer/knowledgeskills"));
 
                     string strOldSpecialPriority = _objCharacter.SpecialPriority;
                     string strOldTalentPriority = _objCharacter.TalentPriority;
@@ -724,16 +676,18 @@
 
                     // Set starting nuyen
                     XPathNodeIterator xmlResourcesPriorityList = _xmlBasePriorityDataNode.Select("priorities/priority[category = \"Resources\" and value = \"" + _objCharacter.ResourcesPriority +
-                                                                                                 "\" and (not(gameplayoption) or gameplayoption = \"" + _objCharacter.GameplayOption + "\")]");
+                                                                                                 "\" and (not(prioritytable) or prioritytable = \"" + _objCharacter.Options.PriorityTable + "\")]");
                     foreach (XPathNavigator xmlResourcesPriority in xmlResourcesPriorityList)
->>>>>>> fab1312c
-                    {
-                        if (xmlResourcesPriorityList.Count == 1 || xmlResourcesPriority.SelectSingleNode("gameplayoption") != null)
-                        {
-                            decimal decResources = 0;
-                            if (xmlResourcesPriority.TryGetDecFieldQuickly("resources", ref decResources))
-                                _objCharacter.StartingNuyen = _objCharacter.Nuyen = decResources;
-                            break;
+                    {
+                        if (xmlResourcesPriorityList.Count == 1 || xmlResourcesPriority.SelectSingleNode("prioritytable") != null)
+                        {
+                            if (xmlResourcesPriorityList.Count == 1 || xmlResourcesPriority.SelectSingleNode("gameplayoption") != null)
+                            {
+                                decimal decResources = 0;
+                                if (xmlResourcesPriority.TryGetDecFieldQuickly("resources", ref decResources))
+                                    _objCharacter.StartingNuyen = _objCharacter.Nuyen = decResources;
+                                break;
+                            }
                         }
                     }
 
@@ -752,21 +706,7 @@
                             ? objXmlMetatype
                             : objXmlMetavariant ?? objXmlMetatype;
 
-<<<<<<< HEAD
-                if (strOldSpecialPriority != _objCharacter.SpecialPriority || strOldTalentPriority != _objCharacter.SpecialPriority)
-                {
-                    List<Quality> lstOldPriorityQualities = _objCharacter.Qualities.Where(x=> x.OriginSource == QualitySource.Heritage).ToList();
-                    List<Weapon> lstWeapons = new List<Weapon>(1);
-                    int intMaxModifier = 0;
-                    bool blnRemoveFreeSkills = true;
-                    XPathNodeIterator xmlBaseTalentPriorityList = _xmlBasePriorityDataNode.Select("priorities/priority[category = \"Talent\" and value = \"" + _objCharacter.SpecialPriority +
-                                                                                                  "\" and (not(prioritytable) or prioritytable = \"" + _objCharacter.Options.PriorityTable + "\")]");
-                    foreach (XPathNavigator xmlBaseTalentPriority in xmlBaseTalentPriorityList)
-                    {
-                        if (xmlBaseTalentPriorityList.Count == 1 || xmlBaseTalentPriority.SelectSingleNode("prioritytable") != null)
-=======
                     bool boolHalveAttributePriorityPoints = charNode.NodeExists("halveattributepoints");
-
                     if (strOldSpecialPriority != _objCharacter.SpecialPriority || strOldTalentPriority != _objCharacter.SpecialPriority)
                     {
                         List<Quality> lstOldPriorityQualities = _objCharacter.Qualities.Where(x => x.OriginSource == QualitySource.Heritage).ToList();
@@ -774,9 +714,8 @@
                         int intMaxModifier = 0;
                         bool blnRemoveFreeSkills = true;
                         XPathNodeIterator xmlBaseTalentPriorityList = _xmlBasePriorityDataNode.Select("priorities/priority[category = \"Talent\" and value = \"" + _objCharacter.SpecialPriority +
-                                                                                                      "\" and (not(gameplayoption) or gameplayoption = \"" + _objCharacter.GameplayOption + "\")]");
+                                                                                                      "\" and (not(prioritytable) or prioritytable = \"" + _objCharacter.Options.PriorityTable + "\")]");
                         foreach (XPathNavigator xmlBaseTalentPriority in xmlBaseTalentPriorityList)
->>>>>>> fab1312c
                         {
                             if (xmlBaseTalentPriorityList.Count == 1 || xmlBaseTalentPriority.SelectSingleNode("gameplayoption") != null)
                             {
@@ -860,102 +799,65 @@
                     _objCharacter.Special = Convert.ToInt32(lblSpecialAttributes.Text, GlobalOptions.CultureInfo);
                     _objCharacter.TotalSpecial = _objCharacter.Special;
 
-<<<<<<< HEAD
-                // Set Attributes
-                XPathNodeIterator objXmlAttributesPriorityList = _xmlBasePriorityDataNode.Select("priorities/priority[category = \"Attributes\" and value = \"" + _objCharacter.AttributesPriority + "\" and (not(prioritytable) or prioritytable = \"" + _objCharacter.Options.PriorityTable + "\")]");
-                foreach (XPathNavigator objXmlAttributesPriority in objXmlAttributesPriorityList)
-                {
-                    if (objXmlAttributesPriorityList.Count == 1 || objXmlAttributesPriority.SelectSingleNode("prioritytable") != null)
-=======
                     // Set Attributes
                     XPathNodeIterator objXmlAttributesPriorityList = _xmlBasePriorityDataNode.Select("priorities/priority[category = \"Attributes\" and value = \"" + _objCharacter.AttributesPriority +
-                                                                                                     "\" and (not(gameplayoption) or gameplayoption = \"" + _objCharacter.GameplayOption + "\")]");
+                                                                                                     "\" and (not(prioritytable) or prioritytable = \"" + _objCharacter.Options.PriorityTable + "\")]");
                     foreach (XPathNavigator objXmlAttributesPriority in objXmlAttributesPriorityList)
->>>>>>> fab1312c
-                    {
-                        if (objXmlAttributesPriorityList.Count == 1 || objXmlAttributesPriority.SelectSingleNode("gameplayoption") != null)
-                        {
-                            int intAttributes = 0;
-                            objXmlAttributesPriority.TryGetInt32FieldQuickly("attributes", ref intAttributes);
-                            if (boolHalveAttributePriorityPoints)
-                                intAttributes /= 2;
-                            _objCharacter.TotalAttributes = _objCharacter.Attributes = intAttributes;
-                            break;
-                        }
-                    }
-
-<<<<<<< HEAD
-                // Set Skills and Skill Groups
-                XPathNodeIterator objXmlSkillsPriorityList = _xmlBasePriorityDataNode.Select("priorities/priority[category = \"Skills\" and value = \"" + _objCharacter.SkillsPriority + "\" and (not(prioritytable) or prioritytable = \"" + _objCharacter.Options.PriorityTable + "\")]");
-                foreach (XPathNavigator objXmlSkillsPriority in objXmlSkillsPriorityList)
-                {
-                    if (objXmlSkillsPriorityList.Count == 1 || objXmlSkillsPriority.SelectSingleNode("prioritytable") != null)
-=======
+                    {
+                        if (objXmlAttributesPriorityList.Count == 1 || objXmlAttributesPriority.SelectSingleNode("prioritytable") != null)
+                        {
+                            if (objXmlAttributesPriorityList.Count == 1 || objXmlAttributesPriority.SelectSingleNode("gameplayoption") != null)
+                            {
+                                int intAttributes = 0;
+                                objXmlAttributesPriority.TryGetInt32FieldQuickly("attributes", ref intAttributes);
+                                if (boolHalveAttributePriorityPoints)
+                                    intAttributes /= 2;
+                                _objCharacter.TotalAttributes = _objCharacter.Attributes = intAttributes;
+                                break;
+                            }
+                        }
+                    }
+
                     // Set Skills and Skill Groups
                     XPathNodeIterator objXmlSkillsPriorityList = _xmlBasePriorityDataNode.Select("priorities/priority[category = \"Skills\" and value = \"" + _objCharacter.SkillsPriority +
-                                                                                                 "\" and (not(gameplayoption) or gameplayoption = \"" + _objCharacter.GameplayOption + "\")]");
+                                                                                                 "\" and (not(prioritytable) or prioritytable = \"" + _objCharacter.Options.PriorityTable + "\")]");
                     foreach (XPathNavigator objXmlSkillsPriority in objXmlSkillsPriorityList)
->>>>>>> fab1312c
-                    {
-                        if (objXmlSkillsPriorityList.Count == 1 || objXmlSkillsPriority.SelectSingleNode("gameplayoption") != null)
-                        {
-                            int intTemp = 0;
-                            if (objXmlSkillsPriority.TryGetInt32FieldQuickly("skills", ref intTemp))
-                                _objCharacter.SkillsSection.SkillPointsMaximum = intTemp;
-                            if (objXmlSkillsPriority.TryGetInt32FieldQuickly("skillgroups", ref intTemp))
-                                _objCharacter.SkillsSection.SkillGroupPointsMaximum = intTemp;
-                            break;
-                        }
-                    }
-
-                    // Sprites can never have Physical Attributes
-                    if (_objCharacter.DEPEnabled || strSelectedMetatype.EndsWith("Sprite", StringComparison.Ordinal))
-                    {
-                        _objCharacter.BOD.AssignLimits("0", "0", "0");
-                        _objCharacter.AGI.AssignLimits("0", "0", "0");
-                        _objCharacter.REA.AssignLimits("0", "0", "0");
-                        _objCharacter.STR.AssignLimits("0", "0", "0");
-                        _objCharacter.MAG.AssignLimits("0", "0", "0");
-                        _objCharacter.MAGAdept.AssignLimits("0", "0", "0");
-                    }
-
-<<<<<<< HEAD
-                // Set free contact points
-                _objCharacter.OnPropertyChanged(nameof(Character.ContactPoints));
-
-                DialogResult = DialogResult.OK;
-                Close();
-            }
-            else
-            {
-                Program.MainForm.ShowMessageBox(this, LanguageManager.GetString("Message_Metatype_SelectMetatype"), LanguageManager.GetString("MessageTitle_Metatype_SelectMetatype"), MessageBoxButtons.OK, MessageBoxIcon.Information);
-=======
-                    // Load the Priority information.
-                    XmlNode objXmlGameplayOption = XmlManager.Load("gameplayoptions.xml").SelectSingleNode("/chummer/gameplayoptions/gameplayoption[name = \"" + _objCharacter.GameplayOption + "\"]");
-                    if (objXmlGameplayOption != null)
-                    {
-                        _objCharacter.MaxKarma = Convert.ToInt32(objXmlGameplayOption["karma"].InnerText, GlobalOptions.InvariantCultureInfo);
-                        _objCharacter.MaxNuyen = Convert.ToInt32(objXmlGameplayOption["maxnuyen"].InnerText, GlobalOptions.InvariantCultureInfo);
-                        _objCharacter.ContactMultiplier = Convert.ToInt32(objXmlGameplayOption["contactmultiplier"].InnerText, GlobalOptions.InvariantCultureInfo);
-                    }
-
-                    // Set free contact points
-                    _objCharacter.OnPropertyChanged(nameof(Character.ContactPoints));
-
-                    // Set starting karma
-                    _objCharacter.BuildKarma = _objCharacter.MaxKarma;
-
-                    // Set limit for qualities
-                    _objCharacter.GameplayOptionQualityLimit = _objCharacter.MaxKarma;
-
-                    DialogResult = DialogResult.OK;
-                    Close();
+                    {
+                        if (objXmlSkillsPriorityList.Count == 1 || objXmlSkillsPriority.SelectSingleNode("prioritytable") != null)
+                        {
+                            if (objXmlSkillsPriorityList.Count == 1 || objXmlSkillsPriority.SelectSingleNode("gameplayoption") != null)
+                            {
+                                int intTemp = 0;
+                                if (objXmlSkillsPriority.TryGetInt32FieldQuickly("skills", ref intTemp))
+                                    _objCharacter.SkillsSection.SkillPointsMaximum = intTemp;
+                                if (objXmlSkillsPriority.TryGetInt32FieldQuickly("skillgroups", ref intTemp))
+                                    _objCharacter.SkillsSection.SkillGroupPointsMaximum = intTemp;
+                                break;
+                            }
+                        }
+
+                        // Sprites can never have Physical Attributes
+                        if (_objCharacter.DEPEnabled || strSelectedMetatype.EndsWith("Sprite", StringComparison.Ordinal))
+                        {
+                            _objCharacter.BOD.AssignLimits("0", "0", "0");
+                            _objCharacter.AGI.AssignLimits("0", "0", "0");
+                            _objCharacter.REA.AssignLimits("0", "0", "0");
+                            _objCharacter.STR.AssignLimits("0", "0", "0");
+                            _objCharacter.MAG.AssignLimits("0", "0", "0");
+                            _objCharacter.MAGAdept.AssignLimits("0", "0", "0");
+                        }
+
+                        // Set free contact points
+                        _objCharacter.OnPropertyChanged(nameof(Character.ContactPoints));
+
+                        DialogResult = DialogResult.OK;
+                        Close();
+                    }
                 }
                 else
                 {
                     Program.MainForm.ShowMessageBox(this, LanguageManager.GetString("Message_Metatype_SelectMetatype"), LanguageManager.GetString("MessageTitle_Metatype_SelectMetatype"), MessageBoxButtons.OK, MessageBoxIcon.Information);
                 }
->>>>>>> fab1312c
             }
         }
 
